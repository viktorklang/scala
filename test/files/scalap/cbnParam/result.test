<<<<<<< HEAD
class CbnParam extends java.lang.Object with scala.AnyRef {
=======
class CbnParam extends java.lang.Object {
>>>>>>> 5376ded8
  def this(s : => scala.Predef.String) = { /* compiled code */ }
}<|MERGE_RESOLUTION|>--- conflicted
+++ resolved
@@ -1,7 +1,3 @@
-<<<<<<< HEAD
-class CbnParam extends java.lang.Object with scala.AnyRef {
-=======
 class CbnParam extends java.lang.Object {
->>>>>>> 5376ded8
   def this(s : => scala.Predef.String) = { /* compiled code */ }
 }