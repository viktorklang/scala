package scala.collection.immutable

import org.junit.Assert._
import org.junit.{Ignore, Test}
import org.junit.runner.RunWith
import org.junit.runners.JUnit4

import scala.tools.testkit.AllocationTest

@RunWith(classOf[JUnit4])
class HashMapTest extends AllocationTest{

  @Test
  def canMergeIdenticalHashMaps(): Unit = {
    def m = HashMap(1 -> 1)
    val merged = m.merged(m)(null)
    assertEquals(m, merged)
  }

  @Test
  def canMergeIdenticalHashMapsCustomMerge(): Unit = {
    def m = HashMap(1 -> 1)
    val merged = m.merged(m) {
      case ((k1, v1), (_, v2)) => (k1, v1 + v2)
    }
    assertEquals(HashMap(1 -> 2), merged)
  }

  @Test
  def canMergeHashMapsWithHashCollision(): Unit = {
    val key1 = 1000L * 1000 * 1000 * 10
    val key2 = key1.##.toLong
    assert(key1.## == key2.##)

    val m1 = HashMap(key1 -> 1)
    val m2 = HashMap(key2 -> 1)
    val expected = HashMap(key1 -> 1, key2 -> 1)
    val merged = m1.merged(m2)(null)
    assertEquals(expected, merged)
    val mergedWithMergeFunction = m1.merged(m2) { (kv1, kv2) =>
      throw new RuntimeException("Should not be reached.")
    }
    assertEquals(expected, mergedWithMergeFunction)
  }

  @Test
  def testWithDefaultValue(): Unit = {
    val m1 = HashMap(1 -> "a", 2 -> "b")
    val m2 = m1.withDefaultValue("missing")
    assertEquals("a", m2(1))
    assertEquals("missing", m2(3))
  }

  @Test
  def factoryReuse(): Unit = {
    assertSame(HashMap.empty, HashMap.empty)
    assertSame(HashMap.empty, HashMap())
    val m = HashMap("a" -> "a")
    assertSame(m, HashMap.from(m))
  }

  @Test
  def testGetOrElse(): Unit = {
    val m1 = HashMap(1 -> "a", 2 -> "b")
    assertEquals("a", m1.getOrElse(1, ???))
    assertEquals("c", m1.getOrElse(3, "c"))

    class Collider {
      override def hashCode = 0
    }
    val a, b, c = new Collider
    val m2 = HashMap(a -> "a", b -> "b")
    assertEquals("a", m2.getOrElse(a, ???))
    assertEquals("c", m2.getOrElse(c, "c"))
  }

  @Test
  def testWithDefault(): Unit = {
    val m1 = HashMap(1 -> "a", 2 -> "b")

    val m2: Map[Int, String] =
      m1.withDefault(i => (i + 1).toString)
        .updated(1, "aa")
        .updated(100, "bb")
        .concat(List(500 -> "c", 501 -> "c"))

    assertEquals(m2(1), "aa")
    assertEquals(m2(2), "b")
    assertEquals(m2(3), "4")
    assertEquals(m2(4), "5")
    assertEquals(m2(500), "c")
    assertEquals(m2(501), "c")
    assertEquals(m2(502), "503")

    val m3: Map[Int, String] = m2 - 1
    assertEquals(m3(1), "2")

    val m4: Map[Int, String] = m3 -- List(2, 100)
    assertEquals(m4(2), "3")
    assertEquals(m4(100), "101")
  }

  @Test
  def canMergeHashMapCollision1WithCorrectMerge(): Unit = {
    case class A(k: Int) { override def hashCode = 0 }
    val m1 = HashMap(A(0) -> 2, A(1) -> 2)
    val m2 = HashMap(A(0) -> 1, A(1) -> 1)
    val merged = m1.merged(m2) { case ((k, l), (_, r)) => k -> (l - r) }
    val expected = HashMap(A(0) -> 1, A(1) -> 1)
    assertEquals(merged, expected)
  }

  @Test
  def transformReturnsOriginalMap(): Unit = {
    case class A(i: Int, j: Int) { override def hashCode = j }

    val hashMap = HashMap(
      A(1, 1) -> 1,
      A(1, 2) -> 1,
      A(2, 1) -> 1,
      A(2, 2) -> 1
    )

    assert(hashMap.transform((_, v) => v) eq hashMap)
  }

  @Test
  def testUpdatedWith(): Unit = {
    val hashMap = HashMap(1 -> "a")

    val insertIfAbesent: Option[String] => Option[String] = _.orElse(Some("b"))
    assertEquals(hashMap.updatedWith(1)(insertIfAbesent), HashMap(1 -> "a"))
    assertEquals(hashMap.updatedWith(2)(insertIfAbesent), HashMap(1 -> "a", 2 -> "b"))

    val noneAnytime: Option[String] => Option[String] = _ => None
    assertEquals(hashMap.updatedWith(1)(noneAnytime), HashMap())
    assertEquals(hashMap.updatedWith(2)(noneAnytime), HashMap(1 -> "a"))
  }

  @Test
  def t11559(): Unit = {
    assertEquals(HashMap("c" -> "c"), HashMap("a" -> "b").merged(HashMap("a" -> "b"))((_,_) => "c" -> "c"))
    assertEquals(HashMap(4 -> 4), HashMap(1 -> 1).merged(HashMap(1 -> 1))((_,_) => 4 -> 4))
    assertEquals(HashMap(1 -> 1, 3 -> 3, 4 -> 4), HashMap(1 -> 1, 2 -> 2).merged(HashMap(2 -> 2, 3 -> 3))((_,_) => 4 -> 4))
  }

  def generate(): HashMap[String, String] = {
    HashMap.from((1 to 1000).map { i => s"key $i" -> s"value $i" })
  }
  @Test
  def nonAllocatingIdentical(): Unit = {
    val base = generate()
    assertTrue(nonAllocating {
      base == base
    })
  }

  @Test
  def nonAllocatingNotShared(): Unit = {
    val base = generate()
    val notShared = generate()

    assertTrue(nonAllocating {
      base == notShared
    })
    assertTrue(nonAllocating {
      notShared == base
    })
  }
  @Test
  def nonAllocatingShared(): Unit = {
    val base = generate()
    val shared = (base - base.head._1) + base.head

    assertTrue(nonAllocating {
      base == shared
    })
    assertTrue(nonAllocating {
      shared == base
    })
  }

  private val transformTestCases: List[HashMap[String, String]] = List(
    HashMap("a" -> "b"),
    HashMap("a" -> "b", "b" -> "c"),
    HashMap("a" -> "b", "b" -> "c", "c" -> "d"),
    HashMap("Ea" -> "FB", "FB" -> "Ea", "xyz" -> "xyz")
  )

  @Test
  def transform(): Unit = {
    def check(hm: HashMap[String, String]): Unit = {
      val hm1 = hm transform ((k, v) => s"$k, $v")
      assert(hm.size == hm1.size, (hm, hm1))
      assert(hm.map { case (k, v) => k -> s"$k, $v" }.toSet == hm1.toSet, (hm, hm1))
    }
    transformTestCases foreach check
  }

  @Test
  def addEmptyAllocations(): Unit = {
    val nonEmpty = HashMap("a" -> 1,
      "b" -> 2,
      "c" -> 3,
      "d" -> 4,
      "e" -> 5,
      "f" -> 6,
      "g" -> 7,
      "h" -> 8,
      "i" -> 9,
      "j" -> 10
    )
    assertSame(nonEmpty, nonAllocating(nonEmpty ++ HashMap.empty))
    assertSame(nonEmpty, nonAllocating(nonEmpty ++ Map.empty))
    assertSame(nonEmpty, nonAllocating(HashMap.empty ++ nonEmpty))
    assertSame(nonEmpty, nonAllocating(Map.empty.concat(nonEmpty)))
  }

  @Test
  def addSharedAllocations1(): Unit = {
    val nonEmpty1 = HashMap("a" -> 1,
      "b" -> 2,
      "c" -> 3,
      "d" -> 4,
      "e" -> 5,
      "f" -> 6,
      "g" -> 7,
      "h" -> 8,
      "i" -> 9,
      "j" -> 10
    )
    assertSame(nonEmpty1, nonAllocating(nonEmpty1 ++ nonEmpty1))

  }

  @Test
  @Ignore // TODO Port {HashMap, HashSet}.concat allocation reduction
  def addSharedAllocations2(): Unit = {
    val nonEmpty1 = HashMap("a" -> 1,
      "b" -> 2,
      "c" -> 3,
      "d" -> 4,
      "e" -> 5,
      "f" -> 6,
      "g" -> 7,
      "h" -> 8,
      "i" -> 9,
      "j" -> 10
    )
    assertSame(nonEmpty1, nonAllocating(nonEmpty1 ++ nonEmpty1))

     val nonEmpty2 = nonEmpty1 - "a"
     val nonEmpty3 = nonEmpty1 + ("k" -> 11)
     assertSame(nonEmpty1, nonAllocating(nonEmpty1 ++ nonEmpty2))
     assertSame(nonEmpty3, nonAllocating(nonEmpty1 ++ nonEmpty3))
  }

  @Test
  @Ignore // TODO Port {HashMap, HashSet}.concat allocation reduction
  def addCollidingAllocations(): Unit = {
    val nonEmpty1 = HashMap("a" -> 1,
      "b" -> 2,
      "c" -> 3,
      "d" -> 4,
      "e" -> 5,
      "f" -> 6,
      "g" -> 7,
      "h" -> 8,
      "i" -> 9,
      "j" -> 10
    )
    val nonEmpty2 = HashMap("a" -> 1,
      "b" -> 2,
      "c" -> 3,
      "d" -> 4,
      "e" -> 5,
      "f" -> 6,
      "g" -> 7,
      "h" -> 8,
      "i" -> 9,
      "j" -> 10
    )
    assertSame(nonEmpty2, nonAllocating(nonEmpty1 ++ nonEmpty2))
  }

<<<<<<< HEAD
=======
  @Test
  def mergeWorks(): Unit = {
    def hm(as: Int*): HashMap[Int, Int] = HashMap(as.map(x => (x, x)) : _*)
    def check(m1: HashMap[Int, Int], m2: HashMap[Int, Int]): Unit = {
      val expected = HashMap(m1.toSeq ++ m2.toSeq: _*)
      val actual1 = m1 ++ m2
      val actual2 = m2 ++ m1
      assertEquals(expected, actual1)
      assertEquals(expected, actual2)
      for ((k, v) <- expected) {
        assertEquals(v, actual1(k))
        assertEquals(v, actual2(k))
      }
    }
    check(hm(1, 2, 3), hm(4, 5, 6))
    check(hm(), hm(4, 5, 6))
    check(hm(1, 2, 3), hm(1, 2))
    check(hm(1, 2, 3), hm(1, 2, 3, 4))
    check(hm((1 to 1000): _*), hm((2000 to 3000): _*))
  }
  @Test
  def mixTrie(): Unit = {
    for (start <- 1 to 20) {
      val m1: Map[Int, Int] = ((start + 1) to (start + 20)).map(x => x -> x).toMap
      val m2: Map[Int, Int] = ((start + 101) to (start + 120)).map(x => x -> x).toMap

      val b = HashMap.newBuilder[Int, Int]
      b ++= m1
      b ++= m2
      val res = b.result()
      assertEquals(40, res.size)
      for (i <- (start + 1) to (start + 20)) {
        assertEquals(Some(i), res.get(i))
        assertEquals(Some(i + 100), res.get(i + 100))
      }
    }
  }
  @Test
  def `++_1`(): Unit = {
    val m1 = Map[Any, Int] (
      1 -> 1,
      2 -> 1,
      3 -> 1,
      4 -> 1,
      5 -> 1
      )
    val m2 = Map[Int, Int] (2->2)
    //calls TraversableLike.++
    assertEquals(1, (m2 ++ m1).apply(2))
  }
  @Test
  def `++_2`(): Unit = {
    val m1 = Map[Int, Int] (
      1 -> 1,
      2 -> 1,
      3 -> 1,
      4 -> 1,
      5 -> 1
      )
    val m2 = Map[Int, Int] (2->2)
    //calls GenTraversableOnce.++
    assertEquals(1, (m2 ++ m1).apply(2))
  }
>>>>>>> 4dd0abea
}<|MERGE_RESOLUTION|>--- conflicted
+++ resolved
@@ -283,45 +283,6 @@
     assertSame(nonEmpty2, nonAllocating(nonEmpty1 ++ nonEmpty2))
   }
 
-<<<<<<< HEAD
-=======
-  @Test
-  def mergeWorks(): Unit = {
-    def hm(as: Int*): HashMap[Int, Int] = HashMap(as.map(x => (x, x)) : _*)
-    def check(m1: HashMap[Int, Int], m2: HashMap[Int, Int]): Unit = {
-      val expected = HashMap(m1.toSeq ++ m2.toSeq: _*)
-      val actual1 = m1 ++ m2
-      val actual2 = m2 ++ m1
-      assertEquals(expected, actual1)
-      assertEquals(expected, actual2)
-      for ((k, v) <- expected) {
-        assertEquals(v, actual1(k))
-        assertEquals(v, actual2(k))
-      }
-    }
-    check(hm(1, 2, 3), hm(4, 5, 6))
-    check(hm(), hm(4, 5, 6))
-    check(hm(1, 2, 3), hm(1, 2))
-    check(hm(1, 2, 3), hm(1, 2, 3, 4))
-    check(hm((1 to 1000): _*), hm((2000 to 3000): _*))
-  }
-  @Test
-  def mixTrie(): Unit = {
-    for (start <- 1 to 20) {
-      val m1: Map[Int, Int] = ((start + 1) to (start + 20)).map(x => x -> x).toMap
-      val m2: Map[Int, Int] = ((start + 101) to (start + 120)).map(x => x -> x).toMap
-
-      val b = HashMap.newBuilder[Int, Int]
-      b ++= m1
-      b ++= m2
-      val res = b.result()
-      assertEquals(40, res.size)
-      for (i <- (start + 1) to (start + 20)) {
-        assertEquals(Some(i), res.get(i))
-        assertEquals(Some(i + 100), res.get(i + 100))
-      }
-    }
-  }
   @Test
   def `++_1`(): Unit = {
     val m1 = Map[Any, Int] (
@@ -332,9 +293,10 @@
       5 -> 1
       )
     val m2 = Map[Int, Int] (2->2)
-    //calls TraversableLike.++
-    assertEquals(1, (m2 ++ m1).apply(2))
-  }
+    val m3: Iterable[(Any, Int)] = m2 ++ m1
+    assertEquals(1, Map.from(m3).apply(2))
+  }
+
   @Test
   def `++_2`(): Unit = {
     val m1 = Map[Int, Int] (
@@ -345,8 +307,7 @@
       5 -> 1
       )
     val m2 = Map[Int, Int] (2->2)
-    //calls GenTraversableOnce.++
-    assertEquals(1, (m2 ++ m1).apply(2))
-  }
->>>>>>> 4dd0abea
+    val m3 = m2 ++ m1
+    assertEquals(1, m3.apply(2))
+  }
 }