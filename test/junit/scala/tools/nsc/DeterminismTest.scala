package scala.tools.nsc

import org.junit.Test

<<<<<<< HEAD
import scala.jdk.CollectionConverters._
=======
>>>>>>> bde271aa
import scala.reflect.internal.util.{BatchSourceFile, SourceFile}

class DeterminismTest {
  private val tester = new DeterminismTester
  import tester.test

  @Test def testLambdaLift(): Unit = {
    def code = List[SourceFile](
      source("a.scala",
        """
          |package demo
          |
          |class a {
          |  def x = {
          |    def local = "x"
          |  }
          |  def y = {
          |    def local = "y"
          |  }
          |}
          |
      """.stripMargin),
      source("b.scala",
      """
        |package demo
        |
        |class b {
        |  def test(): Unit = {
        |    new a().y
        |  }
        |}
      """.stripMargin)

    )
    test(List(code))
  }
  @Test def testTyperFreshName(): Unit = {
    def code = List[SourceFile](
      source("a.scala",
        """
          |package demo
          |
          |class a {
          |  def x = {
          |    { case x if "".isEmpty => "" }: PartialFunction[Any, Any]
          |  }
          |  def y = {
          |    { case x if "".isEmpty => "" }: PartialFunction[Any, Any]
          |  }
          |}
          |
      """.stripMargin),
      source("b.scala",
      """
        |package demo
        |
        |class b {
        |  def test(): Unit = {
        |    new a().y
        |  }
        |}
      """.stripMargin)

    )
    test(List(code))
  }

  @Test def testReify(): Unit = {
    def code = List[SourceFile](
      source("a.scala",
        """
          |package demo
          |
          |import language.experimental.macros
          |import scala.reflect.macros.blackbox.Context
          |
          |class a {
          |  def x(c: Context) = {
          |    import c.universe._
          |    reify { type T = Option[_]; () }.tree
          |  }
          |  def y(c: Context) = {
          |    import c.universe._
          |    reify { type T = Option[_]; () }.tree
          |  }
          |}
          |
      """.stripMargin),
      source("b.scala",
      """
        |package demo
        |
        |class b {
        |  def test(): Unit = {
        |    new a().y(null)
        |  }
        |}
      """.stripMargin)

    )
    test(List(code))
  }

  @Test def testMacroFreshName(): Unit = {
    val macroCode = source("macro.scala",
        """
          |package demo
          |
          |import language.experimental.macros
          |import scala.reflect.macros.blackbox.Context
          |
          |object Macro {
          |  def impl(c: Context)(): c.Tree = {
          |    import c.universe._
          |    val name = c.freshName("foo")
          |    Block(ValDef(NoMods, TermName(name), tq"_root_.scala.Int", Literal(Constant(0))) :: Nil, Ident(name))
          |  }
          |  def m(): Unit = macro impl
          |}
          |
      """.stripMargin)
    def code = List(
      source("a.scala",
      """
        |package demo
        |
        |class a {
        |  def test(): Unit = {
        |    Macro.m
        |  }
        |}
      """.stripMargin),
        source("b.scala",
      """
        |package demo
        |
        |class b {
        |  def test(): Unit = {
        |    Macro.m
        |  }
        |}
      """.stripMargin)

    )
    test(List(List(macroCode), code))
  }


  @Test def testRefinementTypeOverride(): Unit = {
    def code = List[SourceFile](
      source("a.scala",
        """
          |class Global
          |trait Analyzer extends StdAttachments {
          |  val global: Global
          |}
          |trait Context {
          |  val universe: Global
          |}
          |
          |trait StdAttachments {
          |  self: Analyzer =>
          |
          |  type UnaffiliatedMacroContext = Context
          |  type MacroContext = UnaffiliatedMacroContext { val universe: self.global.type }
          |}
          |
      """.stripMargin),
      source("b.scala",
        """
          |class Macros {
          |    self: Analyzer =>
          |  def foo = List.apply[MacroContext]()
          |}
          |
        """.stripMargin)
    )
    test(List(code))
  }

  @Test def testAnnotations1(): Unit = {
    def code = List[SourceFile](
      source("a.scala",
        """
          |class Annot1(s: String) extends scala.annotation.StaticAnnotation
          |class Annot2(s: Class[_]) extends scala.annotation.StaticAnnotation
          |
      """.stripMargin),
      source("b.scala",
        """
          |@Annot1("foo")
          |@Annot2(classOf[AnyRef])
          |class Test
        """.stripMargin)
    )
    test(List(code))
  }

  @Test def testAnnotationsJava(): Unit = {
    def code = List[SourceFile](
      source("Annot1.java",
        """
          |import java.lang.annotation.*;
          |@Retention(RetentionPolicy.RUNTIME)
          |@Target(ElementType.TYPE)
          |@Inherited
          |@interface Annot1 { String value() default ""; }
          |
          |@Retention(RetentionPolicy.RUNTIME)
          |@Target(ElementType.TYPE)
          |@Inherited
          |@interface Annot2 { Class value(); }
          |
      """.stripMargin),
      source("b.scala",
        """
          |@Annot1("foo") @Annot2(classOf[AnyRef]) class Test
        """.stripMargin)
    )
    test(List(code))
  }

  @Test def testAnnotationsJavaRepeatable(): Unit = {
    val javaAnnots = source("Annot1.java",
      """
        |import java.lang.annotation.*;
        |@Repeatable(Annot1.Container.class)
        |@Retention(RetentionPolicy.RUNTIME)
        |@Target(ElementType.TYPE)
        |@interface Annot1 { String value() default "";
        |
        |    @Retention(RetentionPolicy.RUNTIME)
        |    @Target(ElementType.TYPE)
        |    public static @interface Container {
        |        Annot1[] value();
        |    }
        |}
        |
        |@Retention(RetentionPolicy.RUNTIME)
        |@Target(ElementType.TYPE)
        |@Inherited
        |@interface Annot2 { Class value(); }
      """.stripMargin)
    def code =
      List(source("dummy.scala", ""), source("b.scala",
        """
          |@Annot1("foo") @Annot2(classOf[String]) @Annot1("bar") class Test
        """.stripMargin)
    )
    test(List(javaAnnots) :: code :: Nil)
  }

  @Test def testPackedType(): Unit = {
    def code = List[SourceFile](
      source("a.scala",
        """
          | class C {
          |   def foo = { object A; object B; object C; object D; object E; object F; def foo[A](a: A) = (a, a); foo((A, B, C, D, E))}
          | }
          |
      """.stripMargin)
    )
    test(List(code))
  }

  @Test def testSyntheticModuleLocationInDecls(): Unit = {
    def code = List[SourceFile](
      source("a.scala",
        """
          | object A {
          |   class C(val a: Any) extends AnyVal
          |   implicit class I1(a: String)
          |   implicit class IV(val a: String) extends AnyVal
          |   case class CC()
          | }
          |
      """.stripMargin),
      source("b.scala",
        """
          | object B {
          |   // Order here reversed from definition order in A
          |   A.CC()
          |   A.IV("")
          |   A.I1("")
          |   new A.C("")
          | }
          |
      """.stripMargin)
    )
    test(List(code))
  }

  @Test def testAsync(): Unit = {
    def code = List[SourceFile](
      source("a.scala",
        """
          | object A {
          |   import scala.tools.nsc.OptionAwait.{optionally, value}
          |   def test = optionally {
          |      if (value(Some(true))) {
          |        var x = ""
          |        if (value(Some(false))) {
          |          value(Some(x)) + value(Some(2))
          |        }
          |      }
          |   }
          | }
          |
      """.stripMargin)
    )
    test(List(code))
  }

<<<<<<< HEAD
  def source(name: String, code: String): SourceFile = new BatchSourceFile(name, code)
  private def test(groups: List[List[SourceFile]]): Unit = {
    val referenceOutput = Files.createTempDirectory("reference")

    def compile(output: Path, files: List[SourceFile]): Unit = {
      val g = new Global(new Settings)
      g.settings.usejavacp.value = true
      g.settings.classpath.value = output.toAbsolutePath.toString
      g.settings.outputDirs.setSingleOutput(output.toString)
      g.settings.async.value = true
      val storeReporter = new StoreReporter(g.settings)
      g.reporter = storeReporter
      import g._
      val r = new Run
      // println("scalac " + files.mkString(" "))
      r.compileSources(files)
      Predef.assert(!storeReporter.hasErrors, storeReporter.infos.mkString("\n"))
      files.filter(_.file.name.endsWith(".java")) match {
        case Nil =>
        case javaSources =>
          def tempFileFor(s: SourceFile): Path = {
            val f = output.resolve(s.file.name)
            Files.write(f, new String(s.content).getBytes(Charset.defaultCharset()))
          }
          val options = List("-d", output.toString)
          val javac = ToolProvider.getSystemJavaCompiler
          assert(javac != null, "No javac from getSystemJavaCompiler. If the java on your path isn't a JDK version, but $JAVA_HOME is, launch sbt with --java-home \"$JAVA_HOME\"")
          val fileMan = javac.getStandardFileManager(null, null, null)
          val javaFileObjects = fileMan.getJavaFileObjects(javaSources.map(s => tempFileFor(s).toAbsolutePath.toString): _*)
          val task = javac.getTask(new OutputStreamWriter(System.out), fileMan, null, options.asJava, Nil.asJava, javaFileObjects)
          val result = task.call()
          Predef.assert(result)
      }
    }

    for (group <- groups.init) {
      compile(referenceOutput, group)
    }
    compile(referenceOutput, groups.last)

    @annotation.unused
    class CopyVisitor(src: Path, dest: Path) extends SimpleFileVisitor[Path] {
      override def preVisitDirectory(dir: Path, attrs: BasicFileAttributes): FileVisitResult = {
        Files.createDirectories(dest.resolve(src.relativize(dir)))
        super.preVisitDirectory(dir, attrs)
      }
      override def visitFile(file: Path, attrs: BasicFileAttributes): FileVisitResult = {
        Files.copy(file, dest.resolve(src.relativize(file)))
        super.visitFile(file, attrs)
      }
    }
    for (permutation <- permutationsWithSubsets(groups.last)) {
      val recompileOutput = Files.createTempDirectory("recompileOutput")
      copyRecursive(referenceOutput, recompileOutput)
      compile(recompileOutput, permutation)
      assertDirectorySame(referenceOutput, recompileOutput, permutation.toString)
      deleteRecursive(recompileOutput)
    }
    deleteRecursive(referenceOutput)

=======
  @Test def testReferenceToInnerClassMadeNonPrivate(): Unit = {
    def code = List[SourceFile](
      source("t.scala",
             """
               | trait T {
               |   private class Inner
               |   class OtherInner { new Inner } // triggers makeNotPrivate of Inner
               |   private val v: Option[Inner] = None
               | }
        """.stripMargin),
      source("c.scala","""class C extends T""")
      )
    test(List(code))
>>>>>>> bde271aa
  }

  def source(name: String, code: String): SourceFile = new BatchSourceFile(name, code)
}



import scala.annotation.compileTimeOnly
import scala.language.experimental.macros
import scala.reflect.macros.blackbox

object OptionAwait {
  def optionally[T](body: T): Option[T] = macro impl
  @compileTimeOnly("[async] `value` must be enclosed in `optionally`")
  def value[T](option: Option[T]): T = ???
  def impl(c: blackbox.Context)(body: c.Tree): c.Tree = {
    import c.universe._
    val awaitSym = typeOf[OptionAwait.type].decl(TermName("value"))
    def mark(t: DefDef): Tree = c.internal.markForAsyncTransform(c.internal.enclosingOwner, t, awaitSym, Map.empty)
    val name = TypeName("stateMachine$async")
    q"""
      final class $name extends _root_.scala.tools.nsc.OptionStateMachine {
        ${mark(q"""override def apply(tr$$async: _root_.scala.Option[_root_.scala.AnyRef]) = ${body}""")}
      }
      new $name().start().asInstanceOf[${c.macroApplication.tpe}]
    """
  }
}

trait AsyncStateMachine[F, R] {
  /** Assign `i` to the state variable */
  protected def state_=(i: Int): Unit
  /** Retrieve the current value of the state variable */
  protected def state: Int
  /** Complete the state machine with the given failure. */
  protected def completeFailure(t: Throwable): Unit
  /** Complete the state machine with the given value. */
  protected def completeSuccess(value: AnyRef): Unit
  /** Register the state machine as a completion callback of the given future. */
  protected def onComplete(f: F): Unit
  /** Extract the result of the given future if it is complete, or `null` if it is incomplete. */
  protected def getCompleted(f: F): R
  /**
   * Extract the success value of the given future. If the state machine detects a failure it may
   * complete the async block and return `this` as a sentinel value to indicate that the caller
   * (the state machine dispatch loop) should immediately exit.
   */
  protected def tryGet(tr: R): AnyRef
}


abstract class OptionStateMachine extends AsyncStateMachine[Option[AnyRef], Option[AnyRef]] {
  var result$async: Option[AnyRef] = _

  // FSM translated method
  def apply(tr$async: Option[AnyRef]): Unit

  // Required methods
  private[this] var state$async: Int = 0
  protected def state: Int = state$async
  protected def state_=(s: Int): Unit = state$async = s
  protected def completeFailure(t: Throwable): Unit = throw t
  protected def completeSuccess(value: AnyRef): Unit = result$async = Some(value)
  protected def onComplete(f: Option[AnyRef]): Unit = ???
  protected def getCompleted(f: Option[AnyRef]): Option[AnyRef] = {
    f
  }
  protected def tryGet(tr: Option[AnyRef]): AnyRef = tr match {
    case Some(value) =>
      value.asInstanceOf[AnyRef]
    case None =>
      result$async = None
      this // sentinel value to indicate the dispatch loop should exit.
  }
  def start(): Option[AnyRef] = {
    apply(None)
    result$async
  }
}
<|MERGE_RESOLUTION|>--- conflicted
+++ resolved
@@ -2,10 +2,6 @@
 
 import org.junit.Test
 
-<<<<<<< HEAD
-import scala.jdk.CollectionConverters._
-=======
->>>>>>> bde271aa
 import scala.reflect.internal.util.{BatchSourceFile, SourceFile}
 
 class DeterminismTest {
@@ -319,68 +315,6 @@
     test(List(code))
   }
 
-<<<<<<< HEAD
-  def source(name: String, code: String): SourceFile = new BatchSourceFile(name, code)
-  private def test(groups: List[List[SourceFile]]): Unit = {
-    val referenceOutput = Files.createTempDirectory("reference")
-
-    def compile(output: Path, files: List[SourceFile]): Unit = {
-      val g = new Global(new Settings)
-      g.settings.usejavacp.value = true
-      g.settings.classpath.value = output.toAbsolutePath.toString
-      g.settings.outputDirs.setSingleOutput(output.toString)
-      g.settings.async.value = true
-      val storeReporter = new StoreReporter(g.settings)
-      g.reporter = storeReporter
-      import g._
-      val r = new Run
-      // println("scalac " + files.mkString(" "))
-      r.compileSources(files)
-      Predef.assert(!storeReporter.hasErrors, storeReporter.infos.mkString("\n"))
-      files.filter(_.file.name.endsWith(".java")) match {
-        case Nil =>
-        case javaSources =>
-          def tempFileFor(s: SourceFile): Path = {
-            val f = output.resolve(s.file.name)
-            Files.write(f, new String(s.content).getBytes(Charset.defaultCharset()))
-          }
-          val options = List("-d", output.toString)
-          val javac = ToolProvider.getSystemJavaCompiler
-          assert(javac != null, "No javac from getSystemJavaCompiler. If the java on your path isn't a JDK version, but $JAVA_HOME is, launch sbt with --java-home \"$JAVA_HOME\"")
-          val fileMan = javac.getStandardFileManager(null, null, null)
-          val javaFileObjects = fileMan.getJavaFileObjects(javaSources.map(s => tempFileFor(s).toAbsolutePath.toString): _*)
-          val task = javac.getTask(new OutputStreamWriter(System.out), fileMan, null, options.asJava, Nil.asJava, javaFileObjects)
-          val result = task.call()
-          Predef.assert(result)
-      }
-    }
-
-    for (group <- groups.init) {
-      compile(referenceOutput, group)
-    }
-    compile(referenceOutput, groups.last)
-
-    @annotation.unused
-    class CopyVisitor(src: Path, dest: Path) extends SimpleFileVisitor[Path] {
-      override def preVisitDirectory(dir: Path, attrs: BasicFileAttributes): FileVisitResult = {
-        Files.createDirectories(dest.resolve(src.relativize(dir)))
-        super.preVisitDirectory(dir, attrs)
-      }
-      override def visitFile(file: Path, attrs: BasicFileAttributes): FileVisitResult = {
-        Files.copy(file, dest.resolve(src.relativize(file)))
-        super.visitFile(file, attrs)
-      }
-    }
-    for (permutation <- permutationsWithSubsets(groups.last)) {
-      val recompileOutput = Files.createTempDirectory("recompileOutput")
-      copyRecursive(referenceOutput, recompileOutput)
-      compile(recompileOutput, permutation)
-      assertDirectorySame(referenceOutput, recompileOutput, permutation.toString)
-      deleteRecursive(recompileOutput)
-    }
-    deleteRecursive(referenceOutput)
-
-=======
   @Test def testReferenceToInnerClassMadeNonPrivate(): Unit = {
     def code = List[SourceFile](
       source("t.scala",
@@ -394,7 +328,6 @@
       source("c.scala","""class C extends T""")
       )
     test(List(code))
->>>>>>> bde271aa
   }
 
   def source(name: String, code: String): SourceFile = new BatchSourceFile(name, code)
