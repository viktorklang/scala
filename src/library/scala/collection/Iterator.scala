/*                     __                                               *\
**     ________ ___   / /  ___     Scala API                            **
**    / __/ __// _ | / /  / _ |    (c) 2003-2013, LAMP/EPFL             **
**  __\ \/ /__/ __ |/ /__/ __ |    http://scala-lang.org/               **
** /____/\___/_/ |_/____/_/ | |                                         **
**                          |/                                          **
\*                                                                      */

package scala
package collection

import mutable.ArrayBuffer
import scala.annotation.{tailrec, migration}
import immutable.Stream

/** The `Iterator` object provides various functions for creating specialized iterators.
 *
 *  @author  Martin Odersky
 *  @author  Matthias Zenger
 *  @version 2.8
 *  @since   2.8
 */
object Iterator {

  /** With the advent of `TraversableOnce` and `Iterator`, it can be useful to have a builder which
   *  operates on `Iterator`s so they can be treated uniformly along with the collections.
   *  See `scala.util.Random.shuffle` for an example.
   */
  implicit def IteratorCanBuildFrom[A] = new TraversableOnce.BufferedCanBuildFrom[A, Iterator] {
    def bufferToColl[B](coll: ArrayBuffer[B]) = coll.iterator
    def traversableToColl[B](t: GenTraversable[B]) = t.toIterator
  }

  /** The iterator which produces no values. */
  val empty: Iterator[Nothing] = new AbstractIterator[Nothing] {
    def hasNext: Boolean = false
    def next(): Nothing = throw new NoSuchElementException("next on empty iterator")
  }

  /** Creates an iterator which produces a single element.
   *  '''Note:''' Equivalent, but more efficient than Iterator(elem)
   *
   *  @param elem the element
   *  @return An iterator which produces `elem` on the first call to `next`,
   *          and which has no further elements.
   */
  def single[A](elem: A): Iterator[A] = new AbstractIterator[A] {
    private var hasnext = true
    def hasNext: Boolean = hasnext
    def next(): A =
      if (hasnext) { hasnext = false; elem }
      else empty.next()
  }

  /** Creates an iterator with given elements.
   *
   *  @param elems  The elements returned one-by-one from the iterator
   *  @return An iterator which produces the given elements on the
   *          first calls to `next`, and which has no further elements.
   */
  def apply[A](elems: A*): Iterator[A] = elems.iterator

  /** Creates iterator that produces the results of some element computation a number of times.
   *
   *  @param   len  the number of elements returned by the iterator.
   *  @param   elem the element computation
   *  @return  An iterator that produces the results of `n` evaluations of `elem`.
   */
  def fill[A](len: Int)(elem: => A): Iterator[A] = new AbstractIterator[A] {
    private var i = 0
    def hasNext: Boolean = i < len
    def next(): A =
      if (hasNext) { i += 1; elem }
      else empty.next()
  }

  /** Creates an iterator producing the values of a given function over a range of integer values starting from 0.
   *
   *  @param  end The number of elements returned by the iterator
   *  @param  f   The function computing element values
   *  @return An iterator that produces the values `f(0), ..., f(n -1)`.
   */
  def tabulate[A](end: Int)(f: Int => A): Iterator[A] = new AbstractIterator[A] {
    private var i = 0
    def hasNext: Boolean = i < end
    def next(): A =
      if (hasNext) { val result = f(i); i += 1; result }
      else empty.next()
  }

  /** Creates nn iterator returning successive values in some integer interval.
   *
   *  @param start the start value of the iterator
   *  @param end   the end value of the iterator (the first value NOT returned)
   *  @return      the iterator producing values `start, start + 1, ..., end - 1`
   */
  def range(start: Int, end: Int): Iterator[Int] = range(start, end, 1)

  /** An iterator producing equally spaced values in some integer interval.
   *
   *  @param start the start value of the iterator
   *  @param end   the end value of the iterator (the first value NOT returned)
   *  @param step  the increment value of the iterator (must be positive or negative)
   *  @return      the iterator producing values `start, start + step, ...` up to, but excluding `end`
   */
  def range(start: Int, end: Int, step: Int): Iterator[Int] = new AbstractIterator[Int] {
    if (step == 0) throw new IllegalArgumentException("zero step")
    private var i = start
    def hasNext: Boolean = (step <= 0 || i < end) && (step >= 0 || i > end)
    def next(): Int =
      if (hasNext) { val result = i; i += step; result }
      else empty.next()
  }

  /** Creates an infinite iterator that repeatedly applies a given function to the previous result.
   *
   *  @param start the start value of the iterator
   *  @param f     the function that's repeatedly applied
   *  @return      the iterator producing the infinite sequence of values `start, f(start), f(f(start)), ...`
   */
  def iterate[T](start: T)(f: T => T): Iterator[T] = new AbstractIterator[T] {
    private[this] var first = true
    private[this] var acc = start
    def hasNext: Boolean = true
    def next(): T = {
      if (first) first = false
      else acc = f(acc)

      acc
    }
  }

  /** Creates an infinite-length iterator which returns successive values from some start value.

   *  @param start the start value of the iterator
   *  @return      the iterator producing the infinite sequence of values `start, start + 1, start + 2, ...`
   */
  def from(start: Int): Iterator[Int] = from(start, 1)

  /** Creates an infinite-length iterator returning values equally spaced apart.
   *
   *  @param start the start value of the iterator
   *  @param step  the increment between successive values
   *  @return      the iterator producing the infinite sequence of values `start, start + 1 * step, start + 2 * step, ...`
   */
  def from(start: Int, step: Int): Iterator[Int] = new AbstractIterator[Int] {
    private var i = start
    def hasNext: Boolean = true
    def next(): Int = { val result = i; i += step; result }
  }

  /** Creates an infinite-length iterator returning the results of evaluating an expression.
   *  The expression is recomputed for every element.
   *
   *  @param elem the element computation.
   *  @return the iterator containing an infinite number of results of evaluating `elem`.
   */
  def continually[A](elem: => A): Iterator[A] = new AbstractIterator[A] {
    def hasNext = true
    def next = elem
  }

  /** Avoid stack overflows when applying ++ to lots of iterators by
   *  flattening the unevaluated iterators out into a vector of closures.
   */
  private[scala] final class ConcatIterator[+A](private[this] var current: Iterator[A], initial: Vector[() => Iterator[A]]) extends Iterator[A] {
    @deprecated def this(initial: Vector[() => Iterator[A]]) = this(Iterator.empty, initial) // for binary compatibility
    private[this] var queue: Vector[() => Iterator[A]] = initial
    private[this] var currentHasNextChecked = false
    // Advance current to the next non-empty iterator
    // current is set to null when all iterators are exhausted
    @tailrec
    private[this] def advance(): Boolean = {
      if (queue.isEmpty) {
        current = null
        false
      }
      else {
        current = queue.head()
        queue = queue.tail
        if (current.hasNext) {
          currentHasNextChecked = true
          true
        } else advance()
      }
    }
<<<<<<< HEAD
    def hasNext = (current ne null) && (current.hasNext || advance())
    def next()  = if (hasNext) current.next() else Iterator.empty.next()
=======
    def hasNext =
      if (currentHasNextChecked) true
      else if (current eq null) false
      else if (current.hasNext) {
        currentHasNextChecked = true
        true
      } else advance()
    def next()  =
      if (hasNext) {
        currentHasNextChecked = false
        current.next()
      } else Iterator.empty.next()
>>>>>>> 8f8f81b7

    override def ++[B >: A](that: => GenTraversableOnce[B]): Iterator[B] =
      new ConcatIterator(current, queue :+ (() => that.toIterator))
  }

  private[scala] final class JoinIterator[+A](lhs: Iterator[A], that: => GenTraversableOnce[A]) extends Iterator[A] {
    private[this] var state = 0 // 0: lhs not checked, 1: lhs has next, 2: switched to rhs
    private[this] lazy val rhs: Iterator[A] = that.toIterator
<<<<<<< HEAD
    def hasNext = lhs.hasNext || rhs.hasNext
    def next()  = if (lhs.hasNext) lhs.next() else rhs.next()
=======
    def hasNext = state match {
      case 0 =>
        if (lhs.hasNext) {
          state = 1
          true
        } else {
          state = 2
          rhs.hasNext
        }
      case 1 => true
      case _ => rhs.hasNext
    }
    def next() = state match {
      case 0 =>
        if (lhs.hasNext) lhs.next()
        else {
          state = 2
          rhs.next()
        }
      case 1 =>
        state = 0
        lhs.next()
      case _ =>
        rhs.next()
    }
>>>>>>> 8f8f81b7

    override def ++[B >: A](that: => GenTraversableOnce[B]) =
      new ConcatIterator(this, Vector(() => that.toIterator))
  }

  /** Creates a delegating iterator capped by a limit count. Negative limit means unbounded.
   *  Lazily skip to start on first evaluation.  Avoids daisy-chained iterators due to slicing.
   */
  private[scala] final class SliceIterator[A](val underlying: Iterator[A], start: Int, limit: Int) extends AbstractIterator[A] {
    private var remaining = limit
    private var dropping  = start
    @inline private def unbounded = remaining < 0
    private def skip(): Unit =
      while (dropping > 0) {
        if (underlying.hasNext) {
          underlying.next()
          dropping -= 1
        } else
          dropping = 0
      }
    def hasNext = { skip(); remaining != 0 && underlying.hasNext }
    def next()  = {
      skip()
      if (remaining > 0) {
        remaining -= 1
        underlying.next()
      }
      else if (unbounded) underlying.next()
      else empty.next()
    }
    override protected def sliceIterator(from: Int, until: Int): Iterator[A] = {
      val lo = from max 0
      def adjustedBound =
        if (unbounded) -1
        else 0 max (remaining - lo)
      val rest =
        if (until < 0) adjustedBound          // respect current bound, if any
        else if (until <= lo) 0               // empty
        else if (unbounded) until - lo        // now finite
        else adjustedBound min (until - lo)   // keep lesser bound
      if (rest == 0) empty
      else {
        dropping += lo
        remaining = rest
        this
      }
    }
  }
}

import Iterator.empty

/** Iterators are data structures that allow to iterate over a sequence
 *  of elements. They have a `hasNext` method for checking
 *  if there is a next element available, and a `next` method
 *  which returns the next element and discards it from the iterator.
 *
 *  An iterator is mutable: most operations on it change its state. While it is often used
 *  to iterate through the elements of a collection, it can also be used without
 *  being backed by any collection (see constructors on the companion object).
 *
 *  It is of particular importance to note that, unless stated otherwise, ''one should never
 *  use an iterator after calling a method on it''. The two most important exceptions
 *  are also the sole abstract methods: `next` and `hasNext`.
 *
 *  Both these methods can be called any number of times without having to discard the
 *  iterator. Note that even `hasNext` may cause mutation -- such as when iterating
 *  from an input stream, where it will block until the stream is closed or some
 *  input becomes available.
 *
 *  Consider this example for safe and unsafe use:
 *
 *  {{{
 *  def f[A](it: Iterator[A]) = {
 *    if (it.hasNext) {            // Safe to reuse "it" after "hasNext"
 *      it.next                    // Safe to reuse "it" after "next"
 *      val remainder = it.drop(2) // it is *not* safe to use "it" again after this line!
 *      remainder.take(2)          // it is *not* safe to use "remainder" after this line!
 *    } else it
 *  }
 *  }}}
 *
 *  @author  Martin Odersky, Matthias Zenger
 *  @version 2.8
 *  @since   1
 *  @define willNotTerminateInf
 *  Note: will not terminate for infinite iterators.
 *  @define mayNotTerminateInf
 *  Note: may not terminate for infinite iterators.
 *  @define preservesIterator
 *  The iterator remains valid for further use whatever result is returned.
 *  @define consumesIterator
 *  After calling this method, one should discard the iterator it was called
 *  on. Using it is undefined and subject to change.
 *  @define consumesAndProducesIterator
 *  After calling this method, one should discard the iterator it was called
 *  on, and use only the iterator that was returned. Using the old iterator
 *  is undefined, subject to change, and may result in changes to the new
 *  iterator as well.
 *  @define consumesTwoAndProducesOneIterator
 *  After calling this method, one should discard the iterator it was called
 *  on, as well as the one passed as a parameter, and use only the iterator
 *  that was returned. Using the old iterators is undefined, subject to change,
 *  and may result in changes to the new iterator as well.
 *  @define consumesOneAndProducesTwoIterators
 *  After calling this method, one should discard the iterator it was called
 *  on, and use only the iterators that were returned. Using the old iterator
 *  is undefined, subject to change, and may result in changes to the new
 *  iterators as well.
 *  @define consumesTwoIterators
 *  After calling this method, one should discard the iterator it was called
 *  on, as well as the one passed as parameter. Using the old iterators is
 *  undefined and subject to change.
 */
trait Iterator[+A] extends TraversableOnce[A] {
  self =>

  def seq: Iterator[A] = this

  /** Tests whether this iterator can provide another element.
   *
   *  @return  `true` if a subsequent call to `next` will yield an element,
   *           `false` otherwise.
   *  @note    Reuse: $preservesIterator
   */
  def hasNext: Boolean

  /** Produces the next element of this iterator.
   *
   *  @return  the next element of this iterator, if `hasNext` is `true`,
   *           undefined behavior otherwise.
   *  @note    Reuse: $preservesIterator
   */
  def next(): A

  /** Tests whether this iterator is empty.
   *
   *  @return   `true` if hasNext is false, `false` otherwise.
   *  @note     Reuse: $preservesIterator
   */
  def isEmpty: Boolean = !hasNext

  /** Tests whether this Iterator can be repeatedly traversed.
   *
   *  @return   `false`
   *  @note     Reuse: $preservesIterator
   */
  def isTraversableAgain = false

  /** Tests whether this Iterator has a known size.
   *
   *  @return   `true` for empty Iterators, `false` otherwise.
   *  @note     Reuse: $preservesIterator
   */
  def hasDefiniteSize = isEmpty

  /** Selects first ''n'' values of this iterator.
   *
   *  @param  n    the number of values to take
   *  @return an iterator producing only the first `n` values of this iterator, or else the
   *          whole iterator, if it produces fewer than `n` values.
   *  @note   Reuse: $consumesAndProducesIterator
   */
  def take(n: Int): Iterator[A] = sliceIterator(0, n max 0)

  /** Advances this iterator past the first ''n'' elements, or the length of the iterator, whichever is smaller.
   *
   *  @param n the number of elements to drop
   *  @return  an iterator which produces all values of the current iterator, except
   *           it omits the first `n` values.
   *  @note    Reuse: $consumesAndProducesIterator
   */
  def drop(n: Int): Iterator[A] = {
    var j = 0
    while (j < n && hasNext) {
      next()
      j += 1
    }
    this
  }

  /** Creates an iterator returning an interval of the values produced by this iterator.
   *
   *  @param from   the index of the first element in this iterator which forms part of the slice.
   *                If negative, the slice starts at zero.
   *  @param until  the index of the first element following the slice. If negative, the slice is empty.
   *  @return an iterator which advances this iterator past the first `from` elements using `drop`,
   *  and then takes `until - from` elements, using `take`.
   *  @note         Reuse: $consumesAndProducesIterator
   */
  def slice(from: Int, until: Int): Iterator[A] = sliceIterator(from, until max 0)

  /** Creates an optionally bounded slice, unbounded if `until` is negative. */
  protected def sliceIterator(from: Int, until: Int): Iterator[A] = {
    val lo = from max 0
    val rest =
      if (until < 0) -1            // unbounded
      else if (until <= lo) 0      // empty
      else until - lo              // finite

    if (rest == 0) empty
    else new Iterator.SliceIterator(this, lo, rest)
  }

  /** Creates a new iterator that maps all produced values of this iterator
   *  to new values using a transformation function.
   *
   *  @param f  the transformation function
   *  @return a new iterator which transforms every value produced by this
   *          iterator by applying the function `f` to it.
   *  @note   Reuse: $consumesAndProducesIterator
   */
  def map[B](f: A => B): Iterator[B] = new AbstractIterator[B] {
    def hasNext = self.hasNext
    def next() = f(self.next())
  }

  /** Concatenates this iterator with another.
   *
   *  @param   that   the other iterator
   *  @return  a new iterator that first yields the values produced by this
   *  iterator followed by the values produced by iterator `that`.
   *  @note    Reuse: $consumesTwoAndProducesOneIterator
   *
   *  @usecase def ++(that: => Iterator[A]): Iterator[A]
   *    @inheritdoc
   */
  def ++[B >: A](that: => GenTraversableOnce[B]): Iterator[B] = new Iterator.JoinIterator(self, that)

  /** Creates a new iterator by applying a function to all values produced by this iterator
   *  and concatenating the results.
   *
   *  @param f the function to apply on each element.
   *  @return  the iterator resulting from applying the given iterator-valued function
   *           `f` to each value produced by this iterator and concatenating the results.
   *  @note    Reuse: $consumesAndProducesIterator
   */
  def flatMap[B](f: A => GenTraversableOnce[B]): Iterator[B] = new AbstractIterator[B] {
    private var cur: Iterator[B] = empty
    private def nextCur() { cur = f(self.next()).toIterator }
    def hasNext: Boolean = {
      // Equivalent to cur.hasNext || self.hasNext && { nextCur(); hasNext }
      // but slightly shorter bytecode (better JVM inlining!)
      while (!cur.hasNext) {
        if (!self.hasNext) return false
        nextCur()
      }
      true
    }
    def next(): B = (if (hasNext) cur else empty).next()
  }

  /** Returns an iterator over all the elements of this iterator that satisfy the predicate `p`.
   *  The order of the elements is preserved.
   *
   *  @param p the predicate used to test values.
   *  @return  an iterator which produces those values of this iterator which satisfy the predicate `p`.
   *  @note    Reuse: $consumesAndProducesIterator
   */
  def filter(p: A => Boolean): Iterator[A] = new AbstractIterator[A] {
    // TODO 2.12 - Make a full-fledged FilterImpl that will reverse sense of p
    private var hd: A = _
    private var hdDefined: Boolean = false

    def hasNext: Boolean = hdDefined || {
      do {
        if (!self.hasNext) return false
        hd = self.next()
      } while (!p(hd))
      hdDefined = true
      true
    }

    def next() = if (hasNext) { hdDefined = false; hd } else empty.next()
  }

  /** Tests whether every element of this iterator relates to the
   *  corresponding element of another collection by satisfying a test predicate.
   *
   *  @param   that    the other collection
   *  @param   p       the test predicate, which relates elements from both collections
   *  @tparam  B       the type of the elements of `that`
   *  @return          `true` if both collections have the same length and
   *                   `p(x, y)` is `true` for all corresponding elements `x` of this iterator
   *                   and `y` of `that`, otherwise `false`
   */
  def corresponds[B](that: GenTraversableOnce[B])(p: (A, B) => Boolean): Boolean = {
    val that0 = that.toIterator
    while (hasNext && that0.hasNext)
      if (!p(next(), that0.next())) return false

    hasNext == that0.hasNext
  }

  /** Creates an iterator over all the elements of this iterator that
   *  satisfy the predicate `p`. The order of the elements
   *  is preserved.
   *
   *  '''Note:''' `withFilter` is the same as `filter` on iterators. It exists so that
   *  for-expressions with filters work over iterators.
   *
   *  @param p the predicate used to test values.
   *  @return  an iterator which produces those values of this iterator which satisfy the predicate `p`.
   *  @note    Reuse: $consumesAndProducesIterator
   */
  def withFilter(p: A => Boolean): Iterator[A] = filter(p)

  /** Creates an iterator over all the elements of this iterator which
   *  do not satisfy a predicate p.
   *
   *  @param p the predicate used to test values.
   *  @return  an iterator which produces those values of this iterator which do not satisfy the predicate `p`.
   *  @note    Reuse: $consumesAndProducesIterator
   */
  def filterNot(p: A => Boolean): Iterator[A] = filter(!p(_))

 /** Creates an iterator by transforming values
  *  produced by this iterator with a partial function, dropping those
  *  values for which the partial function is not defined.
  *
  *  @param pf the partial function which filters and maps the iterator.
  *  @return   a new iterator which yields each value `x` produced by this iterator for
  *  which `pf` is defined the image `pf(x)`.
  *  @note     Reuse: $consumesAndProducesIterator
  */
  @migration("`collect` has changed. The previous behavior can be reproduced with `toSeq`.", "2.8.0")
  def collect[B](pf: PartialFunction[A, B]): Iterator[B] = new AbstractIterator[B] {
    // Manually buffer to avoid extra layer of wrapping with buffered
    private[this] var hd: A = _

    // Little state machine to keep track of where we are
    // Seek = 0; Found = 1; Empty = -1
    // Not in vals because scalac won't make them static (@inline def only works with -optimize)
    // BE REALLY CAREFUL TO KEEP COMMENTS AND NUMBERS IN SYNC!
    private[this] var status = 0/*Seek*/

    def hasNext = {
      while (status == 0/*Seek*/) {
        if (self.hasNext) {
          hd = self.next()
          if (pf.isDefinedAt(hd)) status = 1/*Found*/
        }
        else status = -1/*Empty*/
      }
      status == 1/*Found*/
    }
    def next() = if (hasNext) { status = 0/*Seek*/; pf(hd) } else Iterator.empty.next()
  }

  /** Produces a collection containing cumulative results of applying the
   *  operator going left to right.
   *
   *  $willNotTerminateInf
   *  $orderDependent
   *
   *  @tparam B      the type of the elements in the resulting collection
   *  @param z       the initial value
   *  @param op      the binary operator applied to the intermediate result and the element
   *  @return        iterator with intermediate results
   *  @note          Reuse: $consumesAndProducesIterator
   */
  def scanLeft[B](z: B)(op: (B, A) => B): Iterator[B] = new AbstractIterator[B] {
    var hasNext = true
    var elem = z
    def next() = if (hasNext) {
      val res = elem
      if (self.hasNext) elem = op(elem, self.next())
      else hasNext = false
      res
    } else Iterator.empty.next()
  }

  /** Produces a collection containing cumulative results of applying the operator going right to left.
   *  The head of the collection is the last cumulative result.
   *
   *  $willNotTerminateInf
   *  $orderDependent
   *
   *  @tparam B      the type of the elements in the resulting collection
   *  @param z       the initial value
   *  @param op      the binary operator applied to the intermediate result and the element
   *  @return        iterator with intermediate results
   *  @example       {{{
   *    Iterator(1, 2, 3, 4).scanRight(0)(_ + _).toList == List(10, 9, 7, 4, 0)
   *  }}}
   *  @note          Reuse: $consumesAndProducesIterator
   */
  def scanRight[B](z: B)(op: (A, B) => B): Iterator[B] = toBuffer.scanRight(z)(op).iterator

  /** Takes longest prefix of values produced by this iterator that satisfy a predicate.
   *
   *  @param   p  The predicate used to test elements.
   *  @return  An iterator returning the values produced by this iterator, until
   *           this iterator produces a value that does not satisfy
   *           the predicate `p`.
   *  @note    Reuse: $consumesAndProducesIterator
   */
  def takeWhile(p: A => Boolean): Iterator[A] = new AbstractIterator[A] {
    private var hd: A = _
    private var hdDefined: Boolean = false
    private var tail: Iterator[A] = self

    def hasNext = hdDefined || tail.hasNext && {
      hd = tail.next()
      if (p(hd)) hdDefined = true
      else tail = Iterator.empty
      hdDefined
    }
    def next() = if (hasNext) { hdDefined = false; hd } else empty.next()
  }

  /** Partitions this iterator in two iterators according to a predicate.
   *
   *  @param p the predicate on which to partition
   *  @return  a pair of iterators: the iterator that satisfies the predicate
   *           `p` and the iterator that does not.
   *           The relative order of the elements in the resulting iterators
   *           is the same as in the original iterator.
   *  @note    Reuse: $consumesOneAndProducesTwoIterators
   */
  def partition(p: A => Boolean): (Iterator[A], Iterator[A]) = {
    val self = buffered
    class PartitionIterator(p: A => Boolean) extends AbstractIterator[A] {
      var other: PartitionIterator = _
      val lookahead = new mutable.Queue[A]
      def skip() =
        while (self.hasNext && !p(self.head)) {
          other.lookahead += self.next
        }
      def hasNext = !lookahead.isEmpty || { skip(); self.hasNext }
      def next() = if (!lookahead.isEmpty) lookahead.dequeue()
                   else { skip(); self.next() }
    }
    val l = new PartitionIterator(p)
    val r = new PartitionIterator(!p(_))
    l.other = r
    r.other = l
    (l, r)
  }

  /** Splits this Iterator into a prefix/suffix pair according to a predicate.
   *
   *  @param p the test predicate
   *  @return  a pair of Iterators consisting of the longest prefix of this
   *           whose elements all satisfy `p`, and the rest of the Iterator.
   *  @note    Reuse: $consumesOneAndProducesTwoIterators
   */
  def span(p: A => Boolean): (Iterator[A], Iterator[A]) = {
    /*
     * Giving a name to following iterator (as opposed to trailing) because
     * anonymous class is represented as a structural type that trailing
     * iterator is referring (the finish() method) and thus triggering
     * handling of structural calls. It's not what's intended here.
     */
    class Leading extends AbstractIterator[A] {
      var lookahead: mutable.Queue[A] = null
      var hd: A = _
      /* Status is kept with magic numbers
       *   1 means next element is in hd and we're still reading into this iterator
       *   0 means we're still reading but haven't found a next element
       *   -1 means we are done reading into the iterator, so we must rely on lookahead
       *   -2 means we are done but have saved hd for the other iterator to use as its first element
       */
      var status = 0
      private def store(a: A) {
        if (lookahead == null) lookahead = new mutable.Queue[A]
        lookahead += a
      }
      def hasNext = {
        if (status < 0) (lookahead ne null) && lookahead.nonEmpty
        else if (status > 0) true
        else {
          if (self.hasNext) {
            hd = self.next()
            status = if (p(hd)) 1 else -2
          }
          else status = -1
          status > 0
        }
      }
      def next() = {
        if (hasNext) {
          if (status == 1) { status = 0; hd }
          else lookahead.dequeue()
        }
        else empty.next()
      }
      def finish(): Boolean = {
        if (status == -1) false
        else if (status == -2) {
          status = -1
          true
        }
        else {
          if (status == 1) store(hd)
          while (self.hasNext) {
            val a = self.next()
            if (p(a)) store(a)
            else {
              hd = a
              status = -1
              return true
            }
          }
          false
        }
      }
    }

    val leading = new Leading

    val trailing = new AbstractIterator[A] {
      private[this] var myLeading = leading
      /* Status flags meanings:
       *   -1 not yet accesssed
       *   0 single element waiting in leading
       *   1 defer to self
       */
      private[this] var status = -1
      def hasNext = {
        if (status > 0) self.hasNext
        else {
          if (status == 0) true
          else if (myLeading.finish()) {
            status = 0
            true
          }
          else {
            status = 1
            myLeading = null
            self.hasNext
          }
        }
      }
      def next() = {
        if (hasNext) {
          if (status > 0) self.next()
          else {
            status = 1
            val ans = myLeading.hd
            myLeading = null
            ans
          }
        }
        else Iterator.empty.next()
      }

      override def toString = "unknown-if-empty iterator"
    }

    (leading, trailing)
  }

  /** Skips longest sequence of elements of this iterator which satisfy given
   *  predicate `p`, and returns an iterator of the remaining elements.
   *
   *  @param p the predicate used to skip elements.
   *  @return  an iterator consisting of the remaining elements
   *  @note    Reuse: $consumesAndProducesIterator
   */
  def dropWhile(p: A => Boolean): Iterator[A] = new AbstractIterator[A] {
    // Magic value: -1 = hasn't dropped, 0 = found first, 1 = defer to parent iterator
    private[this] var status = -1
    // Local buffering to avoid double-wrap with .buffered
    private[this] var fst: A = _
    def hasNext: Boolean =
      if (status == 1) self.hasNext
      else if (status == 0) true
      else {
        while (self.hasNext) {
          val a = self.next()
          if (!p(a)) {
            fst = a
            status = 0
            return true
          }
        }
        status = 1
        false
      }
    def next() =
      if (hasNext) {
        if (status == 1) self.next()
        else {
          status = 1
          fst
        }
      }
      else Iterator.empty.next()
  }

  /** Creates an iterator formed from this iterator and another iterator
   *  by combining corresponding values in pairs.
   *  If one of the two iterators is longer than the other, its remaining
   *  elements are ignored.
   *
   *  @param   that  The iterator providing the second half of each result pair
   *  @return        a new iterator containing pairs consisting of
   *                 corresponding elements of this iterator and `that`. The number
   *                 of elements returned by the new iterator is the
   *                 minimum of the number of elements returned by this
   *                 iterator and `that`.
   *  @note          Reuse: $consumesTwoAndProducesOneIterator
   */
  def zip[B](that: Iterator[B]): Iterator[(A, B)] = new AbstractIterator[(A, B)] {
    def hasNext = self.hasNext && that.hasNext
    def next = (self.next(), that.next())
  }

  /** Appends an element value to this iterator until a given target length is reached.
   *
   *  @param   len   the target length
   *  @param   elem  the padding value
   *  @return a new iterator consisting of producing all values of this iterator,
   *          followed by the minimal number of occurrences of `elem` so
   *          that the number of produced values is at least `len`.
   *  @note    Reuse: $consumesAndProducesIterator
   *
   *  @usecase def padTo(len: Int, elem: A): Iterator[A]
   *    @inheritdoc
   */
  def padTo[A1 >: A](len: Int, elem: A1): Iterator[A1] = new AbstractIterator[A1] {
    private var count = 0
    def hasNext = self.hasNext || count < len
    def next = {
      count += 1
      if (self.hasNext) self.next()
      else if (count <= len) elem
      else empty.next()
    }
  }

  /** Creates an iterator that pairs each element produced by this iterator
   *  with its index, counting from 0.
   *
   *  @return        a new iterator containing pairs consisting of
   *                 corresponding elements of this iterator and their indices.
   *  @note          Reuse: $consumesAndProducesIterator
   */
  def zipWithIndex: Iterator[(A, Int)] = new AbstractIterator[(A, Int)] {
    var idx = 0
    def hasNext = self.hasNext
    def next = {
      val ret = (self.next(), idx)
      idx += 1
      ret
    }
  }

  /** Creates an iterator formed from this iterator and another iterator
   *  by combining corresponding elements in pairs.
   *  If one of the two iterators is shorter than the other,
   *  placeholder elements are used to extend the shorter iterator to the length of the longer.
   *
   *  @param that     iterator `that` may have a different length
   *                  as the self iterator.
   *  @param thisElem element `thisElem` is used to fill up the
   *                  resulting iterator if the self iterator is shorter than
   *                  `that`
   *  @param thatElem element `thatElem` is used to fill up the
   *                  resulting iterator if `that` is shorter than
   *                  the self iterator
   *  @return         a new iterator containing pairs consisting of
   *                  corresponding values of this iterator and `that`. The length
   *                  of the returned iterator is the maximum of the lengths of this iterator and `that`.
   *                  If this iterator is shorter than `that`, `thisElem` values are used to pad the result.
   *                  If `that` is shorter than this iterator, `thatElem` values are used to pad the result.
   *  @note           Reuse: $consumesTwoAndProducesOneIterator
   *
   *  @usecase def zipAll[B](that: Iterator[B], thisElem: A, thatElem: B): Iterator[(A, B)]
   *    @inheritdoc
   */
  def zipAll[B, A1 >: A, B1 >: B](that: Iterator[B], thisElem: A1, thatElem: B1): Iterator[(A1, B1)] = new AbstractIterator[(A1, B1)] {
    def hasNext = self.hasNext || that.hasNext
    def next(): (A1, B1) =
      if (self.hasNext) {
        if (that.hasNext) (self.next(), that.next())
        else (self.next(), thatElem)
      } else {
        if (that.hasNext) (thisElem, that.next())
        else empty.next()
      }
  }

  /** Applies a function `f` to all values produced by this iterator.
   *
   *  @param  f   the function that is applied for its side-effect to every element.
   *              The result of function `f` is discarded.
   *
   *  @tparam  U  the type parameter describing the result of function `f`.
   *              This result will always be ignored. Typically `U` is `Unit`,
   *              but this is not necessary.
   *
   *  @note    Reuse: $consumesIterator
   *
   *  @usecase def foreach(f: A => Unit): Unit
   *    @inheritdoc
   */
  def foreach[U](f: A => U) { while (hasNext) f(next()) }

  /** Tests whether a predicate holds for all values produced by this iterator.
   *  $mayNotTerminateInf
   *
   *  @param   p     the predicate used to test elements.
   *  @return        `true` if the given predicate `p` holds for all values
   *                 produced by this iterator, otherwise `false`.
   *  @note          Reuse: $consumesIterator
   */
  def forall(p: A => Boolean): Boolean = {
    var res = true
    while (res && hasNext) res = p(next())
    res
  }

  /** Tests whether a predicate holds for some of the values produced by this iterator.
   *  $mayNotTerminateInf
   *
   *  @param   p     the predicate used to test elements.
   *  @return        `true` if the given predicate `p` holds for some of the values
   *                 produced by this iterator, otherwise `false`.
   *  @note          Reuse: $consumesIterator
   */
  def exists(p: A => Boolean): Boolean = {
    var res = false
    while (!res && hasNext) res = p(next())
    res
  }

  /** Tests whether this iterator contains a given value as an element.
   *  $mayNotTerminateInf
   *
   *  @param elem  the element to test.
   *  @return     `true` if this iterator produces some value that is
   *               is equal (as determined by `==`) to `elem`, `false` otherwise.
   *  @note        Reuse: $consumesIterator
   */
  def contains(elem: Any): Boolean = exists(_ == elem)    // Note--this seems faster than manual inlining!

  /** Finds the first value produced by the iterator satisfying a
   *  predicate, if any.
   *  $mayNotTerminateInf
   *
   *  @param p the predicate used to test values.
   *  @return  an option value containing the first value produced by the iterator that satisfies
   *           predicate `p`, or `None` if none exists.
   *  @note    Reuse: $consumesIterator
   */
  def find(p: A => Boolean): Option[A] = {
    while (hasNext) {
      val a = next()
      if (p(a)) return Some(a)
    }
    None
  }

  /** Returns the index of the first produced value satisfying a predicate, or -1.
   *  $mayNotTerminateInf
   *
   *  @param  p the predicate to test values
   *  @return   the index of the first produced value satisfying `p`,
   *           or -1 if such an element does not exist until the end of the iterator is reached.
   *  @note    Reuse: $consumesIterator
   */
  def indexWhere(p: A => Boolean): Int = indexWhere(p, 0)

  /** Returns the index of the first produced value satisfying a predicate, or -1, after or at
   *  some start index.
   *  $mayNotTerminateInf
   *
   *  @param p the predicate to test values
   *  @param from the start index
   *  @return the index `>= from` of the first produced value satisfying `p`,
   *          or -1 if such an element does not exist until the end of the iterator is reached.
   *  @note   Reuse: $consumesIterator
   */
  def indexWhere(p: A => Boolean, from: Int): Int = {
    var i = 0
    while (i < from && hasNext) {
      next()
      i += 1
    }

    while (hasNext) {
      if (p(next())) return i
      i += 1
    }
    -1
  }

  /** Returns the index of the first occurrence of the specified
   *  object in this iterable object.
   *  $mayNotTerminateInf
   *
   *  @param  elem  element to search for.
   *  @return the index of the first occurrence of `elem` in the values produced by this iterator,
   *          or -1 if such an element does not exist until the end of the iterator is reached.
   *  @note   Reuse: $consumesIterator
   */
  def indexOf[B >: A](elem: B): Int = indexOf(elem, 0)

  /** Returns the index of the first occurrence of the specified object in this iterable object
   *  after or at some start index.
   *  $mayNotTerminateInf
   *
   *  @param elem element to search for.
   *  @param from the start index
   *  @return the index `>= from` of the first occurrence of `elem` in the values produced by this
   *          iterator, or -1 if such an element does not exist until the end of the iterator is
   *          reached.
   *  @note   Reuse: $consumesIterator
   */
  def indexOf[B >: A](elem: B, from: Int): Int = {
    var i = 0
    while (i < from && hasNext) {
      next()
      i += 1
    }

    while (hasNext) {
      if (next() == elem) return i
      i += 1
    }
    -1
  }

  /** Creates a buffered iterator from this iterator.
   *
   *  @see [[scala.collection.BufferedIterator]]
   *  @return  a buffered iterator producing the same values as this iterator.
   *  @note    Reuse: $consumesAndProducesIterator
   */
  def buffered: BufferedIterator[A] = new AbstractIterator[A] with BufferedIterator[A] {
    private var hd: A = _
    private var hdDefined: Boolean = false

    def head: A = {
      if (!hdDefined) {
        hd = next()
        hdDefined = true
      }
      hd
    }

    def hasNext =
      hdDefined || self.hasNext

    def next() =
      if (hdDefined) {
        hdDefined = false
        hd
      } else self.next()
  }

  /** A flexible iterator for transforming an `Iterator[A]` into an
   *  Iterator[Seq[A]], with configurable sequence size, step, and
   *  strategy for dealing with elements which don't fit evenly.
   *
   *  Typical uses can be achieved via methods `grouped` and `sliding`.
   */
  class GroupedIterator[B >: A](self: Iterator[A], size: Int, step: Int)
  extends AbstractIterator[Seq[B]]
     with Iterator[Seq[B]] {

    require(size >= 1 && step >= 1, "size=%d and step=%d, but both must be positive".format(size, step))

    private[this] var buffer: ArrayBuffer[B] = ArrayBuffer()  // the buffer
    private[this] var filled = false                          // whether the buffer is "hot"
    private[this] var _partial = true                         // whether we deliver short sequences
    private[this] var pad: Option[() => B] = None             // what to pad short sequences with

    /** Public functions which can be used to configure the iterator before use.
	 *
	 *  Pads the last segment if necessary so that all segments will
	 *  have the same size.
	 *
	 *  @param x The element that will be appended to the last segment, if necessary.
	 *  @return  The same iterator, and ''not'' a new iterator.
	 *  @note    This method mutates the iterator it is called on, which can be safely used afterwards.
	 *  @note    This method is mutually exclusive with `withPartial(true)`.
 	 */
    def withPadding(x: => B): this.type = {
      pad = Some(() => x)
      this
    }
	/** Public functions which can be used to configure the iterator before use.
  	 *
	 *  Select whether the last segment may be returned with less than `size`
	 *  elements. If not, some elements of the original iterator may not be
	 *  returned at all.
	 *
	 *  @param x `true` if partial segments may be returned, `false` otherwise.
	 *  @return  The same iterator, and ''not'' a new iterator.
	 *  @note    This method mutates the iterator it is called on, which can be safely used afterwards.
	 *  @note    This method is mutually exclusive with `withPadding`.
	 */
    def withPartial(x: Boolean): this.type = {
      _partial = x
      if (_partial == true) // reset pad since otherwise it will take precedence
        pad = None

      this
    }

    /** For reasons which remain to be determined, calling
     *  self.take(n).toSeq cause an infinite loop, so we have
     *  a slight variation on take for local usage.
     *  NB: self.take.toSeq is slice.toStream, lazily built on self,
     *  so a subsequent self.hasNext would not test self after the
     *  group was consumed.
     */
    private def takeDestructively(size: Int): Seq[A] = {
      val buf = new ArrayBuffer[A]
      var i = 0
      // The order of terms in the following condition is important
      // here as self.hasNext could be blocking
      while (i < size && self.hasNext) {
        buf += self.next
        i += 1
      }
      buf
    }

    private def padding(x: Int) = List.fill(x)(pad.get())
    private def gap = (step - size) max 0

    private def go(count: Int) = {
      val prevSize = buffer.size
      def isFirst = prevSize == 0
      // If there is padding defined we insert it immediately
      // so the rest of the code can be oblivious
      val xs: Seq[B] = {
        val res = takeDestructively(count)
        // was: extra checks so we don't calculate length unless there's reason
        // but since we took the group eagerly, just use the fast length
        val shortBy = count - res.length
        if (shortBy > 0 && pad.isDefined) res ++ padding(shortBy) else res
      }
      lazy val len = xs.length
      lazy val incomplete = len < count

      // if 0 elements are requested, or if the number of newly obtained
      // elements is less than the gap between sequences, we are done.
      def deliver(howMany: Int) = {
        (howMany > 0 && (isFirst || len > gap)) && {
          if (!isFirst)
            buffer trimStart (step min prevSize)

          val available =
            if (isFirst) len
            else howMany min (len - gap)

          buffer ++= (xs takeRight available)
          filled = true
          true
        }
      }

      if (xs.isEmpty) false                         // self ran out of elements
      else if (_partial) deliver(len min size)      // if _partial is true, we deliver regardless
      else if (incomplete) false                    // !_partial && incomplete means no more seqs
      else if (isFirst) deliver(len)                // first element
      else deliver(step min size)                   // the typical case
    }

    // fill() returns false if no more sequences can be produced
    private def fill(): Boolean = {
      if (!self.hasNext) false
      // the first time we grab size, but after that we grab step
      else if (buffer.isEmpty) go(size)
      else go(step)
    }

    def hasNext = filled || fill()
    def next = {
      if (!filled)
        fill()

      if (!filled)
        throw new NoSuchElementException("next on empty iterator")
      filled = false
      buffer.toList
    }
  }

  /** Returns an iterator which groups this iterator into fixed size
   *  blocks.  Example usages:
   *  {{{
   *    // Returns List(List(1, 2, 3), List(4, 5, 6), List(7)))
   *    (1 to 7).iterator grouped 3 toList
   *    // Returns List(List(1, 2, 3), List(4, 5, 6))
   *    (1 to 7).iterator grouped 3 withPartial false toList
   *    // Returns List(List(1, 2, 3), List(4, 5, 6), List(7, 20, 25)
   *    // Illustrating that withPadding's argument is by-name.
   *    val it2 = Iterator.iterate(20)(_ + 5)
   *    (1 to 7).iterator grouped 3 withPadding it2.next toList
   *  }}}
   *
   *  @note Reuse: $consumesAndProducesIterator
   */
  def grouped[B >: A](size: Int): GroupedIterator[B] =
    new GroupedIterator[B](self, size, size)

  /** Returns an iterator which presents a "sliding window" view of
   *  another iterator.  The first argument is the window size, and
   *  the second is how far to advance the window on each iteration;
   *  defaults to `1`.  Example usages:
   *  {{{
   *    // Returns List(List(1, 2, 3), List(2, 3, 4), List(3, 4, 5))
   *    (1 to 5).iterator.sliding(3).toList
   *    // Returns List(List(1, 2, 3, 4), List(4, 5))
   *    (1 to 5).iterator.sliding(4, 3).toList
   *    // Returns List(List(1, 2, 3, 4))
   *    (1 to 5).iterator.sliding(4, 3).withPartial(false).toList
   *    // Returns List(List(1, 2, 3, 4), List(4, 5, 20, 25))
   *    // Illustrating that withPadding's argument is by-name.
   *    val it2 = Iterator.iterate(20)(_ + 5)
   *    (1 to 5).iterator.sliding(4, 3).withPadding(it2.next).toList
   *  }}}
   *
   *  @note Reuse: $consumesAndProducesIterator
   */
  def sliding[B >: A](size: Int, step: Int = 1): GroupedIterator[B] =
    new GroupedIterator[B](self, size, step)

  /** Returns the number of elements in this iterator.
   *  $willNotTerminateInf
   *
   *  @note Reuse: $consumesIterator
   */
  def length: Int = this.size

  /** Creates two new iterators that both iterate over the same elements
   *  as this iterator (in the same order).  The duplicate iterators are
   *  considered equal if they are positioned at the same element.
   *
   *  Given that most methods on iterators will make the original iterator
   *  unfit for further use, this methods provides a reliable way of calling
   *  multiple such methods on an iterator.
   *
   *  @return a pair of iterators
   *  @note   The implementation may allocate temporary storage for elements
   *          iterated by one iterator but not yet by the other.
   *  @note   Reuse: $consumesOneAndProducesTwoIterators
   */
  def duplicate: (Iterator[A], Iterator[A]) = {
    val gap = new scala.collection.mutable.Queue[A]
    var ahead: Iterator[A] = null
    class Partner extends AbstractIterator[A] {
      def hasNext: Boolean = self.synchronized {
        (this ne ahead) && !gap.isEmpty || self.hasNext
      }
      def next(): A = self.synchronized {
        if (gap.isEmpty) ahead = this
        if (this eq ahead) {
          val e = self.next()
          gap enqueue e
          e
        } else gap.dequeue()
      }
      // to verify partnerhood we use reference equality on gap because
      // type testing does not discriminate based on origin.
      private def compareGap(queue: scala.collection.mutable.Queue[A]) = gap eq queue
      override def hashCode = gap.hashCode()
      override def equals(other: Any) = other match {
        case x: Partner   => x.compareGap(gap) && gap.isEmpty
        case _            => super.equals(other)
      }
    }
    (new Partner, new Partner)
  }

  /** Returns this iterator with patched values.
   *  Patching at negative indices is the same as patching starting at 0.
   *  Patching at indices at or larger than the length of the original iterator appends the patch to the end.
   *  If more values are replaced than actually exist, the excess is ignored.
   *
   *  @param from       The start index from which to patch
   *  @param patchElems The iterator of patch values
   *  @param replaced   The number of values in the original iterator that are replaced by the patch.
   *  @note           Reuse: $consumesTwoAndProducesOneIterator
   */
  def patch[B >: A](from: Int, patchElems: Iterator[B], replaced: Int): Iterator[B] = new AbstractIterator[B] {
    private var origElems = self
    private var i = (if (from > 0) from else 0)  // Counts down, switch to patch on 0, -1 means use patch first
    def hasNext: Boolean = {
      if (i == 0) {
        origElems = origElems drop replaced
        i = -1
      }
      origElems.hasNext || patchElems.hasNext
    }
    def next(): B = {
      if (i == 0) {
        origElems = origElems drop replaced
        i = -1
      }
      if (i < 0) {
        if (patchElems.hasNext) patchElems.next()
        else origElems.next()
      }
      else {
        if (origElems.hasNext) {
          i -= 1
          origElems.next()
        }
        else {
          i = -1
          patchElems.next()
        }
      }
    }
  }

  /** Copies selected values produced by this iterator to an array.
   *  Fills the given array `xs` starting at index `start` with at most
   *  `len` values produced by this iterator.
   *  Copying will stop once either the end of the current iterator is reached,
   *  or the end of the array is reached, or `len` elements have been copied.
   *
   *  @param  xs     the array to fill.
   *  @param  start  the starting index.
   *  @param  len    the maximal number of elements to copy.
   *  @tparam B      the type of the elements of the array.
   *
   *  @note    Reuse: $consumesIterator
   *
   *  @usecase def copyToArray(xs: Array[A], start: Int, len: Int): Unit
   *    @inheritdoc
   *
   *    $willNotTerminateInf
   */
  def copyToArray[B >: A](xs: Array[B], start: Int, len: Int): Unit = {
    var i = start
    val end = start + math.min(len, xs.length - start)
    while (i < end && hasNext) {
      xs(i) = next()
      i += 1
    }
    // TODO: return i - start so the caller knows how many values read?
  }

  /** Tests if another iterator produces the same values as this one.
   *
   *  $willNotTerminateInf
   *
   *  @param that  the other iterator
   *  @return      `true`, if both iterators produce the same elements in the same order, `false` otherwise.
   *
   *  @note        Reuse: $consumesTwoIterators
   */
  def sameElements(that: Iterator[_]): Boolean = {
    while (hasNext && that.hasNext)
      if (next != that.next)
        return false

    !hasNext && !that.hasNext
  }

  def toTraversable: Traversable[A] = toStream
  def toIterator: Iterator[A] = self
  def toStream: Stream[A] =
    if (self.hasNext) Stream.cons(self.next(), self.toStream)
    else Stream.empty[A]


  /** Converts this iterator to a string.
   *
   *  @return `"empty iterator"` or `"non-empty iterator"`, depending on
   *           whether or not the iterator is empty.
   *  @note    Reuse: $preservesIterator
   */
  override def toString = (if (hasNext) "non-empty" else "empty")+" iterator"
}

/** Explicit instantiation of the `Iterator` trait to reduce class file size in subclasses. */
abstract class AbstractIterator[+A] extends Iterator[A]<|MERGE_RESOLUTION|>--- conflicted
+++ resolved
@@ -184,10 +184,6 @@
         } else advance()
       }
     }
-<<<<<<< HEAD
-    def hasNext = (current ne null) && (current.hasNext || advance())
-    def next()  = if (hasNext) current.next() else Iterator.empty.next()
-=======
     def hasNext =
       if (currentHasNextChecked) true
       else if (current eq null) false
@@ -200,7 +196,6 @@
         currentHasNextChecked = false
         current.next()
       } else Iterator.empty.next()
->>>>>>> 8f8f81b7
 
     override def ++[B >: A](that: => GenTraversableOnce[B]): Iterator[B] =
       new ConcatIterator(current, queue :+ (() => that.toIterator))
@@ -209,10 +204,6 @@
   private[scala] final class JoinIterator[+A](lhs: Iterator[A], that: => GenTraversableOnce[A]) extends Iterator[A] {
     private[this] var state = 0 // 0: lhs not checked, 1: lhs has next, 2: switched to rhs
     private[this] lazy val rhs: Iterator[A] = that.toIterator
-<<<<<<< HEAD
-    def hasNext = lhs.hasNext || rhs.hasNext
-    def next()  = if (lhs.hasNext) lhs.next() else rhs.next()
-=======
     def hasNext = state match {
       case 0 =>
         if (lhs.hasNext) {
@@ -238,7 +229,6 @@
       case _ =>
         rhs.next()
     }
->>>>>>> 8f8f81b7
 
     override def ++[B >: A](that: => GenTraversableOnce[B]) =
       new ConcatIterator(this, Vector(() => that.toIterator))
