--- conflicted
+++ resolved
@@ -1039,39 +1039,6 @@
   /** Don't want to introduce new errors trying to report errors,
    *  so swallow exceptions.
    */
-<<<<<<< HEAD
-  override def supplementErrorMessage(errorMessage: String): String = try {
-    val tree      = analyzer.lastTreeToTyper
-    val sym       = tree.symbol
-    val tpe       = tree.tpe
-    val enclosing = lastSeenContext.enclClassOrMethod.tree
-
-    val info1 = formatExplain(
-      "while compiling"    -> currentSource.path,
-      "during phase"       -> ( if (globalPhase eq phase) phase else "global=%s, enteringPhase=%s".format(globalPhase, phase) ),
-      "library version"    -> scala.util.Properties.versionString,
-      "compiler version"   -> Properties.versionString,
-      "reconstructed args" -> settings.recreateArgs.mkString(" ")
-    )
-    val info2 = formatExplain(
-      "last tree to typer" -> tree.summaryString,
-      "symbol"             -> Option(sym).fold("null")(_.debugLocationString),
-      "symbol definition"  -> Option(sym).fold("null")(_.defString),
-      "tpe"                -> tpe,
-      "symbol owners"      -> ownerChainString(sym),
-      "context owners"     -> ownerChainString(lastSeenContext.owner)
-    )
-    val info3: List[String] = (
-         ( List("== Enclosing template or block ==", nodePrinters.nodeToString(enclosing).trim) )
-      ++ ( if (tpe eq null) Nil else List("== Expanded type of tree ==", typeDeconstruct.show(tpe)) )
-      ++ ( if (!settings.debug.value) Nil else List("== Current unit body ==", nodePrinters.nodeToString(currentUnit.body)) )
-      ++ ( List(errorMessage) )
-    )
-
-    ("\n" + info1) :: info2 :: info3 mkString "\n\n"
-  }
-  catch { case x: Exception => errorMessage }
-=======
   override def supplementErrorMessage(errorMessage: String): String =
     if (currentRun.supplementedError) errorMessage
     else try {
@@ -1082,7 +1049,7 @@
 
       val info1 = formatExplain(
         "while compiling"    -> currentSource.path,
-        "during phase"       -> ( if (globalPhase eq phase) phase else "global=%s, atPhase=%s".format(globalPhase, phase) ),
+        "during phase"       -> ( if (globalPhase eq phase) phase else "global=%s, enteringPhase=%s".format(globalPhase, phase) ),
         "library version"    -> scala.util.Properties.versionString,
         "compiler version"   -> Properties.versionString,
         "reconstructed args" -> settings.recreateArgs.mkString(" ")
@@ -1098,7 +1065,7 @@
       val info3: List[String] = (
            ( List("== Enclosing template or block ==", nodePrinters.nodeToString(enclosing).trim) )
         ++ ( if (tpe eq null) Nil else List("== Expanded type of tree ==", typeDeconstruct.show(tpe)) )
-        ++ ( if (!opt.debug) Nil else List("== Current unit body ==", nodePrinters.nodeToString(currentUnit.body)) )
+        ++ ( if (!settings.debug.value) Nil else List("== Current unit body ==", nodePrinters.nodeToString(currentUnit.body)) )
         ++ ( List(errorMessage) )
       )
 
@@ -1107,7 +1074,6 @@
       ("\n" + info1) :: info2 :: info3 mkString "\n\n"
     }
     catch { case x: Exception => errorMessage }
->>>>>>> 9ddb4cf4
 
   /** The id of the currently active run
    */
@@ -1161,15 +1127,9 @@
     /** Has any macro expansion used a fallback during this run? */
     var seenMacroExpansionsFallingBack = false
 
-<<<<<<< HEAD
-=======
     /** Have we already supplemented the error message of a compiler crash? */
     private[nsc] final var supplementedError = false
 
-    /** To be initialized from firstPhase. */
-    private var terminalPhase: Phase = NoPhase
-
->>>>>>> 9ddb4cf4
     private val unitbuf = new mutable.ListBuffer[CompilationUnit]
     val compiledFiles   = new mutable.HashSet[String]
 
@@ -1526,17 +1486,11 @@
 
         // progress update
         informTime(globalPhase.description, startTime)
-<<<<<<< HEAD
-        phaseTimings(globalPhase) = currentTime - startTime
         val shouldWriteIcode = (
              (settings.writeICode.isSetByUser && (settings.writeICode containsPhase globalPhase))
           || (!settings.Xprint.doAllPhases && (settings.Xprint containsPhase globalPhase) && runIsAtOptimiz)
         )
         if (shouldWriteIcode) {
-=======
-
-        if (opt.writeICodeAtICode || (opt.printPhase && runIsAtOptimiz)) {
->>>>>>> 9ddb4cf4
           // Write *.icode files when -Xprint-icode or -Xprint:<some-optimiz-phase> was given.
           writeICode()
         } else if ((settings.Xprint containsPhase globalPhase) || settings.printLate.value && runIsAt(cleanupPhase)) {
