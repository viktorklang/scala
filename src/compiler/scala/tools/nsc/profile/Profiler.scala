/*
 * Scala (https://www.scala-lang.org)
 *
 * Copyright EPFL and Lightbend, Inc.
 *
 * Licensed under Apache License 2.0
 * (http://www.apache.org/licenses/LICENSE-2.0).
 *
 * See the NOTICE file distributed with this work for
 * additional information regarding copyright ownership.
 */

package scala.tools.nsc.profile

import java.io.{FileWriter, PrintWriter}
import java.lang.management.ManagementFactory
import java.nio.file.{Files, Paths}
import java.util.ServiceLoader
import java.util.concurrent.TimeUnit
import java.util.concurrent.atomic.AtomicInteger

import javax.management.openmbean.CompositeData
import javax.management.{Notification, NotificationEmitter, NotificationListener}

import scala.collection.mutable
import scala.collection.mutable.ArrayBuffer
import scala.reflect.internal.util.ChromeTrace
import scala.reflect.io.{AbstractFile, File}
import scala.tools.nsc.{Global, Phase, Settings}

object Profiler {
  def apply(settings: Settings):Profiler =
    if (!settings.YprofileEnabled) NoOpProfiler
    else {
      val reporter = settings.YprofileDestination.value match {
        case _ if !settings.YprofileDestination.isSetByUser => NoOpProfileReporter
        case "-" => ConsoleProfileReporter
        case path => new StreamProfileReporter(new PrintWriter(new FileWriter(path, true)))
      }
      new RealProfiler(reporter, settings)
    }

  private[profile] val emptySnap = ProfileSnap(0, "", 0, 0, 0, 0, 0, 0, 0, 0)
}
case class GcEventData(pool:String, reportTimeNs: Long, gcStartMillis:Long, gcEndMillis:Long, durationMillis: Long, name:String, action:String, cause:String, threads:Long) {
  val endNanos = System.nanoTime()
}

case class ProfileSnap(threadId: Long, threadName: String, snapTimeNanos : Long,
                       idleTimeNanos:Long, cpuTimeNanos: Long, userTimeNanos: Long,
                       allocatedBytes:Long, heapBytes:Long, totalClassesLoaded: Long, totalJITCompilationTime: Long) {
  def updateHeap(heapBytes:Long) = {
    copy(heapBytes = heapBytes)
  }
}
case class ProfileRange(start: ProfileSnap, end:ProfileSnap, phase:Phase, purpose:String, taskCount:Int, thread:Thread) {
  def allocatedBytes = end.allocatedBytes - start.allocatedBytes

  def userNs = end.userTimeNanos - start.userTimeNanos

  def cpuNs = end.cpuTimeNanos - start.cpuTimeNanos

  def idleNs = end.idleTimeNanos - start.idleTimeNanos

  def runNs = end.snapTimeNanos - start.snapTimeNanos


  private def toMillis(ns: Long) = ns / 1000000.0D

  private def toMegaBytes(bytes: Long) = bytes / 1000000.0D


  def wallClockTimeMillis = toMillis(end.snapTimeNanos - start.snapTimeNanos)

  def idleTimeMillis = toMillis(end.idleTimeNanos - start.idleTimeNanos)

  def cpuTimeMillis = toMillis(end.cpuTimeNanos - start.cpuTimeNanos)

  def userTimeMillis = toMillis(end.userTimeNanos - start.userTimeNanos)

  def allocatedMB = toMegaBytes(end.allocatedBytes - start.allocatedBytes)

  def retainedHeapMB = toMegaBytes(end.heapBytes - start.heapBytes)
}

sealed abstract class Profiler {

  def finished(): Unit

  def beforePhase(phase: Phase): ProfileSnap

  def afterPhase(phase: Phase, profileBefore: ProfileSnap): Unit

  def beforeUnit(phase: Phase, file: AbstractFile): Unit

  def afterUnit(phase: Phase, file: AbstractFile): Unit

  def beforeTypedImplDef(sym: Global#Symbol): Unit = ()
  def afterTypedImplDef(sym: Global#Symbol): Unit = ()

  def beforeImplicitSearch(pt: Global#Type): Unit = ()
  def afterImplicitSearch(pt: Global#Type): Unit = ()

  def beforeMacroExpansion(macroSym: Global#Symbol): Unit = ()
  def afterMacroExpansion(macroSym: Global#Symbol): Unit = ()

  def beforeCompletion(root: Global#Symbol, associatedFile: AbstractFile): Unit = ()
  def afterCompletion(root: Global#Symbol, associatedFile: AbstractFile): Unit = ()
}
private [profile] object NoOpProfiler extends Profiler {

  override def beforePhase(phase: Phase): ProfileSnap = Profiler.emptySnap

  override def afterPhase(phase: Phase, profileBefore: ProfileSnap): Unit = ()

  override def beforeUnit(phase: Phase, file: AbstractFile): Unit = ()
  override def afterUnit(phase: Phase, file: AbstractFile): Unit = ()
  override def finished(): Unit = ()
}
private [profile] object RealProfiler {
  import scala.collection.JavaConverters._
  val runtimeMx = ManagementFactory.getRuntimeMXBean
  val memoryMx = ManagementFactory.getMemoryMXBean
  val gcMx = ManagementFactory.getGarbageCollectorMXBeans.asScala.toList
  val classLoaderMx = ManagementFactory.getClassLoadingMXBean
  val compileMx = ManagementFactory.getCompilationMXBean
  val threadMx = ExtendedThreadMxBean.proxy
  if (threadMx.isThreadCpuTimeSupported) threadMx.setThreadCpuTimeEnabled(true)
  private val idGen = new AtomicInteger()
<<<<<<< HEAD
  lazy val allPlugins = ServiceLoader.load(classOf[ProfilerPlugin]).iterator.asScala.toList
=======

  lazy val allPlugins = ServiceLoader.load(classOf[ProfilerPlugin]).iterator().asScala.toList

  private[profile] def snapThread( idleTimeNanos:Long): ProfileSnap = {
    val current = Thread.currentThread()
    val allocatedBytes = threadMx.getThreadAllocatedBytes(Thread.currentThread().getId)
    ProfileSnap(
      threadId = current.getId,
      threadName = current.getName,
      snapTimeNanos = System.nanoTime(),
      idleTimeNanos = idleTimeNanos,
      cpuTimeNanos = threadMx.getCurrentThreadCpuTime,
      userTimeNanos = threadMx.getCurrentThreadUserTime,
      allocatedBytes = allocatedBytes,
      heapBytes = readHeapUsage(),
      totalClassesLoaded = classLoaderMx.getTotalLoadedClassCount,
      totalJITCompilationTime = compileMx.getTotalCompilationTime
    )
  }
  private def readHeapUsage() = RealProfiler.memoryMx.getHeapMemoryUsage.getUsed
>>>>>>> 6da38fde
}

private [profile] class RealProfiler(reporter : ProfileReporter, val settings: Settings) extends Profiler with NotificationListener {
  private val mainThread = Thread.currentThread()
  val id = RealProfiler.idGen.incrementAndGet()
  object Category {
    final val Run = "run"
    final val Phase = "phase"
    final val File = "file"
    final val TypeCheck = "typecheck"
    final val Implicit = "implicit"
    final val Macro = "macro"
    final val Completion = "completion"
  }

  private val chromeTrace = {
    if (settings.YprofileTrace.isSetByUser)
      new ChromeTrace(Paths.get(settings.YprofileTrace.value))
    else null
  }
  if (chromeTrace != null)
    chromeTrace.traceDurationEventStart(Category.Run, "scalac-" + id)

  def completeBackground(threadRange: ProfileRange): Unit = {
    reporter.reportBackground(this, threadRange)
  }

  def outDir = settings.outputDirs.getSingleOutput.getOrElse(settings.outputDirs.outputs.head._2.file).toString

  RealProfiler.gcMx foreach {
    case emitter: NotificationEmitter => emitter.addNotificationListener(this, null, null)
    case gc => println(s"Cant connect gcListener to ${gc.getClass}")
  }

  val active = RealProfiler.allPlugins map (_.generate(this, settings))

<<<<<<< HEAD
  private val mainThread = Thread.currentThread()

  private[profile] def snapThread( idleTimeNanos:Long): ProfileSnap = {
    import RealProfiler._
    val current = Thread.currentThread()

    ProfileSnap(
      threadId = current.getId,
      threadName = current.getName,
      snapTimeNanos = System.nanoTime(),
      idleTimeNanos = idleTimeNanos,
      cpuTimeNanos = threadMx.getCurrentThreadCpuTime,
      userTimeNanos = threadMx.getCurrentThreadUserTime,
      allocatedBytes = threadMx.getThreadAllocatedBytes(Thread.currentThread().getId),
      heapBytes = readHeapUsage()
    )
  }
  private def readHeapUsage() = RealProfiler.memoryMx.getHeapMemoryUsage.getUsed

  private def doGC(): Unit = {
=======
  private def doGC: Unit = {
>>>>>>> 6da38fde
    System.gc()
    System.runFinalization()
  }

  reporter.header(this)

  override def finished(): Unit = {
    active foreach {_.finished()}
    //we may miss a GC event if gc is occurring as we call this
    RealProfiler.gcMx foreach {
      case emitter: NotificationEmitter => emitter.removeNotificationListener(this)
      case gc =>
    }
    reporter.close(this)
    if (chromeTrace != null) {
      for (gcEvent <- gcEvents) {
        val durationNanos = TimeUnit.MILLISECONDS.toNanos(gcEvent.durationMillis)
        val startNanos = gcEvent.endNanos - durationNanos
        chromeTrace.traceDurationEvent(gcEvent.name, startNanos, durationNanos, GcThreadId)
      }
      chromeTrace.traceDurationEventEnd(Category.Run, "scalac-" + id)
      chromeTrace.close()
    }
  }

  private val gcEvents = ArrayBuffer[GcEventData]()
  private val GcThreadId = "GC"

  override def handleNotification(notification: Notification, handback: scala.Any): Unit = {
    import java.lang.{Long => jLong}
    import java.lang.{Integer => jInt}
    val reportNs = System.nanoTime()
    val data = notification.getUserData
    //val seq = notification.getSequenceNumber
    //val message = notification.getMessage
    val tpe = notification.getType
    //val time= notification.getTimeStamp
    data match {
      case cd: CompositeData if tpe == "com.sun.management.gc.notification" =>
        val name = cd.get("gcName").toString
        val action = cd.get("gcAction").toString
        val cause = cd.get("gcCause").toString
        val info = cd.get("gcInfo").asInstanceOf[CompositeData]
        //val duration = info.get("duration").asInstanceOf[jLong].longValue()
        val startTime = info.get("startTime").asInstanceOf[jLong].longValue()
        val endTime = info.get("endTime").asInstanceOf[jLong].longValue()
        val threads = info.get("GcThreadCount").asInstanceOf[jInt].longValue()
        val gcEvent = GcEventData("", reportNs, startTime, endTime, duration, name, action, cause, threads)
        synchronized {
          gcEvents += gcEvent
        }
        reporter.reportGc(gcEvent)
    }
  }

  override def beforePhase(phase: Phase): ProfileSnap = {
    assert(mainThread eq Thread.currentThread())
    if (chromeTrace != null) chromeTrace.traceDurationEventStart(Category.Phase, phase.name)
    if (settings.YprofileRunGcBetweenPhases.containsPhase(phase))
      doGC
    if (settings.YprofileExternalTool.containsPhase(phase)) {
      println("Profile hook start")
      ExternalToolHook.before()
    }
    active foreach {_.beforePhase(phase)}
    RealProfiler.snapThread(0)
  }

  override def afterPhase(phase: Phase, snapBefore: ProfileSnap): Unit = {
    assert(mainThread eq Thread.currentThread())
    val initialSnap = RealProfiler.snapThread(0)
    active foreach {_.afterPhase(phase)}
    if (settings.YprofileExternalTool.containsPhase(phase)) {
      println("Profile hook stop")
      ExternalToolHook.after()
    }
    val finalSnap = if (settings.YprofileRunGcBetweenPhases.containsPhase(phase)) {
      doGC
      initialSnap.updateHeap(RealProfiler.readHeapUsage())
    } else initialSnap
    if (chromeTrace != null) chromeTrace.traceDurationEventEnd(Category.Phase, phase.name)

    reporter.reportForeground(this, ProfileRange(snapBefore, finalSnap, phase, "", 0, Thread.currentThread))
  }

  override def beforeUnit(phase: Phase, file: AbstractFile): Unit = {
    assert(mainThread eq Thread.currentThread())
    if (chromeTrace != null) chromeTrace.traceDurationEventStart(Category.File, file.name)
  }

  private var nextAfterUnitSnap: Long = System.nanoTime()

  override def afterUnit(phase: Phase, file: AbstractFile): Unit = {
    assert(mainThread eq Thread.currentThread())
    if (chromeTrace != null) {
      val now = System.nanoTime()
      chromeTrace.traceDurationEventEnd(Category.File, file.name)
      if (now > nextAfterUnitSnap) {
        val initialSnap = RealProfiler.snapThread(0)
        chromeTrace.traceCounterEvent("allocBytes", "allocBytes", initialSnap.allocatedBytes, processWide = false)
        chromeTrace.traceCounterEvent("heapBytes", "heapBytes", initialSnap.heapBytes, processWide = true)
        chromeTrace.traceCounterEvent("classesLoaded", "classesLoaded", initialSnap.totalClassesLoaded, processWide = true)
        chromeTrace.traceCounterEvent("jitCompilationTime", "jitCompilationTime", initialSnap.totalJITCompilationTime, processWide = true)
        chromeTrace.traceCounterEvent("userTime", "userTime", initialSnap.userTimeNanos, processWide = false)
        chromeTrace.traceCounterEvent("cpuTime", "cpuTime", initialSnap.cpuTimeNanos, processWide = false)
        chromeTrace.traceCounterEvent("idleTime", "idleTime", initialSnap.idleTimeNanos, processWide = false)
        nextAfterUnitSnap = System.nanoTime() + 10 * 1000 * 1000
      }
    }
  }

  override def beforeTypedImplDef(sym: Global#Symbol): Unit = {
    if (chromeTrace != null) chromeTrace.traceDurationEventStart(Category.TypeCheck, sym.rawname.toString)
  }
  override def afterTypedImplDef(sym: Global#Symbol): Unit = {
    if (chromeTrace != null) chromeTrace.traceDurationEventEnd(Category.TypeCheck, sym.rawname.toString)
  }

  override def beforeImplicitSearch(pt: Global#Type): Unit = {
    if (chromeTrace != null) chromeTrace.traceDurationEventStart(Category.Implicit, "?[" + pt.typeSymbol.rawname + "]", colour = "yellow")
  }

  override def afterImplicitSearch(pt: Global#Type): Unit = {
    if (chromeTrace != null) chromeTrace.traceDurationEventEnd(Category.Implicit, "?[" + pt.typeSymbol.rawname + "]", colour = "yellow")
  }

  override def beforeMacroExpansion(macroSym: Global#Symbol): Unit = {
    if (chromeTrace != null) chromeTrace.traceDurationEventStart(Category.Macro, "«" + macroSym.rawname + "»", colour = "olive")
  }

  override def afterMacroExpansion(macroSym: Global#Symbol): Unit = {
    if (chromeTrace != null) chromeTrace.traceDurationEventEnd(Category.Macro, "«" + macroSym.rawname + "»", colour = "olive")
  }

  override def beforeCompletion(root: Global#Symbol, associatedFile: AbstractFile): Unit = {
    if (chromeTrace != null) {
      chromeTrace.traceDurationEventStart(Category.Completion, "↯", colour = "thread_state_sleeping")
      chromeTrace.traceDurationEventStart(Category.File, associatedFile.name)
      chromeTrace.traceDurationEventStart(Category.Completion, completionName(root, associatedFile))
    }
  }

  override def afterCompletion(root: Global#Symbol, associatedFile: AbstractFile): Unit = {
    if (chromeTrace != null) {
      chromeTrace.traceDurationEventEnd(Category.Completion, completionName(root, associatedFile))
      chromeTrace.traceDurationEventEnd(Category.File, associatedFile.name)
      chromeTrace.traceDurationEventEnd(Category.Completion, "↯", colour = "thread_state_sleeping")
    }
  }

  private def completionName(root: Global#Symbol, associatedFile: AbstractFile): String = {
    if (root.hasPackageFlag || root.isTopLevel) root.javaBinaryNameString
    else {
      val enclosing = root.enclosingTopLevelClass
      enclosing.javaBinaryNameString + "::" + root.rawname.toString
    }
  }
}

object EventType extends Enumeration {
  type value = Value
  //main thread with other tasks
  val MAIN = Value("main")
  //other task ( background thread)
  val BACKGROUND = Value("background")
  //total for compile
  val GC = Value("GC")
}

sealed trait ProfileReporter {
  def reportBackground(profiler: RealProfiler, threadRange: ProfileRange): Unit
  def reportForeground(profiler: RealProfiler, threadRange: ProfileRange): Unit

  def reportGc(data: GcEventData): Unit

  def header(profiler: RealProfiler) :Unit
  def close(profiler: RealProfiler) :Unit
}

object ConsoleProfileReporter extends ProfileReporter {
  private val outWriter = new PrintWriter(Console.out)
  private val delegate = new StreamProfileReporter(new PrintWriter(Console.out))
  override def reportBackground(profiler: RealProfiler, threadRange: ProfileRange): Unit = delegate.reportBackground(profiler, threadRange)
  override def reportForeground(profiler: RealProfiler, threadRange: ProfileRange): Unit = delegate.reportForeground(profiler, threadRange)
  override def close(profiler: RealProfiler): Unit = outWriter.flush()

  override def header(profiler: RealProfiler): Unit = delegate.header(profiler)
  override def reportGc(data: GcEventData): Unit = delegate.reportGc(data)
}

object NoOpProfileReporter extends ProfileReporter {
  override def reportBackground(profiler: RealProfiler, threadRange: ProfileRange): Unit = ()
  override def reportForeground(profiler: RealProfiler, threadRange: ProfileRange): Unit = ()
  override def close(profiler: RealProfiler): Unit = ()

  override def header(profiler: RealProfiler): Unit = ()
  override def reportGc(data: GcEventData): Unit = ()
}

class StreamProfileReporter(out:PrintWriter) extends ProfileReporter {
  override def header(profiler: RealProfiler): Unit = {
    out.println(s"info, ${profiler.id}, version, 2, output, ${profiler.outDir}")
    out.println(s"header(main/background),startNs,endNs,runId,phaseId,phaseName,purpose,task-count,threadId,threadName,runNs,idleNs,cpuTimeNs,userTimeNs,allocatedByte,heapSize")
    out.println(s"header(GC),startNs,endNs,startMs,endMs,name,action,cause,threads")
  }

  override def reportBackground(profiler: RealProfiler, threadRange: ProfileRange): Unit = {
    reportCommon(EventType.BACKGROUND, profiler, threadRange)
  }
  override def reportForeground(profiler: RealProfiler, threadRange: ProfileRange): Unit = {
    reportCommon(EventType.MAIN, profiler, threadRange)
  }
  private def reportCommon(tpe:EventType.value, profiler: RealProfiler, threadRange: ProfileRange): Unit = {
    out.println(s"$tpe,${threadRange.start.snapTimeNanos},${threadRange.end.snapTimeNanos},${profiler.id},${threadRange.phase.id},${threadRange.phase.name},${threadRange.purpose},${threadRange.taskCount},${threadRange.thread.getId},${threadRange.thread.getName},${threadRange.runNs},${threadRange.idleNs},${threadRange.cpuNs},${threadRange.userNs},${threadRange.allocatedBytes},${threadRange.end.heapBytes} ")
  }

  override def reportGc(data: GcEventData): Unit = {
    val duration = TimeUnit.MILLISECONDS.toNanos(data.gcEndMillis - data.gcStartMillis + 1)
    val start = data.reportTimeNs - duration
    out.println(s"${EventType.GC},$start,${data.reportTimeNs},${data.gcStartMillis}, ${data.gcEndMillis},${data.name},${data.action},${data.cause},${data.threads}")
  }

  override def close(profiler: RealProfiler): Unit = {
    out.flush()
    out.close()
  }
}<|MERGE_RESOLUTION|>--- conflicted
+++ resolved
@@ -127,13 +127,9 @@
   val threadMx = ExtendedThreadMxBean.proxy
   if (threadMx.isThreadCpuTimeSupported) threadMx.setThreadCpuTimeEnabled(true)
   private val idGen = new AtomicInteger()
-<<<<<<< HEAD
   lazy val allPlugins = ServiceLoader.load(classOf[ProfilerPlugin]).iterator.asScala.toList
-=======
-
-  lazy val allPlugins = ServiceLoader.load(classOf[ProfilerPlugin]).iterator().asScala.toList
-
-  private[profile] def snapThread( idleTimeNanos:Long): ProfileSnap = {
+
+  private[profile] def snapThread(idleTimeNanos: Long): ProfileSnap = {
     val current = Thread.currentThread()
     val allocatedBytes = threadMx.getThreadAllocatedBytes(Thread.currentThread().getId)
     ProfileSnap(
@@ -150,7 +146,6 @@
     )
   }
   private def readHeapUsage() = RealProfiler.memoryMx.getHeapMemoryUsage.getUsed
->>>>>>> 6da38fde
 }
 
 private [profile] class RealProfiler(reporter : ProfileReporter, val settings: Settings) extends Profiler with NotificationListener {
@@ -187,30 +182,7 @@
 
   val active = RealProfiler.allPlugins map (_.generate(this, settings))
 
-<<<<<<< HEAD
-  private val mainThread = Thread.currentThread()
-
-  private[profile] def snapThread( idleTimeNanos:Long): ProfileSnap = {
-    import RealProfiler._
-    val current = Thread.currentThread()
-
-    ProfileSnap(
-      threadId = current.getId,
-      threadName = current.getName,
-      snapTimeNanos = System.nanoTime(),
-      idleTimeNanos = idleTimeNanos,
-      cpuTimeNanos = threadMx.getCurrentThreadCpuTime,
-      userTimeNanos = threadMx.getCurrentThreadUserTime,
-      allocatedBytes = threadMx.getThreadAllocatedBytes(Thread.currentThread().getId),
-      heapBytes = readHeapUsage()
-    )
-  }
-  private def readHeapUsage() = RealProfiler.memoryMx.getHeapMemoryUsage.getUsed
-
-  private def doGC(): Unit = {
-=======
   private def doGC: Unit = {
->>>>>>> 6da38fde
     System.gc()
     System.runFinalization()
   }
@@ -254,7 +226,7 @@
         val action = cd.get("gcAction").toString
         val cause = cd.get("gcCause").toString
         val info = cd.get("gcInfo").asInstanceOf[CompositeData]
-        //val duration = info.get("duration").asInstanceOf[jLong].longValue()
+        val duration = info.get("duration").asInstanceOf[jLong].longValue()
         val startTime = info.get("startTime").asInstanceOf[jLong].longValue()
         val endTime = info.get("endTime").asInstanceOf[jLong].longValue()
         val threads = info.get("GcThreadCount").asInstanceOf[jInt].longValue()
