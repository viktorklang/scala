--- conflicted
+++ resolved
@@ -576,7 +576,7 @@
 
       foreach3(tparams, tvars, targs) { (tparam, tvar, targ) =>
         val retract = (
-              targ.typeSymbol == NothingClass                                   // only retract Nothings
+              targ.typeSymbol == NothingClass                                         // only retract Nothings
           && (restpe.isWildcard || !varianceInType(restpe)(tparam).isPositive)  // don't retract covariant occurrences
         )
 
@@ -858,7 +858,7 @@
           val lencmp = compareLengths(argtpes0, formals)
           if (lencmp > 0) tryTupleApply
           else if (lencmp == 0) {
-            // fast track if no named arguments are used
+              // fast track if no named arguments are used
             if (!containsNamedType(argtpes0))
               typesCompatible(argtpes0)
             else {
@@ -1184,10 +1184,10 @@
                             args: List[Tree], pt0: Type): List[Symbol] = fn.tpe match {
       case mt @ MethodType(params0, _) =>
         try {
-          val pt       = if (pt0.typeSymbol == UnitClass) WildcardType else pt0
-          val formals  = formalTypes(mt.paramTypes, args.length)
+          val pt      = if (pt0.typeSymbol == UnitClass) WildcardType else pt0
+          val formals = formalTypes(mt.paramTypes, args.length)
           val argtpes  = tupleIfNecessary(formals, args map (x => elimAnonymousClass(x.tpe.deconst)))
-          val restpe   = fn.tpe.resultType(argtpes)
+          val restpe  = fn.tpe.resultType(argtpes)
 
           val AdjustedTypeArgs.AllArgsAndUndets(okparams, okargs, allargs, leftUndet) =
             methTypeArgs(undetparams, formals, restpe, argtpes, pt)
@@ -1296,13 +1296,13 @@
 
       inferred match {
         case Some(targs) =>
-          new TreeTypeSubstituter(undetparams, targs).traverse(tree)
-          notifyUndetparamsInferred(undetparams, targs)
+        new TreeTypeSubstituter(undetparams, targs).traverse(tree)
+        notifyUndetparamsInferred(undetparams, targs)
         case _ =>
           def full = if (isFullyDefined(pt)) "(fully defined)" else "(not fully defined)"
           devWarning(s"failed inferConstructorInstance for $tree: ${tree.tpe} undet=$undetparams, pt=$pt $full")
-          // if (settings.explaintypes.value) explainTypes(resTp.instantiateTypeParams(undetparams, tvars), pt)
-          ConstrInstantiationError(tree, resTp, pt)
+        // if (settings.explaintypes.value) explainTypes(resTp.instantiateTypeParams(undetparams, tvars), pt)
+        ConstrInstantiationError(tree, resTp, pt)
       }
     }
 
@@ -1498,62 +1498,32 @@
      */
     def inferExprAlternative(tree: Tree, pt: Type) = tree.tpe match {
       case OverloadedType(pre, alts) => tryTwice { isSecondTry =>
-        val alts0 = alts filter (alt => isWeaklyCompatible(pre.memberType(alt), pt))
+        val alts0          = alts filter (alt => isWeaklyCompatible(pre.memberType(alt), pt))
         val alts1 = if (alts0.isEmpty) alts else alts0
 
         val bests = bestAlternatives(alts1) { (sym1, sym2) =>
           val tp1 = pre.memberType(sym1)
-          val tp2 = pre.memberType(sym2)
-
-<<<<<<< HEAD
+            val tp2 = pre.memberType(sym2)
+
           (    tp2 == ErrorType
             || (!isWeaklyCompatible(tp2, pt) && isWeaklyCompatible(tp1, pt))
             || isStrictlyMoreSpecific(tp1, tp2, sym1, sym2)
           )
-        }
+            }
         // todo: missing test case for bests.isEmpty
         bests match {
           case best :: Nil                              => tree setSymbol best setType (pre memberType best)
-          case best :: competing :: _ if alts0.nonEmpty => if (!pt.isErroneous) AmbiguousExprAlternativeError(tree, pre, best, competing, pt, isSecondTry)
-          case _                                        => if (bests.isEmpty || alts0.isEmpty) NoBestExprAlternativeError(tree, pt, isSecondTry)
-=======
-        val best = ((NoSymbol: Symbol) /: alts1) ((best, alt) =>
-          if (improves(alt, best)) alt else best)
-
-        val competing = alts1 dropWhile (alt => best == alt || improves(best, alt))
-
-        if (best == NoSymbol) {
-          if (settings.debug.value) {
-            tree match {
-              case Select(qual, _) =>
-                Console.println("qual: " + qual + ":" + qual.tpe +
-                                   " with decls " + qual.tpe.decls +
-                                   " with members " + qual.tpe.members +
-                                   " with members " + qual.tpe.member(newTermName("$minus")))
-              case _ =>
-            }
-          }
-          // todo: missing test case
-          NoBestExprAlternativeError(tree, pt, isSecondTry)
-        } else if (!competing.isEmpty) {
-          if (noAlternatives) NoBestExprAlternativeError(tree, pt, isSecondTry)
-          else if (!pt.isErroneous) AmbiguousExprAlternativeError(tree, pre, best, competing.head, pt, isSecondTry)
-          else {
+          case best :: competing :: _ if alts0.nonEmpty => 
             // SI-6912 Don't give up and leave an OverloadedType on the tree.
             //         Originally I wrote this as `if (secondTry) ... `, but `tryTwice` won't attempt the second try
             //         unless an error is issued. We're not issuing an error, in the assumption that it would be
             //         spurious in light of the erroneous expected type
-            setError(tree)
-          }
-        } else {
-//          val applicable = alts1 filter (alt =>
-//            global.typer.infer.isWeaklyCompatible(pre.memberType(alt), pt))
-//          checkNotShadowed(tree.pos, pre, best, applicable)
-          tree.setSymbol(best).setType(pre.memberType(best))
->>>>>>> 6f3ea778
-        }
-      }
-    }
+            if (pt.isErroneous) setError(tree)
+            else AmbiguousExprAlternativeError(tree, pre, best, competing, pt, isSecondTry)
+          case _                                        => if (bests.isEmpty || alts0.isEmpty) NoBestExprAlternativeError(tree, pt, isSecondTry)
+          }
+        }
+      }
 
     @inline private def inSilentMode(context: Context)(expr: => Boolean): Boolean = {
       val oldState = context.state
@@ -1597,7 +1567,7 @@
       val namesMatch = namesOfNamedArguments(argtpes) match {
         case Nil   => Nil
         case names => eligible filter (m => names forall (name => m.info.params exists (p => paramMatchesName(p, name))))
-      }
+          }
       if (namesMatch.nonEmpty)
         namesMatch
       else if (eligible.isEmpty || eligible.tail.isEmpty)
@@ -1605,8 +1575,8 @@
       else
         eligible filter (alt =>
           !alt.hasDefault && isApplicableBasedOnArity(alt.tpe, argtpes.length, varargsStar, tuplingAllowed = true)
-        )
-    }
+      )
+        }
 
     /** Assign `tree` the type of an alternative which is applicable
      *  to `argtpes`, and whose result type is compatible with `pt`.
@@ -1630,7 +1600,7 @@
       val argtpes = argtpes0 mapConserve {
         case RepeatedType(tp) => varargsStar = true ; tp
         case tp               => tp
-      }
+            }
       def followType(sym: Symbol) = followApply(pre memberType sym)
       def bestForExpectedType(pt: Type, isLastTry: Boolean): Unit = {
         val applicable0 = alts filter (alt => inSilentMode(context)(isApplicable(undetparams, followType(alt), argtpes, pt)))
@@ -1643,8 +1613,8 @@
           case best :: Nil               => tree setSymbol best setType (pre memberType best)           // success
           case Nil if pt eq WildcardType => NoBestMethodAlternativeError(tree, argtpes, pt, isLastTry)  // failed
           case Nil                       => bestForExpectedType(WildcardType, isLastTry)                // failed, but retry with WildcardType
-        }
-      }
+          }
+          }
       // This potentially makes up to four attempts: tryTwice may execute
       // with and without views enabled, and bestForExpectedType will try again
       // with pt = WildcardType if it fails with pt != WildcardType.
@@ -1652,7 +1622,7 @@
         val pt = if (pt0.typeSymbol == UnitClass) WildcardType else pt0
         debuglog(s"infer method alt ${tree.symbol} with alternatives ${alts map pre.memberType} argtpes=$argtpes pt=$pt")
         bestForExpectedType(pt, isLastTry)
-      }
+        }
     }
 
     /** Try inference twice, once without views and once with views,
