/*
 * Scala (https://www.scala-lang.org)
 *
 * Copyright EPFL and Lightbend, Inc.
 *
 * Licensed under Apache License 2.0
 * (http://www.apache.org/licenses/LICENSE-2.0).
 *
 * See the NOTICE file distributed with this work for
 * additional information regarding copyright ownership.
 */

package scala
package tools.nsc
package typechecker

import scala.annotation.tailrec
import scala.collection.mutable
import scala.reflect.internal.{Chars, TypesStats}
import scala.reflect.internal.util.{FreshNameCreator, ListOfNil, Statistics, StatisticsStatics}
import scala.tools.nsc.Reporting.{MessageFilter, Suppression, WConf, WarningCategory}
import scala.util.chaining._
import mutable.ListBuffer
import symtab.Flags._
import Mode._

/** A provider of methods to assign types to trees.
 *
 *  @author  Martin Odersky
 */
trait Typers extends Adaptations with Tags with TypersTracking with PatternTypers {
  self: Analyzer =>

  import global._
  import definitions._
  import statistics._

  final def forArgMode(fun: Tree, mode: Mode) =
    if (treeInfo.isSelfOrSuperConstrCall(fun)) mode | SCCmode else mode

  final val shortenImports = false

  // All typechecked RHS of ValDefs for right-associative operator desugaring
  private val rightAssocValDefs = new mutable.AnyRefMap[Symbol, Tree]
  // Symbols of ValDefs for right-associative operator desugaring which are passed by name and have been inlined
  private val inlinedRightAssocValDefs = new mutable.HashSet[Symbol]

  // For each class, we collect a mapping from constructor param accessors that are aliases of their superclass
  // param accessors. At the end of the typer phase, when this information is available all the way up the superclass
  // chain, this is used to determine which are true aliases, ones where the field can be elided from this class.
  // And yes, if you were asking, this is yet another binary fragility, as we bake knowledge of the super class into
  // this class.
  private val superConstructorCalls: mutable.AnyRefMap[Symbol, collection.Map[Symbol, Symbol]] = perRunCaches.newAnyRefMap()

  // allows override of the behavior of the resetTyper method w.r.t comments
  def resetDocComments() = clearDocComments()

  def resetTyper(): Unit = {
    //println("resetTyper called")
    resetContexts()
    resetImplicits()
    resetDocComments()
    rightAssocValDefs.clear()
    inlinedRightAssocValDefs.clear()
    superConstructorCalls.clear()
  }

  sealed abstract class SilentResult[+T] {
    def isEmpty: Boolean
    def nonEmpty = !isEmpty

    @inline final def fold[U](none: => U)(f: T => U): U = this match {
      case SilentResultValue(value) => f(value)
      case _                        => none
    }
    @inline final def map[U](f: T => U): SilentResult[U] = this match {
      case SilentResultValue(value) => SilentResultValue(f(value))
      case x: SilentTypeError       => x
    }
    @inline final def filter(p: T => Boolean): SilentResult[T] = this match {
      case SilentResultValue(value) if !p(value) => SilentTypeError(TypeErrorWrapper(new TypeError(NoPosition, "!p")))
      case _                                     => this
  }
    @inline final def orElse[T1 >: T](f: Seq[AbsTypeError] => T1): T1 = this match {
      case SilentResultValue(value) => value
      case s : SilentTypeError      => f(s.reportableErrors)
    }
  }
  class SilentTypeError private(val errors: List[AbsTypeError], val warnings: List[(Position, String, WarningCategory, Symbol)]) extends SilentResult[Nothing] {
    override def isEmpty = true
    def err: AbsTypeError = errors.head
    def reportableErrors = errors match {
      case (e1: AmbiguousImplicitTypeError) :: _ =>
        List(e1) // DRYer error reporting for neg/t6436b.scala
      case all =>
        all
    }
  }
  object SilentTypeError {
    def apply(errors: AbsTypeError*): SilentTypeError = apply(errors.toList, Nil)
    def apply(errors: List[AbsTypeError], warnings: List[(Position, String, WarningCategory, Symbol)]): SilentTypeError = new SilentTypeError(errors, warnings)
    // todo: this extracts only one error, should be a separate extractor.
    def unapply(error: SilentTypeError): Option[AbsTypeError] = error.errors.headOption
  }

  // todo: should include reporter warnings in SilentResultValue.
  // e.g. tryTypedApply could print warnings on arguments when the typing succeeds.
  case class SilentResultValue[+T](value: T) extends SilentResult[T] { override def isEmpty = false }

  def newTyper(context: Context): Typer = new NormalTyper(context)

  private class NormalTyper(context : Context) extends Typer(context)

  // A transient flag to mark members of anonymous classes
  // that are turned private by typedBlock
  private final val SYNTHETIC_PRIVATE = TRANS_FLAG

  private final val InterpolatorCodeRegex  = """\$\{\s*(.*?)\s*\}""".r
  private final val InterpolatorIdentRegex = """\$[$\w]+""".r // note that \w doesn't include $

  /** Check that type of given tree does not contain local or private
   *  components.
   */
  object checkNoEscaping extends TypeMap {
    private var owner: Symbol = _
    private var scope: Scope = _
    private var hiddenSymbols: List[Symbol] = _

    /** Check that type `tree` does not refer to private
     *  components unless itself is wrapped in something private
     *  (`owner` tells where the type occurs).
     */
    def privates[T <: Tree](typer: Typer, owner: Symbol, tree: T): T =
      if (owner.isJavaDefined) tree else check(typer, owner, EmptyScope, WildcardType, tree)

    @tailrec
    private def check[T <: Tree](typer: Typer, owner: Symbol, scope: Scope, pt: Type, tree: T): T = {
      this.owner = owner
      this.scope = scope
      hiddenSymbols = Nil
      import typer.TyperErrorGen._
      val tp1 = apply(tree.tpe)
      if (hiddenSymbols.isEmpty) tree setType tp1
      else if (hiddenSymbols exists (_.isErroneous)) HiddenSymbolWithError(tree)
      else if (isFullyDefined(pt)) tree setType pt
      else if (tp1.typeSymbol.isAnonymousClass)
        check(typer, owner, scope, pt, tree setType tp1.typeSymbol.classBound)
      else if (owner == NoSymbol)
        tree setType packSymbols(hiddenSymbols.reverse, tp1)
      else if (!isPastTyper) { // privates
        val badSymbol = hiddenSymbols.head
        SymbolEscapesScopeError(tree, badSymbol)
      } else tree
    }

    def addHidden(sym: Symbol) =
      if (!(hiddenSymbols contains sym)) hiddenSymbols = sym :: hiddenSymbols

    override def apply(t: Type): Type = {
      def checkNoEscape(sym: Symbol): Unit = {
        if (sym.isPrivate && !sym.hasFlag(SYNTHETIC_PRIVATE)) {
          var o = owner
          while (o != NoSymbol && o != sym.owner && o != sym.owner.linkedClassOfClass &&
                 !o.isLocalToBlock && !o.isPrivate &&
                 !o.privateWithin.hasTransOwner(sym.owner))
            o = o.owner
          if (o == sym.owner || o == sym.owner.linkedClassOfClass)
            addHidden(sym)
        } else if (sym.owner.isTerm && !sym.isTypeParameterOrSkolem) {
          var e = scope.lookupEntry(sym.name)
          var found = false
          while (!found && (e ne null) && e.owner == scope) {
            if (e.sym == sym) {
              found = true
              addHidden(sym)
            } else {
              e = scope.lookupNextEntry(e)
            }
          }
        }
      }
      mapOver(
        t match {
          case TypeRef(_, sym, args) =>
            checkNoEscape(sym)
            if (!hiddenSymbols.isEmpty && hiddenSymbols.head == sym &&
                sym.isAliasType && sameLength(sym.typeParams, args)) {
              hiddenSymbols = hiddenSymbols.tail
              t.dealias
            } else t
          case SingleType(_, sym) =>
            checkNoEscape(sym)
            t
          case _ =>
            t
        })
    }
  }

  private final val typerFreshNameCreators = perRunCaches.newAnyRefMap[Symbol, FreshNameCreator]()
  def freshNameCreatorFor(context: Context) = typerFreshNameCreators.getOrElseUpdate(context.outermostContextAtCurrentPos.enclClassOrMethod.owner, new FreshNameCreator)

  abstract class Typer(context0: Context) extends TyperDiagnostics with Adaptation with Tag with PatternTyper with TyperContextErrors {
    private def unit = context.unit
    import typeDebug.ptTree
    import TyperErrorGen._
    implicit def fresh: FreshNameCreator = freshNameCreatorFor(context)

    private def transformed: mutable.Map[Tree, Tree] = unit.transformed

    val infer = new Inferencer {
      def context = Typer.this.context
      // See scala/bug#3281 re undoLog
      override def isCoercible(tp: Type, pt: Type) = undoLog undo viewExists(tp, pt)
    }

    /** Overridden to false in scaladoc and/or interactive. */
    def canAdaptConstantTypeToLiteral = true
    def canTranslateEmptyListToNil    = true
    def missingSelectErrorTree(tree: Tree, qual: Tree, name: Name): Tree = tree

    // used to exempt synthetic accessors (i.e. those that are synthesized by the compiler to access a field)
    // from skolemization because there's a weird bug that causes spurious type mismatches
    // (it seems to have something to do with existential abstraction over values
    // https://github.com/scala/scala-dev/issues/165
    // when we're past typer, lazy accessors are synthetic, but before they are user-defined
    // to make this hack less hacky, we could rework our flag assignment to allow for
    // requiring both the ACCESSOR and the SYNTHETIC bits to trigger the exemption
    private def isSyntheticAccessor(sym: Symbol) = sym.isAccessor && (!sym.isLazy || isPastTyper)

    // when type checking during erasure, generate erased types in spots that aren't transformed by erasure
    // (it erases in TypeTrees, but not in, e.g., the type a Function node)
    def phasedAppliedType(sym: Symbol, args: List[Type]) = {
      val tp = appliedType(sym, args)
      if (phase.erasedTypes) erasure.specialScalaErasure(tp) else tp
    }

    def typedDocDef(docDef: DocDef, mode: Mode, pt: Type): Tree =
      typed(docDef.definition, mode, pt)

    /** Find implicit arguments and pass them to given tree.
     */
    def applyImplicitArgs(fun: Tree): Tree = fun.tpe match {
      case MethodType(params, _) =>
        val argResultsBuff = new ListBuffer[SearchResult]()
        val argBuff = new ListBuffer[Tree]()
        // paramFailed cannot be initialized with params.exists(_.tpe.isError) because that would
        // hide some valid errors for params preceding the erroneous one.
        var paramFailed = false
        var mkArg: (Name, Tree) => Tree = (_, tree) => tree

        // DEPMETTODO: instantiate type vars that depend on earlier implicit args (see adapt (4.1))
        //
        // apply the substitutions (undet type param -> type) that were determined
        // by implicit resolution of implicit arguments on the left of this argument
        for(param <- params) {
          var paramTp = param.tpe
          for(ar <- argResultsBuff)
            paramTp = paramTp.subst(ar.subst.from, ar.subst.to)

          val res =
            if (paramFailed || (paramTp.isErroneous && {paramFailed = true; true})) SearchFailure
            else inferImplicitFor(paramTp, fun, context, reportAmbiguous = context.reportErrors)
          argResultsBuff += res

          if (res.isSuccess) {
            argBuff += mkArg(param.name, res.tree)
          } else {
            mkArg = gen.mkNamedArg // don't pass the default argument (if any) here, but start emitting named arguments for the following args
            if (!param.hasDefault && !paramFailed) {
              context.reporter.reportFirstDivergentError(fun, param, paramTp)(context)
              paramFailed = true
            }
            /* else {
             TODO: alternative (to expose implicit search failure more) -->
             resolve argument, do type inference, keep emitting positional args, infer type params based on default value for arg
             for (ar <- argResultsBuff) ar.subst traverse defaultVal
             val targs = exprTypeArgs(context.undetparams, defaultVal.tpe, paramTp)
             substExpr(tree, tparams, targs, pt)
            }*/
          }
        }

        val args = argBuff.toList
        for (ar <- argResultsBuff) {
          ar.subst traverse fun
          for (arg <- args) ar.subst traverse arg
        }

        new ApplyToImplicitArgs(fun, args) setPos fun.pos
      case ErrorType =>
        fun
    }

    def viewExists(from: Type, to: Type): Boolean = (
         !from.isError
      && !to.isError
      && context.implicitsEnabled
      && (inferView(context.tree, from, to, reportAmbiguous = false) != EmptyTree)
      // scala/bug#8230 / scala/bug#8463 We'd like to change this to `saveErrors = false`, but can't.
      // For now, we can at least pass in `context.tree` rather then `EmptyTree` so as
      // to avoid unpositioned type errors.
    )

    // Get rid of any special ProtoTypes, so that implicit search won't have to deal with them
    private def normalizeProtoForView(proto: Type): Type = proto match {
      case proto: OverloadedArgProto => proto.underlying
      case pt                        => pt
    }

    /** Infer an implicit conversion (`view`) between two types.
     *  @param tree             The tree which needs to be converted.
     *  @param from             The source type of the conversion
     *  @param to               The target type of the conversion
     *  @param reportAmbiguous  Should ambiguous implicit errors be reported?
     *                          False iff we search for a view to find out
     *                          whether one type is coercible to another.
     *  @param saveErrors       Should ambiguous and divergent implicit errors that were buffered
     *                          during the inference of a view be put into the original buffer.
     *                          False iff we don't care about them.
     */
    def inferView(tree: Tree, from: Type, to: Type, reportAmbiguous: Boolean = true, saveErrors: Boolean = true): Tree =
      if (isPastTyper || from.isInstanceOf[MethodType] || from.isInstanceOf[OverloadedType] || from.isInstanceOf[PolyType]) EmptyTree
      else {
        debuglog(s"Inferring view from $from to $to for $tree (reportAmbiguous= $reportAmbiguous, saveErrors=$saveErrors)")

        val fromNoAnnot = from.withoutAnnotations
        val toNorm = normalizeProtoForView(to)
        val result = inferImplicitView(fromNoAnnot, toNorm, tree, context, reportAmbiguous, saveErrors) match {
          case fail if fail.isFailure => inferImplicitView(byNameType(fromNoAnnot), toNorm, tree, context, reportAmbiguous, saveErrors)
          case ok => ok
        }

        if (result.subst != EmptyTreeTypeSubstituter) {
          result.subst traverse tree
          notifyUndetparamsInferred(result.subst.from, result.subst.to)
        }
        result.tree
      }

    import infer._

    private var namerCache: Namer = null
    def namer: Namer = {
      if ((namerCache eq null) || namerCache.context != context)
        namerCache = newNamer(context)
      namerCache
    }

    var context = context0
    def context1 = context

    def dropExistential(tp: Type): Type = tp match {
      case ExistentialType(tparams, _) =>
        new SubstWildcardMap(tparams).apply(tp)
      case TypeRef(_, sym, _) if sym.isAliasType =>
        val tp0 = tp.dealias
        if (tp eq tp0) {
          devWarning(s"dropExistential did not progress dealiasing $tp, see scala/bug#7126")
          tp
        } else {
          val tp1 = dropExistential(tp0)
          if (tp1 eq tp0) tp else tp1
        }
      case _ => tp
    }

    private def errorNotClass(tpt: Tree, found: Type)  = { ClassTypeRequiredError(tpt, found); false }
    private def errorNotStable(tpt: Tree, found: Type) = { TypeNotAStablePrefixError(tpt, found); false }

    /** Check that `tpt` refers to a non-refinement class type */
    def checkClassType(tpt: Tree): Boolean = {
      val tpe = unwrapToClass(tpt.tpe)
      isNonRefinementClassType(tpe) || errorNotClass(tpt, tpe)
    }

    /** Check that `tpt` refers to a class type with a stable prefix. */
    def checkStablePrefixClassType(tpt: Tree): Boolean = {
      val tpe = unwrapToStableClass(tpt.tpe)
      def prefixIsStable = {
        def checkPre = tpe match {
          case TypeRef(pre, _, _) => pre.isStable || errorNotStable(tpt, pre)
          case _                  => false
        }
        // A type projection like X#Y can get by the stable check if the
        // prefix is singleton-bounded, so peek at the tree too.
        def checkTree = tpt match {
          case SelectFromTypeTree(qual, _)  => isSingleType(qual.tpe) || errorNotClass(tpt, tpe)
          case _                            => true
        }
        checkPre && checkTree
      }

      (    (isNonRefinementClassType(tpe) || errorNotClass(tpt, tpe))
        && (isPastTyper || prefixIsStable)
      )
    }

    /** Check that type `tp` is not a subtype of itself.
     */
    def checkNonCyclic(pos: Position, tp: Type): Boolean = {
      def checkNotLocked(sym: Symbol) = {
        sym.initialize.lockOK || { CyclicAliasingOrSubtypingError(pos, sym); false }
      }
      tp match {
        case TypeRef(pre, sym, args) =>
          checkNotLocked(sym) &&
          ((!sym.isNonClassType) || checkNonCyclic(pos, appliedType(pre.memberInfo(sym), args), sym))
          // @M! info for a type ref to a type parameter now returns a polytype
          // @M was: checkNonCyclic(pos, pre.memberInfo(sym).subst(sym.typeParams, args), sym)

        case SingleType(_, sym) =>
          checkNotLocked(sym)
        case st: SubType =>
          checkNonCyclic(pos, st.supertype)
        case ct: CompoundType =>
          ct.parents forall (x => checkNonCyclic(pos, x))
        case _ =>
          true
      }
    }

    def checkNonCyclic(pos: Position, tp: Type, lockedSym: Symbol): Boolean = try {
      if (!lockedSym.lock(CyclicReferenceError(pos, tp, lockedSym))) false
      else checkNonCyclic(pos, tp)
    } finally {
      lockedSym.unlock()
    }

    def checkNonCyclic(sym: Symbol): Unit = {
      if (!checkNonCyclic(sym.pos, sym.tpe_*)) sym.setInfo(ErrorType)
    }

    def checkNonCyclic(defn: Tree, tpt: Tree): Unit = {
      if (!checkNonCyclic(defn.pos, tpt.tpe, defn.symbol)) {
        tpt setType ErrorType
        defn.symbol.setInfo(ErrorType)
      }
    }

    def reenterValueParams(vparamss: List[List[ValDef]]): Unit = {
      for (vparams <- vparamss)
        for (vparam <- vparams)
          context.scope enter vparam.symbol
    }

    def reenterTypeParams(tparams: List[TypeDef]): List[Symbol] =
      for (tparam <- tparams) yield {
        context.scope enter tparam.symbol
        tparam.symbol.deSkolemize
      }

    /** The qualifying class
     *  of a this or super with prefix `qual`.
     *  packageOk is equal false when qualifying class symbol
     */
    def qualifyingClass(tree: Tree, qual: Name, packageOK: Boolean, immediate: Boolean) =
      context.enclClass.owner.ownersIterator.find(o => qual.isEmpty || o.isClass && o.name == qual) match {
        case Some(c) if packageOK || !c.isPackageClass => c
        case _ =>
          QualifyingClassError(tree, qual)
          // Delay `setError` in namer, scala/bug#10748
          if (immediate) setError(tree) else unit.toCheck += (() => setError(tree))
          NoSymbol
      }

    /** The typer for an expression, depending on where we are. If we are before a superclass
     *  call, this is a typer over a constructor context; otherwise it is the current typer.
     */
    final def constrTyperIf(inConstr: Boolean): Typer =
      if (inConstr) {
        assert(context.undetparams.isEmpty, context.undetparams)
        newTyper(context.makeConstructorContext)
      } else this

    @inline
    final def withCondConstrTyper[T](inConstr: Boolean)(f: Typer => T): T =
      if (inConstr) {
        assert(context.undetparams.isEmpty, context.undetparams)
        val c = context.makeConstructorContext
        typerWithLocalContext(c)(f)
      } else {
        f(this)
      }

    @inline
    final def typerWithCondLocalContext[T](c: => Context)(cond: Boolean)(f: Typer => T): T =
      if (cond) typerWithLocalContext(c)(f) else f(this)

    @inline
    final def typerWithLocalContext[T](c: Context)(f: Typer => T): T = {
      try f(newTyper(c))
      finally c.reporter.propagateErrorsTo(context.reporter)
    }

    /** The typer for a label definition. If this is part of a template we
     *  first have to enter the label definition.
     */
    def labelTyper(ldef: LabelDef): Typer =
      if (ldef.symbol == NoSymbol) { // labeldef is part of template
        val typer1 = newTyper(context.makeNewScope(ldef, context.owner))
        typer1.enterLabelDef(ldef)
        typer1
      } else this

    /** Is symbol defined and not stale?
     */
    def reallyExists(sym: Symbol) = {
      if (isStale(sym)) sym.setInfo(NoType)
      sym.exists
    }

    /** A symbol is stale if it is toplevel, to be loaded from a classfile, and
     *  the classfile is produced from a sourcefile which is compiled in the current run.
     */
    def isStale(sym: Symbol): Boolean = {
      sym.rawInfo.isInstanceOf[loaders.ClassfileLoader] && {
        sym.rawInfo.load(sym)
        (sym.sourceFile ne null) &&
        (currentRun.compiledFiles contains sym.sourceFile.path)
      }
    }

    /** Does the context of tree `tree` require a stable type?
     */
    private def isStableContext(tree: Tree, mode: Mode, pt: Type) = {
      def ptSym = pt.typeSymbol
      def expectsStable = (
           pt.isStable
        || mode.inQualMode && !tree.symbol.isConstant
        || !(tree.tpe <:< pt) && (ptSym.isAbstractType && pt.lowerBound.isStable || ptSym.isRefinementClass)
      )

      (    isNarrowable(tree.tpe)
        && mode.typingExprNotLhs
        && expectsStable
      )
    }

    /** Make symbol accessible. This means:
     *  If symbol refers to package object, insert `.package` as second to last selector.
     *  (exception for some symbols in scala package which are dealiased immediately)
     *  Call checkAccessible, which sets tree's attributes.
     *  Also note that checkAccessible looks up sym on pre without checking that pre is well-formed
     *  (illegal type applications in pre will be skipped -- that's why typedSelect wraps the resulting tree in a TreeWithDeferredChecks)
     *  @return modified tree and new prefix type
     */
    private def makeAccessible(tree: Tree, sym: Symbol, pre: Type, site: Tree): Any /*Type | (Tree, Type)*/ =
      if (!unit.isJava && context.isInPackageObject(sym, pre.typeSymbol)) {
        val qual = typedQualifier { atPos(tree.pos.makeTransparent) {
          tree match {
            case Ident(_) =>
              val packageObject =
                if (!sym.isOverloaded && sym.owner.isModuleClass) sym.owner.sourceModule // historical optimization, perhaps no longer needed
                else pre.typeSymbol.packageObject
              Ident(packageObject)
            case Select(qual, _) => Select(qual, nme.PACKAGEkw)
            case SelectFromTypeTree(qual, _) => Select(qual, nme.PACKAGEkw)
          }
        }}
        val tree1 = atPos(tree.pos) {
          tree match {
            case Ident(name) => Select(qual, name)
            case Select(_, name) => Select(qual, name)
            case SelectFromTypeTree(_, name) => SelectFromTypeTree(qual, name)
          }
        }
        (checkAccessible(tree1, sym, qual.tpe, qual, unit.isJava), qual.tpe)
      } else {
        checkAccessible(tree, sym, pre, site, unit.isJava)
      }

    /** Post-process an identifier or selection node, performing the following:
     *  1. Check that non-function pattern expressions are stable (ignoring volatility concerns -- scala/bug#6815)
     *       (and narrow the type of modules: a module reference in a pattern has type Foo.type, not "object Foo")
     *  2. Check that packages and static modules are not used as values
     *  3. Turn tree type into stable type if possible and required by context.
     *  4. Give getClass calls a more precise type based on the type of the target of the call.
     */
    protected def stabilize(tree: Tree, pre: Type, mode: Mode, pt: Type): Tree = {

      // Side effect time! Don't be an idiot like me and think you
      // can move "val sym = tree.symbol" before this line, because
      // inferExprAlternative side-effects the tree's symbol.
      if (tree.symbol.isOverloaded && !mode.inFunMode)
        inferExprAlternative(tree, pt)

      val sym = tree.symbol
      val isStableIdPattern = mode.typingPatternNotConstructor && tree.isTerm

      def isModuleTypedExpr = (
           treeInfo.admitsTypeSelection(tree)
        && (isStableContext(tree, mode, pt) || sym.isModuleNotMethod)
      )
      def isStableValueRequired = (
           isStableIdPattern
        || mode.in(all = EXPRmode, none = QUALmode) && !phase.erasedTypes
      )
      // To fully benefit from special casing the return type of
      // getClass, we have to catch it immediately so expressions like
      // x.getClass().newInstance() are typed with the type of x. TODO: If the
      // type of the qualifier is inaccessible, we can cause private types to
      // escape scope here, e.g. pos/t1107. I'm not sure how to properly handle
      // this so for now it requires the type symbol be public.
      def isGetClassCall = isGetClass(sym) && pre.typeSymbol.isPublic

      def narrowIf(tree: Tree, condition: Boolean) =
        if (condition) tree setType singleType(pre, sym) else tree

      def checkStable(tree: Tree): Tree =
        if (treeInfo.isStableIdentifierPattern(tree)) tree
        else UnstableTreeError(tree)

      if (tree.isErrorTyped)
        tree
      else if (!sym.isValue && isStableValueRequired) // (2)
        NotAValueError(tree, sym)
      else if (isStableIdPattern)                     // (1)
        // A module reference in a pattern has type Foo.type, not "object Foo"
        narrowIf(checkStable(tree), sym.isModuleNotMethod)
      else if (isModuleTypedExpr)                     // (3)
        narrowIf(tree, true)
      else if (isGetClassCall)                        // (4)
        tree setType MethodType(Nil, getClassReturnType(pre))
      else
        tree
    }

    private def isNarrowable(tpe: Type): Boolean = unwrapWrapperTypes(tpe) match {
      case TypeRef(_, _, _) | RefinedType(_, _) => true
      case _                                    => !phase.erasedTypes
    }

    def stabilizeFun(tree: Tree, mode: Mode, pt: Type): Tree = {
      val sym = tree.symbol
      val pre = tree match {
        case Select(qual, _) => qual.tpe
        case _               => NoPrefix
      }
      def stabilizable = (
           pre.isStable
        && sym.tpe.params.isEmpty
        && (isStableContext(tree, mode, pt) || sym.isModule)
      )
      tree.tpe match {
        case MethodType(_, _) if stabilizable => tree setType MethodType(Nil, singleType(pre, sym)) // TODO: should this be a NullaryMethodType?
        case _                                => tree
      }
    }

    @deprecated("Use the overload accepting a Type.", "2.12.9")
    def member(qual: Tree, name: Name): Symbol = member(qual.tpe, name)
    /** The member with given name of given qualifier type */
    def member(qual: Type, name: Name): Symbol = {
      def callSiteWithinClass(clazz: Symbol) = context.enclClass.owner hasTransOwner clazz
      val includeLocals = qual match {
        case ThisType(clazz) if callSiteWithinClass(clazz)                => true
        case SuperType(clazz, _) if callSiteWithinClass(clazz.typeSymbol) => true
        case _                                                            => phase.next.erasedTypes
      }
      if (includeLocals) qual member name
      else qual nonLocalMember name
    }

    def silent[T](op: Typer => T,
                  reportAmbiguousErrors: Boolean = context.ambiguousErrors,
                  newtree: Tree = context.tree): SilentResult[T] = {
      val findMemberStart = if (StatisticsStatics.areSomeColdStatsEnabled) statistics.startCounter(findMemberFailed) else null
      val subtypeStart = if (StatisticsStatics.areSomeColdStatsEnabled) statistics.startCounter(subtypeFailed) else null
      val failedSilentStart = if (StatisticsStatics.areSomeColdStatsEnabled) statistics.startTimer(failedSilentNanos) else null
      def stopStats() = {
        if (StatisticsStatics.areSomeColdStatsEnabled) statistics.stopCounter(findMemberFailed, findMemberStart)
        if (StatisticsStatics.areSomeColdStatsEnabled) statistics.stopCounter(subtypeFailed, subtypeStart)
        if (StatisticsStatics.areSomeColdStatsEnabled) statistics.stopTimer(failedSilentNanos, failedSilentStart)
      }
      @inline def wrapResult(reporter: ContextReporter, result: T) =
        if (reporter.hasErrors) {
          stopStats()
          SilentTypeError(reporter.errors.toList, reporter.warnings.toList)
        } else SilentResultValue(result)

      try {
        if (context.reportErrors ||
            reportAmbiguousErrors != context.ambiguousErrors ||
            newtree != context.tree) {
          val context1 = context.makeSilent(reportAmbiguousErrors, newtree)
          context1.undetparams = context.undetparams
          context1.savedTypeBounds = context.savedTypeBounds
          context1.pendingStabilizers = context.pendingStabilizers
          val typer1 = newTyper(context1)
          val result = op(typer1)
          context.undetparams = context1.undetparams
          context.savedTypeBounds = context1.savedTypeBounds
          context.pendingStabilizers = context1.pendingStabilizers

          // If we have a successful result, emit any warnings it created.
          if (!context1.reporter.hasErrors)
            context1.reporter.emitWarnings()

          wrapResult(context1.reporter, result)
        } else {
          assert(context.bufferErrors || isPastTyper, "silent mode is not available past typer")

          context.reporter.withFreshErrorBuffer {
            wrapResult(context.reporter, op(this))
          }
        }
      } catch {
        case ex: CyclicReference => throw ex
        case ex: TypeError =>
          // fallback in case TypeError is still thrown
          // @H this happens for example in cps annotation checker
          stopStats()
          SilentTypeError(TypeErrorWrapper(ex))
      }
    }

    /** Check whether feature given by `featureTrait` is enabled.
     *  If it is not, issue an error or a warning depending on whether the feature is required.
     *  @param  construct  A string expression that is substituted for "#" in the feature description string
     *  @param  immediate  When set, feature check is run immediately, otherwise it is run
     *                     at the end of the typechecking run for the enclosing unit. This
     *                     is done to avoid potential cyclic reference errors by implicits
     *                     that are forced too early.
     *  @return if feature check is run immediately: true if feature is enabled, false otherwise
     *          if feature check is delayed or suppressed because we are past typer: true
     */
    def checkFeature(pos: Position, featureTrait: Symbol, construct: => String = "", immediate: Boolean = false): Boolean =
      isPastTyper || {
        val nestedOwners =
          featureTrait.owner.ownerChain.takeWhile(_ != languageFeatureModule.moduleClass).reverse
        val featureName = nestedOwners.map(s => s"${s.name}.").mkString + featureTrait.name
        def action(): Boolean = {
          def hasImport = inferImplicitByType(featureTrait.tpe, context).isSuccess
          def hasOption = settings.language.contains(featureName)
          hasOption || hasImport || {
            val Some(AnnotationInfo(_, List(Literal(Constant(featureDesc: String)), Literal(Constant(required: Boolean))), _)) =
              featureTrait.getAnnotation(LanguageFeatureAnnot)
            context.featureWarning(pos, featureName, featureDesc, featureTrait, construct, required)
            false
          }
        }
        if (immediate) {
          action()
        } else {
          unit.toCheck += (() => action())
          true
        }
      }

    def checkExistentialsFeature(pos: Position, tpe: Type, prefix: String) = tpe match {
      case extp: ExistentialType if !extp.isRepresentableWithWildcards && !tpe.isError =>
        checkFeature(pos, currentRun.runDefinitions.ExistentialsFeature, prefix+" "+tpe)
      case _ =>
    }


    /** Perform the following adaptations of expression, pattern or type `tree` wrt to
     *  given mode `mode` and given prototype `pt`:
     *  (-1) For expressions with annotated types, let AnnotationCheckers decide what to do
     *  (0) Convert expressions with constant types to literals (unless in interactive/scaladoc mode)
     *  (1) Resolve overloading, unless mode contains FUNmode
     *  (2) Apply parameterless functions
     *  (3) Apply polymorphic types to fresh instances of their type parameters and
     *      store these instances in context.undetparams,
     *      unless followed by explicit type application.
     *  (4) Do the following to unapplied methods used as values:
     *  (4.1) If the method has only implicit parameters, pass implicit arguments (see adaptToImplicitMethod)
     *  (4.2) otherwise, if the method is 0-ary and it can be auto-applied (see checkCanAutoApply), apply it to ()
     *  (4.3) otherwise, if the method is not a constructor, and can be eta-expanded (see checkCanEtaExpand), eta-expand
     *  otherwise issue an error
     *  (5) Convert constructors in a pattern as follows:
     *  (5.1) If constructor refers to a case class factory, set tree's type to the unique
     *        instance of its primary constructor that is a subtype of the expected type.
     *  (5.2) If constructor refers to an extractor, convert to application of
     *        unapply or unapplySeq method.
     *
     *  (6) Convert all other types to TypeTree nodes.
     *  (7) When in TYPEmode but not FUNmode or HKmode, check that types are fully parameterized
     *      (7.1) In HKmode, higher-kinded types are allowed, but they must have the expected kind-arity
     *  (8) When in both EXPRmode and FUNmode, add apply method calls to values of object type.
     *  (9) If there are undetermined type variables and not POLYmode, infer expression instance
     *  Then, if tree's type is not a subtype of expected type, try the following adaptations:
     *  (10) If the expected type is Byte, Short or Char, and the expression
     *      is an integer fitting in the range of that type, convert it to that type.
     *  (11) Widen numeric literals to their expected type, if necessary
     *  (12) When in mode EXPRmode, convert E to { E; () } if expected type is scala.Unit.
     *  (13) When in mode EXPRmode, apply AnnotationChecker conversion if expected type is annotated.
     *  (14) When in mode EXPRmode, do SAM conversion
     *  (15) When in mode EXPRmode, apply a view
     *  If all this fails, error
     *
     *  Note: the `original` tree parameter is for re-typing implicit method invocations (see below)
     *  and should not be used otherwise. TODO: can it be replaced with a tree attachment?
     */
    protected def adapt(tree: Tree, mode: Mode, pt: Type, original: Tree = EmptyTree): Tree = {
      def hasUndets           = !context.undetparams.isEmpty
      def hasUndetsInMonoMode = hasUndets && !mode.inPolyMode

      def adaptToImplicitMethod(mt: MethodType): Tree = {
        if (hasUndets) { // (9) -- should revisit dropped condition `hasUndetsInMonoMode`
          // dropped so that type args of implicit method are inferred even if polymorphic expressions are allowed
          // needed for implicits in 2.8 collection library -- maybe once #3346 is fixed, we can reinstate the condition?
            context.undetparams = inferExprInstance(tree, context.extractUndetparams(), pt,
              // approximate types that depend on arguments since dependency on implicit argument is like dependency on type parameter
              mt.approximate,
              keepNothings = false,
              useWeaklyCompatible = true) // #3808
        }

        // avoid throwing spurious DivergentImplicit errors
        if (context.reporter.hasErrors)
          setError(tree)
        else
          withCondConstrTyper(treeInfo.isSelfOrSuperConstrCall(tree))(typer1 =>
            if (original != EmptyTree && !pt.isWildcard) {
              typer1 silent { tpr =>
                val withImplicitArgs = tpr.applyImplicitArgs(tree)
                if (tpr.context.reporter.hasErrors) tree // silent will wrap it in SilentTypeError anyway
                else tpr.typed(withImplicitArgs, mode, pt)
              } orElse { originalErrors =>
                // Re-try typing (applying to implicit args) without expected type. Add in 53d98e7d42 to
                // for better error message (scala/bug#2180, http://www.scala-lang.org/old/node/3453.html)
                val resetTree = resetAttrs(original)
                resetTree match {
                  case treeInfo.Applied(fun, _, _) =>
                    if (fun.symbol != null && fun.symbol.isError)
                      // scala/bug#9041 Without this, we leak error symbols past the typer!
                      // because the fallback typechecking notices the error-symbol,
                      // refuses to re-attempt typechecking, and presumes that someone
                      // else was responsible for issuing the related type error!
                      fun.setSymbol(NoSymbol)
                  case _ =>
                }
                debuglog(s"fallback on implicits: $tree/$resetTree")
                // scala/bug#10066 Need to patch the enclosing tree in the context to make translation of Dynamic
                // work during fallback typechecking below.
                val resetContext: Context = {
                  object substResetForOriginal extends Transformer {
                    override def transform(tree: Tree): Tree = {
                      if (tree eq original) resetTree
                      else super.transform(tree)
                    }
                  }
                  context.make(substResetForOriginal.transform(context.tree))
                }
                typerWithLocalContext(resetContext) { typer1 =>
                  typer1.silent { typer1 =>
                    val tree1 = typer1.typed(resetTree, mode)
                    // Q: `typed` already calls `pluginsTyped` and `adapt`. the only difference here is that
                    // we pass `EmptyTree` as the `original`. intended? added in 2009 (53d98e7d42) by martin.
                    tree1 setType pluginsTyped(tree1.tpe, typer1, tree1, mode, pt)
                    if (tree1.isEmpty) tree1 else typer1.adapt(tree1, mode, pt, original = EmptyTree)
                  } orElse { _ =>
                    originalErrors.foreach(context.issue)
                    setError(tree)
                  }
                }
              }
            }
            else
              typer1.typed(typer1.applyImplicitArgs(tree), mode, pt)
          )
      }

      def adaptMethodTypeToExpr(mt: MethodType): Tree = {
        val meth =
          tree match {
            // a partial named application is a block (see comment in EtaExpansion)
            // How about user-written blocks? Can they ever have a MethodType?
            case Block(_, tree1) => tree1.symbol
            case _               => tree.symbol
          }


        val arity = mt.params.length

        val sourceLevel3 = currentRun.isScala3

        def warnTree = original orElse tree

        def warnEtaZero(): Boolean = {
          if (!settings.warnEtaZero) return true
          context.warning(tree.pos,
            s"""An unapplied 0-arity method was eta-expanded (due to the expected type $pt), rather than applied to `()`.
               |Write ${Apply(warnTree, Nil)} to invoke method ${meth.decodedName}, or change the expected type.""".stripMargin,
            WarningCategory.LintEtaZero)
          true
        }

        def warnEtaSam(): Boolean = {
          if (!settings.warnEtaSam) return true
          val sam = samOf(pt)
          val samClazz = sam.owner
          // TODO: we allow a Java class as a SAM type, whereas Java only allows the @FunctionalInterface on interfaces -- align?
          if (sam.exists && (!samClazz.hasFlag(JAVA) || samClazz.hasFlag(INTERFACE)) && !samClazz.hasAnnotation(definitions.FunctionalInterfaceClass))
            context.warning(tree.pos,
              s"""Eta-expansion performed to meet expected type $pt, which is SAM-equivalent to ${samToFunctionType(pt)},
                 |even though $samClazz is not annotated with `@FunctionalInterface`;
                 |to suppress warning, add the annotation or write out the equivalent function literal.""".stripMargin,
              WarningCategory.LintEtaSam)
          true
        }

        // note that isFunctionProto(pt) does not work properly for Function0
        lazy val ptUnderlying =
          (pt match {
            case oapt: OverloadedArgProto => oapt.underlying
            case pt                       => pt
          }).dealiasWiden

        // (4.3) condition for eta-expansion by arity & -Xsource level
        //
        // for arity == 0:
        //   - if Function0 is expected -- SAM types do not eta-expand because it could be an accidental SAM scala/bug#9489
        // for arity > 0:
        //   - 2.13: if function or sam type is expected
        //   - 3.0: unconditionally
        //
        // warnings:
        //   - for arity == 0: eta-expansion of zero-arg methods was deprecated (scala/bug#7187)
        //   - for arity > 0: expected type is a SAM that is not annotated with `@FunctionalInterface`
        def checkCanEtaExpand(): Boolean = {
          def expectingSamOfArity = {
            val sam = samOf(ptUnderlying)
            sam.exists && sam.info.params.lengthIs == arity
          }

          val expectingFunctionOfArity = {
            val ptSym = ptUnderlying.typeSymbolDirect
            (ptSym eq FunctionClass(arity)) || (arity > 0 && (ptSym eq FunctionClass(1))) // allowing for tupling conversion
          }

          if (arity == 0)
            expectingFunctionOfArity && warnEtaZero()
          else
            expectingFunctionOfArity || expectingSamOfArity && warnEtaSam() || sourceLevel3
        }

        def matchNullaryLoosely: Boolean = {
          def test(sym: Symbol) = sym.isJavaDefined || sym.owner == AnyClass
          test(meth) || meth.overrides.exists(test)
        }

        // (4.2) condition for auto-application
        //
        // Currently the condition is more involved to give slack to Scala methods overriding Java-defined ones;
        // I (moors) think we should resolve that by introducing slack in overriding e.g. a Java-defined `def toString()` by a Scala-defined `def toString`.
        // This also works better for dealing with accessors overriding Java-defined methods. The current strategy in methodSig is problematic:
        // > // Add a () parameter section if this overrides some method with () parameters
        // > val vparamSymssOrEmptyParamsFromOverride =
        // This means an accessor that overrides a Java-defined method gets a MethodType instead of a NullaryMethodType, which breaks lots of assumptions about accessors)
        def checkCanAutoApply(): Boolean = {
          if (!isPastTyper && !matchNullaryLoosely) {
            context.deprecationWarning(tree.pos, NoSymbol, s"Auto-application to `()` is deprecated. Supply the empty argument list `()` explicitly to invoke method ${meth.decodedName},\n" +
                                                           s"or remove the empty argument list from its definition (Java-defined methods are exempt).\n"+
                                                           s"In Scala 3, an unapplied method like this will be eta-expanded into a function.", "2.13.3")
          }
          true
        }

        if (!meth.isConstructor && checkCanEtaExpand()) typedEtaExpansion(tree, mode, pt)
        else if (arity == 0 && checkCanAutoApply()) adapt(typed(Apply(tree, Nil) setPos tree.pos), mode, pt, original)
        else
          if (context.implicitsEnabled) MissingArgsForMethodTpeError(tree, meth) // `context.implicitsEnabled` implies we are not in a pattern
          else UnstableTreeError(tree)
      }

      def adaptType(): Tree = {
        // @M When not typing a type constructor (!context.inTypeConstructorAllowed)
        // or raw type, types must be of kind *,
        // and thus parameterized types must be applied to their type arguments
        // @M TODO: why do kind-* tree's have symbols, while higher-kinded ones don't?
        def properTypeRequired = (
             tree.hasSymbolField
          && !context.inTypeConstructorAllowed
          && !context.unit.isJava
        )
        // @M: don't check tree.tpe.symbol.typeParams. check tree.tpe.typeParams!!!
        // (e.g., m[Int] --> tree.tpe.symbol.typeParams.length == 1, tree.tpe.typeParams.length == 0!)
        // @M: removed check for tree.hasSymbolField and replace tree.symbol by tree.tpe.symbol
        // (TypeTree's must also be checked here, and they don't directly have a symbol)
        def kindArityMismatch = (
             context.inTypeConstructorAllowed
          && !sameLength(tree.tpe.typeParams, pt.typeParams)
        )
        // Note that we treat Any and Nothing as kind-polymorphic.
        // We can't perform this check when typing type arguments to an overloaded method before the overload is resolved
        // (or in the case of an error type) -- this is indicated by pt == WildcardType (see case TypeApply in typed1).
        def kindArityMismatchOk = tree.tpe.typeSymbol match {
          case NothingClass | AnyClass => true
          case _                       => pt == WildcardType
        }

        // todo. It would make sense when mode.inFunMode to instead use
        //    tree setType tree.tpe.normalize
        // when typechecking, say, TypeApply(Ident(`some abstract type symbol`), List(...))
        // because otherwise Ident will have its tpe set to a TypeRef, not to a PolyType, and `typedTypeApply` will fail
        // but this needs additional investigation, because it crashes t5228, gadts1 and maybe something else
        if (mode.inFunMode)
          tree
        else if (properTypeRequired && tree.symbol.typeParams.nonEmpty)  // (7)
          MissingTypeParametersError(tree)
        else if (kindArityMismatch && !kindArityMismatchOk)  // (7.1) @M: check kind-arity
          KindArityMismatchError(tree, pt)
        else tree match { // (6)
          case TypeTree() => tree
          case _          => TypeTree(tree.tpe) setOriginal tree
        }
      }

      def insertApply(): Tree = {
        assert(!context.inTypeConstructorAllowed, mode) //@M
        val adapted = adaptToName(unmarkDynamicRewrite(tree), nme.apply)
        val qual = gen.stabilize(adapted)
        val t = atPos(tree.pos)(Select(qual setPos tree.pos.makeTransparent, nme.apply))
        wrapErrors(t, _.typed(t, mode, pt))
      }
      def adaptConstant(value: Constant): Tree = {
        val sym = tree.symbol
        if (sym != null && sym.isDeprecated)
          context.deprecationWarning(tree.pos, sym)
        tree match {
          case Literal(`value`) => tree
          case _ =>
            // If the original tree is not a literal, make it available to plugins in an attachment
            treeCopy.Literal(tree, value).updateAttachment(OriginalTreeAttachment(tree))
        }
      }

      // Ignore type errors raised in later phases that are due to mismatching types with existential skolems
      // We have lift crashing in 2.9 with an adapt failure in the pattern matcher.
      // Here's my hypothesis why this happens. The pattern matcher defines a variable of type
      //
      //   val x: T = expr
      //
      // where T is the type of expr, but T contains existential skolems ts.
      // In that case, this value definition does not typecheck.
      // The value definition
      //
      //   val x: T forSome { ts } = expr
      //
      // would typecheck. Or one can simply leave out the type of the `val`:
      //
      //   val x = expr
      //
      // scala/bug#6029 shows another case where we also fail (in uncurry), but this time the expected
      // type is an existential type.
      //
      // The reason for both failures have to do with the way we (don't) transform
      // skolem types along with the trees that contain them. We'd need a
      // radically different approach to do it. But before investing a lot of time to
      // to do this (I have already sunk 3 full days with in the end futile attempts
      // to consistently transform skolems and fix 6029), I'd like to
      // investigate ways to avoid skolems completely.
      //
      // upd. The same problem happens when we try to typecheck the result of macro expansion against its expected type
      // (which is the return type of the macro definition instantiated in the context of expandee):
      //
      //   Test.scala:2: error: type mismatch;
      //     found   : $u.Expr[Class[_ <: Object]]
      //     required: reflect.runtime.universe.Expr[Class[?0(in value <local Test>)]] where type ?0(in value <local Test>) <: Object
      //     scala.reflect.runtime.universe.reify(new Object().getClass)
      //                                         ^
      // Therefore following Martin's advice I use this logic to recover from skolem errors after macro expansions
      // (by adding the ` || tree.attachments.get[MacroExpansionAttachment].isDefined` clause to the conditional above).
      //
      def adaptMismatchedSkolems() = {
        def canIgnoreMismatch = (
             !context.reportErrors && isPastTyper
          || tree.hasAttachment[MacroExpansionAttachment]
        )
        def bound = pt match {
          case ExistentialType(qs, _) => qs
          case _                      => Nil
        }
        def msg = sm"""
          |Recovering from existential or skolem type error in
          |  $tree
          |with type: ${tree.tpe}
          |       pt: $pt
          |  context: ${context.tree}
          |  adapted
          """.trim

        val boundOrSkolems = if (canIgnoreMismatch) bound ++ pt.skolemsExceptMethodTypeParams else Nil
        boundOrSkolems match {
          case Nil => AdaptTypeError(tree, tree.tpe, pt)
          case _   => logResult(msg)(adapt(tree, mode, deriveTypeWithWildcards(boundOrSkolems)(pt), original = EmptyTree))
        }
      }

      def adaptExprNotFunMode(): Tree = {
        def lastTry(err: AbsTypeError = null): Tree = {
          debuglog("error tree = " + tree)
          if (settings.debug && settings.explaintypes) explainTypes(tree.tpe, pt)
          if (err ne null) context.issue(err)
          if (tree.tpe.isErroneous || pt.isErroneous) setError(tree)
          else adaptMismatchedSkolems()
        }

        // TODO: should we even get to fallbackAfterVanillaAdapt for an ill-typed tree?
        if (mode.typingExprNotFun && !tree.tpe.isErroneous) {
          @inline def tpdPos(transformed: Tree) = typedPos(tree.pos, mode, pt)(transformed)
          @inline def tpd(transformed: Tree)    = typed(transformed, mode, pt)

          @inline def warnValueDiscard(): Unit = if (!isPastTyper && settings.warnValueDiscard) {
            def isThisTypeResult = (tree, tree.tpe) match {
              case (Apply(Select(receiver, _), _), SingleType(_, sym)) => sym == receiver.symbol
              case _ => false
            }
            if (!isThisTypeResult && !explicitlyUnit(tree)) context.warning(tree.pos, "discarded non-Unit value", WarningCategory.WFlagValueDiscard)
          }
          @inline def warnNumericWiden(tpSym: Symbol, ptSym: Symbol): Unit =
            if (!isPastTyper) {
              val isInharmonic = (
                (tpSym == IntClass && ptSym == FloatClass)
                  || (tpSym == LongClass && (ptSym == FloatClass || ptSym == DoubleClass))
              )
              if (isInharmonic)
                // not `context.deprecationWarning` because they are not buffered in silent mode
                context.warning(tree.pos, s"Widening conversion from ${tpSym.name} to ${ptSym.name} is deprecated because it loses precision. Write `.to${ptSym.name}` instead.", WarningCategory.Deprecation)
              else if (settings.warnNumericWiden) context.warning(tree.pos, "implicit numeric widening", WarningCategory.WFlagNumericWiden)
            }

          // The <: Any requirement inhibits attempts to adapt continuation types to non-continuation types.
          val anyTyped = tree.tpe <:< AnyTpe

          pt.dealias match {
            case TypeRef(_, UnitClass, _) if anyTyped => // (12)
              warnValueDiscard() ; tpdPos(gen.mkUnitBlock(tree))
            case TypeRef(_, numValueCls, _) if anyTyped && isNumericValueClass(numValueCls) && isNumericSubType(tree.tpe, pt) => // (10) (11)
              warnNumericWiden(tree.tpe.widen.typeSymbol, numValueCls) ; tpdPos(Select(tree, s"to${numValueCls.name}"))
            case dealiased if dealiased.annotations.nonEmpty && canAdaptAnnotations(tree, this, mode, pt) => // (13)
              tpd(adaptAnnotations(tree, this, mode, pt))
            case _ =>
              if (hasUndets) instantiate(tree, mode, pt)
              else {
                // (14) sam conversion
                // TODO: figure out how to avoid partially duplicating typedFunction (samMatchingFunction)
                // Could we infer the SAM type, assign it to the tree and add the attachment,
                // all in one fell swoop at the end of typedFunction?
                val didInferSamType = inferSamType(tree, pt, mode)

                if (didInferSamType) tree
                else {  // (15) implicit view application
                  val coercion =
                    if (context.implicitsEnabled) inferView(tree, tree.tpe, pt)
                    else EmptyTree
                  if (coercion ne EmptyTree) {
                    def msg = s"inferred view from ${tree.tpe} to $pt via $coercion: ${coercion.tpe}"
                    if (settings.logImplicitConv) context.echo(tree.pos, msg)
                    else debuglog(msg)

                    val viewApplied = new ApplyImplicitView(coercion, List(tree)) setPos tree.pos
                    val silentContext = context.makeImplicit(context.ambiguousErrors)
                    val typedView = newTyper(silentContext).typed(viewApplied, mode, pt)

                    silentContext.reporter.firstError match {
                      case None => typedView
                      case Some(err) => lastTry(err)
                    }
                  } else lastTry()
                }
              }
          }
        } else lastTry()
      }


      def vanillaAdapt(tree: Tree) = {
        def applyPossible = {
          def applyMeth = member(adaptToName(tree, nme.apply).tpe, nme.apply)
          def hasPolymorphicApply = applyMeth.alternatives exists (_.tpe.typeParams.nonEmpty)
          def hasMonomorphicApply = applyMeth.alternatives exists (_.tpe.paramSectionCount > 0)

          def badDynamicApply() = {
            tree match {
              case Apply(fun, _) => DynamicRewriteError(tree, ApplyWithoutArgsError(tree, fun))
              case _             => ()
            }
            false
          }
          if (acceptsApplyDynamic(tree.tpe))
            !isDynamicRewrite(tree) || badDynamicApply()
          else if (mode.inTappMode)
            tree.tpe.typeParams.isEmpty && hasPolymorphicApply
          else
            hasMonomorphicApply
        }
        def shouldInsertApply(tree: Tree) = mode.typingExprFun && {
          tree.tpe match {
            case _: MethodType | _: OverloadedType | _: PolyType => false
            case _                                               => applyPossible
          }
        }
        if (tree.isType)
          adaptType()
        else if (mode.typingExprNotFun &&
                 treeInfo.isMacroApplication(tree) &&
                 !isMacroExpansionSuppressed(tree))
          macroExpand(this, tree, mode, pt)
        else if (mode.typingConstructorPattern)
          typedConstructorPattern(tree, pt)
        else if (shouldInsertApply(tree))
          insertApply()
        else if (hasUndetsInMonoMode) { // (9)
          // This used to have
          //     assert(!context.inTypeConstructorAllowed, context)
          // but that's not guaranteed to be true in the face of erroneous code; errors in typedApply might mean we
          // never get around to inferring them, and they leak out and wind up here.
          instantiatePossiblyExpectingUnit(tree, mode, pt)
        }
        // TODO: we really shouldn't use T* as a first class types (e.g. for repeated case fields), but we can't allow T* to conform to other types (see isCompatible) because that breaks overload resolution
        else if (isScalaRepeatedParamType(tree.tpe) && !isScalaRepeatedParamType(pt)) adapt(tree.setType(repeatedToSeq(tree.tpe)), mode, pt, original = EmptyTree)
        else if (tree.tpe <:< pt)
          tree
        else if (mode.inPatternMode && { inferModulePattern(tree, pt); isPopulated(tree.tpe, approximateAbstracts(pt)) })
          tree
        else {
          val constFolded = constfold(tree, pt, context.owner)
          if (constFolded.tpe <:< pt) adapt(constFolded, mode, pt, original) // set stage for (0)
          else adaptExprNotFunMode() // (10) -- (15)
        }
      }

      // begin adapt
      if (isMacroImplRef(tree)) {
        if (treeInfo.isMacroApplication(tree)) adapt(unmarkMacroImplRef(tree), mode, pt, original)
        else tree
      } else tree.tpe match {
        case AnnotatedType(_, _) if canAdaptAnnotations(tree, this, mode, pt) => // (-1)
          adaptAnnotations(tree, this, mode, pt)
        case ct @ FoldableConstantType(value) if mode.inNone(TYPEmode | FUNmode) && (ct <:< pt) && canAdaptConstantTypeToLiteral => // (0)
          adaptConstant(value)
        case OverloadedType(_, _) if !mode.inFunMode => // (1)
          inferExprAlternative(tree, pt)
          adaptAfterOverloadResolution(tree, mode, pt, original)
        case NullaryMethodType(restpe) => // (2)
          val resTpDeconst =
            if (isPastTyper || (tree.symbol.isAccessor && tree.symbol.hasFlag(STABLE) && treeInfo.isExprSafeToInline(tree))) restpe
            else restpe.deconst
          adapt(tree setType resTpDeconst, mode, pt, original)
        case TypeRef(_, ByNameParamClass, arg :: Nil) if mode.inExprMode => // (2)
          adapt(tree setType arg, mode, pt, original)
        case tp if mode.typingExprNotLhs && isExistentialType(tp) && !isSyntheticAccessor(context.owner) =>
          adapt(tree setType tp.dealias.skolemizeExistential(context.owner, tree), mode, pt, original)
        case PolyType(tparams, restpe) if mode.inNone(TAPPmode | PATTERNmode) && !context.inTypeConstructorAllowed => // (3)
          // assert((mode & HKmode) == 0) //@M a PolyType in HKmode represents an anonymous type function,
          // we're in HKmode since a higher-kinded type is expected --> hence, don't implicitly apply it to type params!
          // ticket #2197 triggered turning the assert into a guard
          // I guess this assert wasn't violated before because type aliases weren't expanded as eagerly
          //  (the only way to get a PolyType for an anonymous type function is by normalisation, which applies eta-expansion)
          // -- are we sure we want to expand aliases this early?
          // -- what caused this change in behaviour??
          val tparams1 = cloneSymbols(tparams)
          val tree1 =
            if (tree.isType) tree
            else TypeApply(tree, tparams1.map(tparam => TypeTree(tparam.tpeHK).setPos(tree.pos.focus))).setPos(tree.pos)

          context.undetparams ++= tparams1
          notifyUndetparamsAdded(tparams1)
          adapt(tree1 setType restpe.substSym(tparams, tparams1), mode, pt, original)

        case mt: MethodType if mode.typingExprNotFunNotLhs && mt.isImplicit => // (4.1)
          adaptToImplicitMethod(mt)
        case mt: MethodType if mode.typingExprNotFunNotLhs && !hasUndetsInMonoMode && !treeInfo.isMacroApplicationOrBlock(tree) => // (4.2) - (4.3)
          adaptMethodTypeToExpr(mt)
        case _ =>
          vanillaAdapt(tree)
      }
    }

    // This just exists to help keep track of the spots where we have to adapt a tree after
    // overload resolution. These proved hard to find during the fix for scala/bug#8267.
    def adaptAfterOverloadResolution(tree: Tree, mode: Mode, pt: Type = WildcardType, original: Tree = EmptyTree): Tree = {
      adapt(tree, mode, pt, original)
    }

    def instantiate(tree: Tree, mode: Mode, pt: Type): Tree = {
      inferExprInstance(tree, context.extractUndetparams(), pt, useWeaklyCompatible = true)
      adapt(tree, mode, pt)
    }
    /** If the expected type is Unit: try instantiating type arguments
     *  with expected type Unit, but if that fails, try again with pt = WildcardType
     *  and discard the expression.
     */
    def instantiateExpectingUnit(tree: Tree, mode: Mode): Tree = {
      val savedUndetparams = context.undetparams
      silent(_.instantiate(tree, mode, UnitTpe)) orElse { _ =>
        context.undetparams = savedUndetparams
        val valueDiscard = atPos(tree.pos)(gen.mkUnitBlock(instantiate(tree, mode, WildcardType)))
        typed(valueDiscard, mode, UnitTpe)
      }
    }

    def instantiatePossiblyExpectingUnit(tree: Tree, mode: Mode, pt: Type): Tree = {
      if (mode.typingExprNotFun && pt.typeSymbol == UnitClass && !tree.tpe.isInstanceOf[MethodType])
        instantiateExpectingUnit(tree, mode)
      else
        instantiate(tree, mode, pt)
    }

    private def isAdaptableWithView(qual: Tree) = {
      val qtpe = qual.tpe.widen
      (    !isPastTyper
        && qual.isTerm
        && !qual.isInstanceOf[Super]
        && ((qual.symbol eq null) || !qual.symbol.isTerm || qual.symbol.isValue)
        && !qtpe.isError
        && !qtpe.typeSymbol.isBottomClass
        && !qtpe.isWildcard
        && !qual.isInstanceOf[ApplyImplicitView] // don't chain views
        && (context.implicitsEnabled || context.enrichmentEnabled)
        // Elaborating `context.implicitsEnabled`:
        // don't try to adapt a top-level type that's the subject of an implicit search
        // this happens because, if isView, typedImplicit tries to apply the "current" implicit value to
        // a value that needs to be coerced, so we check whether the implicit value has an `apply` method.
        // (If we allow this, we get divergence, e.g., starting at `conforms` during ant quick.bin)
        // Note: implicit arguments are still inferred (this kind of "chaining" is allowed)
      )
    }

    def adaptToMember(qual: Tree, searchTemplate: Type, reportAmbiguous: Boolean = true, saveErrors: Boolean = true): Tree = {
      if (isAdaptableWithView(qual)) {
        qual.tpe.dealiasWiden match {
          case et: ExistentialType =>
            qual setType et.skolemizeExistential(context.owner, qual) // open the existential
          case _ =>
        }
        inferView(qual, qual.tpe, searchTemplate, reportAmbiguous, saveErrors) match {
          case EmptyTree  => qual
          case coercion   =>
            if (settings.logImplicitConv)
              context.echo(qual.pos,
                "applied implicit conversion from %s to %s = %s".format(
                  qual.tpe, searchTemplate, coercion.symbol.defString))

            typedQualifier(atPos(qual.pos)(new ApplyImplicitView(coercion, List(qual))))
        }
      }
      else qual
    }

    /** Try to apply an implicit conversion to `qual` to that it contains
     *  a method `name` which can be applied to arguments `args` with expected type `pt`.
     *  If `pt` is defined, there is a fallback to try again with pt = ?.
     *  This helps avoiding propagating result information too far and solves
     *  #1756.
     *  If no conversion is found, return `qual` unchanged.
     *
     */
    def adaptToArguments(qual: Tree, name: Name, args: List[Tree], pt: Type, reportAmbiguous: Boolean = true, saveErrors: Boolean = true): Tree = {
      def doAdapt(restpe: Type) =
        //util.trace("adaptToArgs "+qual+", name = "+name+", argtpes = "+(args map (_.tpe))+", pt = "+pt+" = ")
        adaptToMember(qual, HasMethodMatching(name, args map (_.tpe), normalizeProtoForView(restpe)), reportAmbiguous, saveErrors)

      if (pt.isWildcard)
        doAdapt(pt)
      else silent(_ => doAdapt(pt)) filter (_ != qual) orElse (_ =>
        logResult(s"fallback on implicits in adaptToArguments: $qual.$name")(doAdapt(WildcardType))
      )
    }

    /** Try to apply an implicit conversion to `qual` so that it contains
     *  a method `name`. If that's ambiguous try taking arguments into
     *  account using `adaptToArguments`.
     */
    def adaptToMemberWithArgs(tree: Tree, qual: Tree, name: Name, mode: Mode, reportAmbiguous: Boolean = true, saveErrors: Boolean = true): Tree = {
      def onError(reportError: => Tree): Tree = context.tree match {
        case Apply(tree1, args) if (tree1 eq tree) && args.nonEmpty =>
          silent(_.typedArgs(args.map(_.duplicate), mode))
            .filter(!_.exists(_.isErrorTyped))
            .fold(reportError)(adaptToArguments(qual, name, _, WildcardType, reportAmbiguous, saveErrors))
        case _ =>
          reportError
      }

      silent(_.adaptToMember(qual, HasMember(name), reportAmbiguous = false)) orElse (errs =>
        onError {
          if (reportAmbiguous) errs foreach (context issue _)
          setError(tree)
        }
      )
    }

    /** Try to apply an implicit conversion to `qual` to that it contains a
     *  member `name` of arbitrary type.
     *  If no conversion is found, return `qual` unchanged.
     */
    def adaptToName(qual: Tree, name: Name) =
      if (member(qual.tpe, name) != NoSymbol) qual
      else adaptToMember(qual, HasMember(name))

    private def validateNoCaseAncestor(clazz: Symbol) = {
      if (!phase.erasedTypes) {
        for (ancestor <- clazz.ancestors find (_.isCase)) {
          context.error(clazz.pos, (
            "case %s has case ancestor %s, but case-to-case inheritance is prohibited."+
            " To overcome this limitation, use extractors to pattern match on non-leaf nodes."
          ).format(clazz, ancestor.fullName))
        }
      }
    }

    private def checkEphemeral(clazz: Symbol, body: List[Tree]) = {
      // NOTE: Code appears to be messy in this method for good reason: it clearly
      // communicates the fact that it implements rather ad-hoc, arbitrary and
      // non-regular set of rules that identify features that interact badly with
      // value classes. This code can be cleaned up a lot once implementation
      // restrictions are addressed.
      val isValueClass = !clazz.isTrait
      def where = if (isValueClass) "value class" else "universal trait extending from class Any"
      def implRestriction(tree: Tree, what: String) =
        context.error(tree.pos, s"implementation restriction: $what is not allowed in $where" +
           "\nThis restriction is planned to be removed in subsequent releases.")
      /**
       * Deeply traverses the tree in search of constructs that are not allowed
       * in value classes (at any nesting level).
       *
       * All restrictions this object imposes are probably not fundamental but require
       * fair amount of work and testing. We are conservative for now when it comes
       * to allowing language features to interact with value classes.
       *  */
      object checkEphemeralDeep extends Traverser {
        override def traverse(tree: Tree): Unit = if (isValueClass) {
          tree match {
            case _: ModuleDef =>
              //see https://github.com/scala/bug/issues/6359
              implRestriction(tree, "nested object")
            //see https://github.com/scala/bug/issues/6444
            //see https://github.com/scala/bug/issues/6463
            case cd: ClassDef if !cd.symbol.isAnonymousClass => // Don't warn about partial functions, etc. scala/bug#7571
              implRestriction(tree, "nested class") // avoiding Type Tests that might check the $outer pointer.
            case Select(sup @ Super(qual, mix), selector) if selector != nme.CONSTRUCTOR && qual.symbol == clazz && mix != tpnme.EMPTY =>
              //see https://github.com/scala/bug/issues/6483
              implRestriction(sup, "qualified super reference")
            case _ =>
          }
          super.traverse(tree)
        }
      }
      for (stat <- body) {
        def notAllowed(what: String) = context.error(stat.pos, s"$what is not allowed in $where")
        stat match {
          // see https://github.com/scala/bug/issues/6444
          // see https://github.com/scala/bug/issues/6463
          case ClassDef(mods, _, _, _) if isValueClass =>
            implRestriction(stat, s"nested ${ if (mods.isTrait) "trait" else "class" }")
          case _: Import | _: ClassDef | _: TypeDef | EmptyTree => // OK
          case DefDef(_, name, _, _, _, rhs) =>
            if (stat.symbol.isAuxiliaryConstructor)
              notAllowed("secondary constructor")
            else if (isValueClass && (name == nme.equals_ || name == nme.hashCode_) && !stat.symbol.isSynthetic)
              notAllowed(s"redefinition of $name method. See SIP-15, criterion 4.")
            else if (stat.symbol != null && stat.symbol.isParamAccessor)
              notAllowed("additional parameter")
            checkEphemeralDeep.traverse(rhs)
          case _: ValDef =>
            notAllowed("field definition")
          case _: ModuleDef =>
            //see https://github.com/scala/bug/issues/6359
            implRestriction(stat, "nested object")
          case _ =>
            notAllowed("this statement")
        }
      }
    }

    private def validateDerivedValueClass(clazz: Symbol, body: List[Tree]) = {
      if (clazz.isTrait)
        context.error(clazz.pos, "only classes (not traits) are allowed to extend AnyVal")
      if (!clazz.isStatic)
        context.error(clazz.pos, "value class may not be a "+
          (if (clazz.owner.isTerm) "local class" else "member of another class"))
      if (!clazz.isPrimitiveValueClass) {
        clazz.primaryConstructor.paramss match {
          case List(List(_)) =>
            val decls = clazz.info.decls
            val paramAccessor = clazz.constrParamAccessors.head
            if (paramAccessor.isMutable)
              context.error(paramAccessor.pos, "value class parameter must not be a var")
            val accessor = decls.toList.find(x => x.isMethod && x.accessedOrSelf == paramAccessor)
            accessor match {
              case None =>
                context.error(paramAccessor.pos, "value class parameter must be a val and not be private[this]")
              case Some(acc) if acc.isProtectedLocal =>
                context.error(paramAccessor.pos, "value class parameter must not be protected[this]")
              case Some(acc) =>
                /* check all base classes, since derived value classes might lurk in refinement parents */
                if (acc.tpe.typeSymbol.baseClasses exists (_.isDerivedValueClass))
                  context.error(acc.pos, "value class may not wrap another user-defined value class")
                def referencesUnderlying(sym: Symbol) = sym != null && sym.accessedOrSelf == paramAccessor
                checkEphemeral(clazz, body.filterNot(stat => referencesUnderlying(stat.symbol)))
            }
          case _ =>
            context.error(clazz.pos, "value class needs to have exactly one val parameter")
        }
      }

      for (tparam <- clazz.typeParams)
        if (tparam hasAnnotation definitions.SpecializedClass)
          context.error(tparam.pos, "type parameter of value class may not be specialized")
    }

    /** Typechecks a parent type reference.
     *
     *  This typecheck is harder than it might look, because it should honor early
     *  definitions and also perform type argument inference with the help of super call
     *  arguments provided in `encodedtpt`.
     *
     *  The method is called in batches (batch = 1 time per each parent type referenced),
     *  two batches per definition: once from namer, when entering a ClassDef or a ModuleDef
     *  and once from typer, when typechecking the definition.
     *
     *  ***Arguments***
     *
     *  `encodedtpt` represents the parent type reference wrapped in an `Apply` node
     *  which indicates value arguments (i.e. type macro arguments or super constructor call arguments)
     *  If no value arguments are provided by the user, the `Apply` node is still
     *  there, but its `args` will be set to `Nil`.
     *  This argument is synthesized by `tools.nsc.ast.Parsers.templateParents`.
     *
     *  `templ` is an enclosing template, which contains a primary constructor synthesized by the parser.
     *  Such a constructor is a DefDef which contains early initializers and maybe a super constructor call
     *  (I wrote "maybe" because trait constructors don't call super constructors).
     *  This argument is synthesized by `tools.nsc.ast.Trees.Template`.
     *
     *  `inMixinPosition` indicates whether the reference is not the first in the
     *  list of parents (and therefore cannot be a class) or the opposite.
     *
     *  ***Return value and side effects***
     *
     *  Returns a `TypeTree` representing a resolved parent type.
     *  If the typechecked parent reference implies non-nullary and non-empty argument list,
     *  this argument list is attached to the returned value in SuperArgsAttachment.
     *  The attachment is necessary for the subsequent typecheck to fixup a super constructor call
     *  in the body of the primary constructor (see `typedTemplate` for details).
     *
     *  This method might invoke `typedPrimaryConstrBody`, hence it might cause the side effects
     *  described in the docs of that method. It might also attribute the Super(_, _) reference
     *  (if present) inside the primary constructor of `templ`.
     *
     *  ***Example***
     *
     *  For the following definition:
     *
     *    class D extends {
     *      val x = 2
     *      val y = 4
     *    } with B(x)(3) with C(y) with T
     *
     *  this method will be called six times:
     *
     *    (3 times from the namer)
     *    typedParentType(Apply(Apply(Ident(B), List(Ident(x))), List(3)), templ, inMixinPosition = false)
     *    typedParentType(Apply(Ident(C), List(Ident(y))), templ, inMixinPosition = true)
     *    typedParentType(Apply(Ident(T), List()), templ, inMixinPosition = true)
     *
     *    (3 times from the typer)
     *    <the same three calls>
     */
    private def typedParentType(encodedtpt: Tree, templ: Template, inMixinPosition: Boolean): Tree = {
      val app @ treeInfo.Applied(core, _, argss) = treeInfo.dissectApplied(encodedtpt)
      val decodedtpt = app.callee
      val argssAreTrivial = argss == Nil || argss == ListOfNil

      // we cannot avoid cyclic references with `initialize` here, because when type macros arrive,
      // we'll have to check the probe for isTypeMacro anyways.
      // therefore I think it's reasonable to trade a more specific "inherits itself" error
      // for a generic, yet understandable "cyclic reference" error
      var probe = typedTypeConstructor(core.duplicate).tpe.typeSymbol
      if (probe == null) probe = NoSymbol
      probe.initialize

      def cookIfNeeded(tpt: Tree) = if (context.unit.isJava) tpt modifyType rawToExistential else tpt
      cookIfNeeded(if (probe.isTrait || inMixinPosition) {
        if (!argssAreTrivial) {
          if (probe.isTrait) ConstrArgsInParentWhichIsTraitError(encodedtpt, probe)
          else () // a class in a mixin position - this warrants an error in `validateParentClasses`
                  // therefore here we do nothing, e.g. don't check that the # of ctor arguments
                  // matches the # of ctor parameters or stuff like that
        }
        typedType(decodedtpt)
      } else {
        val supertpt = typedTypeConstructor(decodedtpt)
        val supertparams = if (supertpt.hasSymbolField) supertpt.symbol.typeParams else Nil
        def inferParentTypeArgs: Tree = {
          typedPrimaryConstrBody(templ) {
            val supertpe = PolyType(supertparams, appliedType(supertpt.tpe, supertparams map (_.tpeHK)))
            val supercall = New(supertpe, mmap(argss)(_.duplicate))
            val treeInfo.Applied(Select(ctor, nme.CONSTRUCTOR), _, _) = supercall
            ctor setType supertpe // this is an essential hack, otherwise it will occasionally fail to typecheck
            atPos(supertpt.pos.focus)(supercall)
          } match {
            case EmptyTree => MissingTypeArgumentsParentTpeError(supertpt); supertpt
            case tpt       => TypeTree(tpt.tpe) setPos supertpt.pos  // scala/bug#7224: don't .focus positions of the TypeTree of a parent that exists in source
          }
        }

        val supertptWithTargs = if (supertparams.isEmpty || context.unit.isJava) supertpt else inferParentTypeArgs

        // this is the place where we tell the typer what argss should be used for the super call
        // if argss are nullary or empty, then (see the docs for `typedPrimaryConstrBody`)
        // the super call dummy is already good enough, so we don't need to do anything
        if (argssAreTrivial) supertptWithTargs else supertptWithTargs updateAttachment SuperArgsAttachment(argss)
      })
    }

    /** Typechecks the mishmash of trees that happen to be stuffed into the primary constructor of a given template.
     *  Before commencing the typecheck, replaces the `pendingSuperCall` dummy with the result of `actualSuperCall`.
     *  `actualSuperCall` can return `EmptyTree`, in which case the dummy is replaced with a literal unit.
     *
     *  ***Return value and side effects***
     *
     *  If a super call is present in the primary constructor and is not erased by the transform, returns it typechecked.
     *  Otherwise (e.g. if the primary constructor is missing or the super call isn't there) returns `EmptyTree`.
     *
     *  As a side effect, this method attributes the underlying fields of early vals.
     *  Early vals aren't typechecked anywhere else, so it's essential to call `typedPrimaryConstrBody`
     *  at least once per definition. It'd be great to disentangle this logic at some point.
     *
     *  ***Example***
     *
     *  For the following definition:
     *
     *    class D extends {
     *      val x = 2
     *      val y = 4
     *    } with B(x)(3) with C(y) with T
     *
     *  the primary constructor of `templ` will be:
     *
     *    Block(List(
     *      ValDef(NoMods, x, TypeTree(), 2)
     *      ValDef(NoMods, y, TypeTree(), 4)
     *      global.pendingSuperCall,
     *      Literal(Constant(())))
     *
     *  Note the `pendingSuperCall` part. This is the representation of a fill-me-in-later supercall dummy,
     *  which encodes the fact that supercall argss are unknown during parsing and need to be transplanted
     *  from one of the parent types. Read more about why the argss are unknown in `tools.nsc.ast.Trees.Template`.
     */
    private def typedPrimaryConstrBody(templ: Template)(actualSuperCall: => Tree): Tree =
        treeInfo.firstConstructor(templ.body) match {
        case ctor @ DefDef(_, _, _, vparamss, _, cbody @ Block(cstats, cunit)) =>
            val (preSuperStats, superCall) = {
              val (stats, rest) = cstats span (x => !treeInfo.isSuperConstrCall(x))
              (stats map (_.duplicate), if (rest.isEmpty) EmptyTree else rest.head.duplicate)
            }
          val superCall1 = (superCall match {
            case global.pendingSuperCall => actualSuperCall
            case EmptyTree => EmptyTree
          }) orElse cunit
          val cbody1 = treeCopy.Block(cbody, preSuperStats, superCall1)
          val clazz = context.owner
            assert(clazz != NoSymbol, templ)
          // scala/bug#9086 The position of this symbol is material: implicit search will avoid triggering
          //         cyclic errors in an implicit search in argument to the super constructor call on
          //         account of the "ignore symbols without complete info that succeed the implicit search"
          //         in this source file. See `ImplicitSearch#isValid` and `ImplicitInfo#isCyclicOrErroneous`.
          val dummy = context.outer.owner.newLocalDummy(context.owner.pos)
          val cscope = context.outer.makeNewScope(ctor, dummy)
          if (dummy.isTopLevel) currentRun.symSource(dummy) = currentUnit.source.file
          val cbody2 = { // called both during completion AND typing.
            val typer1 = newTyper(cscope)
            // XXX: see about using the class's symbol....
            clazz.unsafeTypeParams foreach (sym => typer1.context.scope.enter(sym))
            typer1.namer.enterValueParams(vparamss map (_.map(_.duplicate)))
            typer1.typed(cbody1)
            }

            val preSuperVals = treeInfo.preSuperFields(templ.body)
            if (preSuperVals.isEmpty && preSuperStats.nonEmpty)
            devWarning("Wanted to zip empty presuper val list with " + preSuperStats)
            else
            foreach2(preSuperStats, preSuperVals)((ldef, gdef) => gdef.tpt setType ldef.symbol.tpe)

          if (superCall1 == cunit) EmptyTree
          else cbody2 match { // ???
            case Block(_, expr) => expr
            case tree => tree
          }
          case _ =>
          EmptyTree
        }

    /** Makes sure that the first type tree in the list of parent types is always a class.
     *  If the first parent is a trait, prepend its supertype to the list until it's a class.
     */
    private def normalizeFirstParent(parents: List[Tree]): List[Tree] = {
      @annotation.tailrec
      def explode0(parents: List[Tree]): List[Tree] = {
        val supertpt :: rest = parents // parents is always non-empty here - it only grows
        if (supertpt.tpe.typeSymbol == AnyClass) {
          supertpt setType AnyRefTpe
          parents
        } else if (treeInfo isTraitRef supertpt) {
          val supertpt1  = typedType(supertpt)
          def supersuper = TypeTree(supertpt1.tpe.firstParent) setPos supertpt.pos.focus
          if (supertpt1.isErrorTyped) rest
          else explode0(supersuper :: supertpt1 :: rest)
        } else parents
      }

      def explode(parents: List[Tree]) =
        if (treeInfo isTraitRef parents.head) explode0(parents)
        else parents

      if (parents.isEmpty) Nil else explode(parents)
    }

    /** Certain parents are added in the parser before it is known whether
     *  that class also declared them as parents. For instance, this is an
     *  error unless we take corrective action here:
     *
     *    case class Foo() extends Serializable
     *
     *  So we strip the duplicates before typer.
     */
    private def fixDuplicateSyntheticParents(parents: List[Tree]): List[Tree] = parents match {
      case Nil      => Nil
      case x :: xs  =>
        val sym = x.symbol
        x :: fixDuplicateSyntheticParents(
          if (isPossibleSyntheticParent(sym)) xs.filter(_.symbol != sym)
          else xs
        )
    }

    def typedParentTypes(templ: Template): List[Tree] = templ.parents match {
      case Nil => List(atPos(templ.pos)(TypeTree(AnyRefTpe)))
      case first :: rest =>
        try {
          val supertpts = fixDuplicateSyntheticParents(normalizeFirstParent(
            typedParentType(first, templ, inMixinPosition = false) +:
            (rest map (typedParentType(_, templ, inMixinPosition = true)))))

          // if that is required to infer the targs of a super call
          // typedParentType calls typedPrimaryConstrBody to do the inferring typecheck
          // as a side effect, that typecheck also assigns types to the fields underlying early vals
          // however if inference is not required, the typecheck doesn't happen
          // and therefore early fields have their type trees not assigned
          // here we detect this situation and take preventive measures
          if (treeInfo.hasUntypedPreSuperFields(templ.body))
            typedPrimaryConstrBody(templ)(EmptyTree)

          supertpts mapConserve (tpt => checkNoEscaping.privates(this, context.owner, tpt))
        }
        catch {
          case ex: TypeError if !global.propagateCyclicReferences =>
            // fallback in case of cyclic errors
            // @H none of the tests enter here but I couldn't rule it out
            // upd. @E when a definition inherits itself, we end up here
            // because `typedParentType` triggers `initialize` for parent types symbols
            log("Type error calculating parents in template " + templ)
            log("Error: " + ex)
            ParentTypesError(templ, ex)
            List(TypeTree(AnyRefTpe))
        }
    }

    /** <p>Check that</p>
     *  <ul>
     *    <li>all parents are class types,</li>
     *    <li>first parent class is not a mixin; following classes are mixins,</li>
     *    <li>final classes are not inherited,</li>
     *    <li>
     *      sealed classes are only inherited by classes which are
     *      nested within definition of base class, or that occur within same
     *      statement sequence,
     *    </li>
     *    <li>self-type of current class is a subtype of self-type of each parent class.</li>
     *    <li>no two parents define same symbol.</li>
     *  </ul>
     */
    def validateParentClasses(parents: List[Tree], selfType: Type): Unit = {
      val pending = ListBuffer[AbsTypeError]()
      def validateDynamicParent(parent: Symbol, parentPos: Position) =
        if (parent == DynamicClass) checkFeature(parentPos, currentRun.runDefinitions.DynamicsFeature)

      def validateParentClass(parent: Tree, superclazz: Symbol) =
        if (!parent.isErrorTyped) {
          val psym = parent.tpe.typeSymbol.initialize

          if (!context.unit.isJava)
            checkStablePrefixClassType(parent)

          if (psym != superclazz) {
            if (context.unit.isJava && psym.isJavaAnnotation) {
              // allowed
            } else if (psym.isTrait) {
              val ps = psym.info.parents
              if (!ps.isEmpty && !superclazz.isSubClass(ps.head.typeSymbol))
                pending += ParentSuperSubclassError(parent, superclazz, ps.head.typeSymbol, psym)
            } else {
              pending += ParentNotATraitMixinError(parent, psym)
            }
          }

          if (psym.isFinal)
            pending += ParentFinalInheritanceError(parent, psym)

          val sameSourceFile = context.unit.source.file == psym.sourceFile

          if (!isPastTyper && psym.hasDeprecatedInheritanceAnnotation &&
            !sameSourceFile && !context.owner.ownerChain.exists(_.isDeprecated)) {
            val version = psym.deprecatedInheritanceVersion.getOrElse("")
            val since   = if (version.isEmpty) version else s" (since $version)"
            val message = psym.deprecatedInheritanceMessage.map(msg => s": $msg").getOrElse("")
            val report  = s"inheritance from ${psym.fullLocationString} is deprecated$since$message"
            context.deprecationWarning(parent.pos, psym, report, version)
          }

          val parentTypeOfThis = parent.tpe.dealias.typeOfThis

          if (!phase.erasedTypes &&
              !context.owner.isSynthetic &&   // don't check synthetic concrete classes for virtuals (part of DEVIRTUALIZE)
              !context.unit.isJava &&         // don't check self types for Java (scala/bug#11917)
              !selfType.isErroneous &&
              !parent.tpe.isErroneous &&
              !(selfType <:< parentTypeOfThis)
          ) {
            pending += ParentSelfTypeConformanceError(parent, selfType)
            if (settings.explaintypes) explainTypes(selfType, parentTypeOfThis)
          }

          if (parents exists (p => p != parent && p.tpe.typeSymbol == psym && !psym.isError))
            pending += ParentInheritedTwiceError(parent, psym)

          validateDynamicParent(psym, parent.pos)
        }

      if (!parents.isEmpty && parents.forall(!_.isErrorTyped)) {
        val superclazz = parents.head.tpe.typeSymbol
        for (p <- parents) validateParentClass(p, superclazz)
      }

      pending.foreach(ErrorUtils.issueTypeError)
    }

    def checkFinitary(classinfo: ClassInfoType): Unit = {
      val clazz = classinfo.typeSymbol

      for (tparam <- clazz.typeParams) {
        if (classinfo.expansiveRefs(tparam) contains tparam) {
          val newinfo = ClassInfoType(
            classinfo.parents map (_.instantiateTypeParams(List(tparam), List(AnyRefTpe))),
            classinfo.decls,
            clazz)
          updatePolyClassInfo(clazz, newinfo)
          FinitaryError(tparam)
        }
      }
    }

    private def updatePolyClassInfo(clazz: Symbol, newinfo: ClassInfoType): clazz.type = {
      clazz.setInfo {
        clazz.info match {
          case PolyType(tparams, _) => PolyType(tparams, newinfo)
          case _ => newinfo
        }
      }
    }

    def typedClassDef(cdef: ClassDef): Tree = {
      val clazz = cdef.symbol
      currentRun.profiler.beforeTypedImplDef(clazz)
      try {
        val typedMods = typedModifiers(cdef.mods)
        assert(clazz != NoSymbol, cdef)
        reenterTypeParams(cdef.tparams)
        val tparams1 = cdef.tparams.mapConserve(typedTypeDef)
        val impl1 = newTyper(context.make(cdef.impl, clazz, newScope)).typedTemplate(cdef.impl, typedParentTypes(cdef.impl))
        val impl2 = finishMethodSynthesis(impl1, clazz, context)
        if (clazz.isTrait && clazz.info.parents.nonEmpty && clazz.info.firstParent.typeSymbol == AnyClass)
          checkEphemeral(clazz, impl2.body)

        warnTypeParameterShadow(tparams1, clazz)

        if (!isPastTyper) {
          for (ann <- clazz.getAnnotation(DeprecatedAttr)) {
            val m = companionSymbolOf(clazz, context)
            if (m != NoSymbol)
              m.moduleClass.addAnnotation(AnnotationInfo(ann.atp, ann.args, Nil))
          }
        }
        treeCopy.ClassDef(cdef, typedMods, cdef.name, tparams1, impl2)
          .setType(NoType)
      } finally {
        currentRun.profiler.afterTypedImplDef(clazz)
      }
    }

    def typedModuleDef(mdef: ModuleDef): Tree = {
      // initialize all constructors of the linked class: the type completer (Namer.methodSig)
      // might add default getters to this object. example: "object T; class T(x: Int = 1)"
      val linkedClass = companionSymbolOf(mdef.symbol, context)
      if (linkedClass != NoSymbol)
        linkedClass.info.decl(nme.CONSTRUCTOR).alternatives foreach (_.initialize)

      val clazz = mdef.symbol.moduleClass
      currentRun.profiler.beforeTypedImplDef(clazz)
      try {

        val typedMods = typedModifiers(mdef.mods)
        assert(clazz != NoSymbol, mdef)
        val noSerializable = (
          (linkedClass eq NoSymbol)
            || linkedClass.isErroneous
            || !linkedClass.isSerializable
            || clazz.isSerializable
          )
        val impl1 = newTyper(context.make(mdef.impl, clazz, newScope)).typedTemplate(mdef.impl, {
          typedParentTypes(mdef.impl) ++ (
            if (noSerializable) Nil
            else {
              clazz.makeSerializable()
              TypeTree(SerializableTpe).setPos(clazz.pos.focus) :: Nil
            }
            )
        })

        val impl2 = finishMethodSynthesis(impl1, clazz, context)

        if (mdef.symbol == PredefModule)
          ensurePredefParentsAreInSameSourceFile(impl2)

        treeCopy.ModuleDef(mdef, typedMods, mdef.name, impl2) setType NoType
      } finally {
        currentRun.profiler.afterTypedImplDef(clazz)
      }
    }

    private def ensurePredefParentsAreInSameSourceFile(template: Template) = {
      val PredefModuleFile = PredefModule.associatedFile
      if (template.parents.exists(p => p.symbol != AnyRefClass && p.symbol.associatedFile != PredefModuleFile))
        context.error(template.pos, s"All parents of Predef must be defined in $PredefModuleFile.")
    }
    /** In order to override this in the TreeCheckers Typer so synthetics aren't re-added
     *  all the time, it is exposed here the module/class typing methods go through it.
     *  ...but it turns out it's also the ideal spot for namer/typer coordination for
     *  the tricky method synthesis scenarios, so we'll make it that.
     */
    protected def finishMethodSynthesis(templ: Template, clazz: Symbol, context: Context): Template = {
      addSyntheticMethods(templ, clazz, context)
    }
    /** For flatMapping a list of trees when you want the DocDefs and Annotated
     *  to be transparent.
     */
    def rewrappingWrapperTrees(f: Tree => List[Tree]): Tree => List[Tree] = {
      case dd @ DocDef(comment, defn) => f(defn) map (stat => DocDef(comment, stat) setPos dd.pos)
      case Annotated(annot, defn)     => f(defn) map (stat => Annotated(annot, stat))
      case tree                       => f(tree)
    }

    protected def enterSyms(txt: Context, trees: List[Tree]) = {
      var txt0 = txt
      for (tree <- trees) txt0 = enterSym(txt0, tree)
    }

    protected def enterSym(txt: Context, tree: Tree): Context =
      if (txt eq context) namer enterSym tree
      else newNamer(txt) enterSym tree

    def typedTemplate(templ0: Template, parents1: List[Tree]): Template = {
      val templ = templ0
      // please FIXME: uncommenting this line breaks everything
      // val templ = treeCopy.Template(templ0, templ0.body, templ0.self, templ0.parents)
      val clazz = context.owner

      val parentTypes = parents1.map(_.tpe)

      // The parents may have been normalized by typedParentTypes.
      // We must update the info as well, or we won't find the super constructor for our now-first parent class
      // Consider `class C ; trait T extends C ; trait U extends T`
      // `U`'s info will start with parent `T`, but `typedParentTypes` will return `List(C, T)` (`== parents1`)
      // now, the super call in the primary ctor will fail to find `C`'s ctor, since it bases its search on
      // `U`'s info, not the trees.
      //
      // For correctness and performance, we restrict this rewrite to anonymous classes,
      // as others have their parents in order already (it seems!), and we certainly
      // don't want to accidentally rewire superclasses for e.g. the primitive value classes.
      //
      // TODO: Find an example of a named class needing this rewrite, I tried but couldn't find one.
      if (clazz.isAnonymousClass && clazz.info.parents != parentTypes) {
//        println(s"updating parents of $clazz from ${clazz.info.parents} to $parentTypes")
        updatePolyClassInfo(clazz, ClassInfoType(parentTypes, clazz.info.decls, clazz))
      }

      clazz.annotations.foreach(_.completeInfo())
      if (templ.symbol == NoSymbol)
        templ setSymbol clazz.newLocalDummy(templ.pos)
      val self1 = (templ.self: @unchecked) match {
        case vd @ ValDef(_, _, tpt, EmptyTree) =>
          val tpt1 = checkNoEscaping.privates(
            this,
            clazz.thisSym,
            treeCopy.TypeTree(tpt).setOriginal(tpt) setType vd.symbol.tpe
          )
          copyValDef(vd)(tpt = tpt1, rhs = EmptyTree) setType NoType
      }
      // was:
      //          val tpt1 = checkNoEscaping.privates(clazz.thisSym, typedType(tpt))
      //          treeCopy.ValDef(vd, mods, name, tpt1, EmptyTree) setType NoType
      // but this leads to cycles for existential self types ==> #2545
      if (self1.name != nme.WILDCARD)
        context.scope enter self1.symbol

      val selfType =
        if (clazz.isAnonymousClass && !phase.erasedTypes)
          intersectionType(clazz.info.parents, clazz.owner)
        else
          clazz.typeOfThis

      // the following is necessary for templates generated later
      assert(clazz.info.decls != EmptyScope, clazz)
      val body1 = pluginsEnterStats(this, namer.expandMacroAnnotations(templ.body))
      enterSyms(context.outer.make(templ, clazz, clazz.info.decls), body1)
      if (!templ.isErrorTyped) // if `parentTypes` has invalidated the template, don't validate it anymore
      validateParentClasses(parents1, selfType)
      if (clazz.isCase)
        validateNoCaseAncestor(clazz)
      if (clazz.isTrait && hasSuperArgs(parents1.head))
        ConstrArgsInParentOfTraitError(parents1.head, clazz)

      if (!phase.erasedTypes && !clazz.info.resultType.isError) // @S: prevent crash for duplicated type members
        checkFinitary(clazz.info.resultType.asInstanceOf[ClassInfoType])

      val bodyWithPrimaryCtor = {
        val primaryCtor = treeInfo.firstConstructor(body1)
        val primaryCtor1 = primaryCtor match {
          case DefDef(_, _, _, _, _, Block(earlyVals :+ global.pendingSuperCall, unit)) =>
            val argss = superArgs(parents1.head) getOrElse Nil
            val pos = wrappingPos(parents1.head.pos, primaryCtor :: argss.flatten).makeTransparent
            val superCall = atPos(pos)(PrimarySuperCall(argss))
            deriveDefDef(primaryCtor)(_ => Block(earlyVals :+ superCall, unit) setPos pos) setPos pos
          case _ => primaryCtor
        }
        body1 mapConserve { case `primaryCtor` => primaryCtor1; case stat => stat }
      }

      val body3 = typedStats(bodyWithPrimaryCtor, templ.symbol)

      if (clazz.info.firstParent.typeSymbol == AnyValClass)
        validateDerivedValueClass(clazz, body3)

      if (!clazz.isTrait && clazz.isNonBottomSubClass(ConstantAnnotationClass)) {
        val ctors = body3.iterator.collect { case method: DefDef if method.symbol.isConstructor => method }
        val primary = ctors.next() // there is always a primary constructor
        if (primary.symbol.paramss.lengthIs != 1) ConstantAnnotationNeedsSingleArgumentList(primary, clazz)
        ctors.foreach(AuxConstrInConstantAnnotation(_, clazz))
      }


      if (clazz.isTrait) {
        for (decl <- clazz.info.decls if decl.isTerm && decl.isEarlyInitialized) {
          context.warning(decl.pos, "Implementation restriction: early definitions in traits are not initialized before the super class is initialized.", WarningCategory.Other)
        }
      }

      treeCopy.Template(templ, parents1, self1, body3) setType clazz.tpe_*
    }

    /** Remove definition annotations from modifiers (they have been saved
     *  into the symbol's `annotations` in the type completer / namer)
     *
     *  However reification does need annotation definitions to proceed.
     *  Unfortunately, AnnotationInfo doesn't provide enough info to reify it in general case.
     *  The biggest problem is with the "atp: Type" field, which cannot be reified in some situations
     *  that involve locally defined annotations. See more about that in Reifiers.scala.
     *
     *  That's why the original tree gets saved into `original` field of AnnotationInfo (happens elsewhere).
     *  The field doesn't get pickled/unpickled and exists only during a single compilation run.
     *  This simultaneously allows us to reify annotations and to preserve backward compatibility.
     */
    def typedModifiers(mods: Modifiers): Modifiers =
      mods.copy(annotations = Nil) setPositions mods.positions

    def typedValDef(vdef: ValDef): ValDef = {
      val sym = vdef.symbol
      currentRun.profiler.beforeTypedImplDef(sym)
      try {
        val valDefTyper = {
          val maybeConstrCtx =
            if ((sym.isParameter || sym.isEarlyInitialized) && sym.owner.isConstructor) context.makeConstructorContext
            else context
          newTyper(maybeConstrCtx.makeNewScope(vdef, sym))
        }
        valDefTyper.typedValDefImpl(vdef)
      } finally {
        currentRun.profiler.afterTypedImplDef(sym)
      }
    }

    // use typedValDef instead. this version is called after creating a new context for the ValDef
    private def typedValDefImpl(vdef: ValDef): ValDef = {
      val sym = vdef.symbol.initialize
      val typedMods = if (nme.isLocalName(sym.name) && sym.isPrivateThis && !vdef.mods.isPrivateLocal) {
        // scala/bug#10009 This tree has been given a field symbol by `enterGetterSetter`, patch up the
        // modifiers accordingly so that we can survive resetAttrs and retypechecking.
        // Similarly, we use `sym.name` rather than `vdef.name` below to use the local name.
        typedModifiers(vdef.mods.copy(flags = sym.flags, privateWithin = tpnme.EMPTY))
      } else typedModifiers(vdef.mods)

      sym.annotations.foreach(_.completeInfo())
      sym.filterAnnotations(_ != UnmappableAnnotation)

      val tpt1 = checkNoEscaping.privates(this, sym, transformedOr(vdef.tpt, typedType(vdef.tpt)))
      checkNonCyclic(vdef, tpt1)

      // allow trait accessors: it's the only vehicle we have to hang on to annotations that must be passed down to
      // the field that's mixed into a subclass
      if (sym.hasAnnotation(definitions.VolatileAttr) && !((sym hasFlag MUTABLE | LAZY) || (sym hasFlag ACCESSOR) && sym.owner.isTrait))
        VolatileValueError(vdef)

      val rhs1 =
        if (vdef.rhs.isEmpty) {
          if (sym.isVariable && sym.owner.isTerm && !sym.isLazy && !isPastTyper)
            LocalVarUninitializedError(vdef)
          vdef.rhs
        } else {
          val tpt2 = if (sym.hasDefault) {
            // When typechecking default parameter, replace all type parameters in the expected type by Wildcard.
            // This allows defining "def foo[T](a: T = 1)"
            val tparams = sym.owner.skipConstructor.info.typeParams
            val subst = new SubstTypeMap(tparams, WildcardType.fillList(tparams.length)) {
              @tailrec
              override def matches(sym: Symbol, sym1: Symbol) =
                if (sym.isSkolem) matches(sym.deSkolemize, sym1)
                else if (sym1.isSkolem) matches(sym, sym1.deSkolemize)
                else super.matches(sym, sym1)
            }
            // allow defaults on by-name parameters
            if (sym hasFlag BYNAMEPARAM)
              if (tpt1.tpe.typeArgs.isEmpty) WildcardType // during erasure tpt1 is Function0
              else subst(tpt1.tpe.typeArgs.head)
            else subst(tpt1.tpe)
          } else tpt1.tpe
          transformedOrTyped(vdef.rhs, EXPRmode | BYVALmode, tpt2)
        }
      val vdef1 = treeCopy.ValDef(vdef, typedMods, sym.name, tpt1, checkDead(context, rhs1)) setType NoType
      if (sym.isSynthetic && sym.name.startsWith(nme.RIGHT_ASSOC_OP_PREFIX))
        rightAssocValDefs += ((sym, vdef1.rhs))
      if (sym.isSynthetic && sym.owner.isClass && (tpt1.tpe eq UnitTpe) && vdef.hasAttachment[PatVarDefAttachment.type] && sym.isPrivateThis && vdef.mods.isPrivateLocal && !sym.enclClassChain.exists(_.isInterpreterWrapper)) {
        context.warning(vdef.pos, s"Pattern definition introduces Unit-valued member of ${sym.owner.name}; consider wrapping it in `locally { ... }`.", WarningCategory.OtherMatchAnalysis)
        vdef.removeAttachment[PatVarDefAttachment.type]
      }
      vdef1
    }

    /** Analyze the super constructor call to record information used later to compute parameter aliases */
    def analyzeSuperConsructor(meth: Symbol, vparamss: List[List[ValDef]], rhs: Tree): Unit = {
      val clazz = meth.owner
      debuglog(s"computing param aliases for $clazz:${clazz.primaryConstructor.tpe}:$rhs")
      val pending = ListBuffer[AbsTypeError]()

      // !!! This method is redundant with other, less buggy ones.
      def decompose(call: Tree): (Tree, List[Tree]) = call match {
        case _ if call.isErrorTyped => // e.g. scala/bug#7636
          (call, Nil)
        case Apply(fn, args) =>
          // an object cannot be allowed to pass a reference to itself to a superconstructor
          // because of initialization issues; scala/bug#473, scala/bug#3913, scala/bug#6928.
          foreachSubTreeBoundTo(args, clazz) { tree =>
            if (tree.symbol.isModule)
              pending += SuperConstrReferenceError(tree)
            tree match {
              case This(_) =>
                pending += SuperConstrArgsThisReferenceError(tree)
              case _ => ()
            }
          }
          val (superConstr, preArgs) = decompose(fn)
          val params = fn.tpe.params
          // appending a dummy tree to represent Nil for an empty varargs (is this really necessary?)
          val applyArgs = if (args.sizeCompare(params) < 0) args :+ EmptyTree else args take params.length

          assert(sameLength(applyArgs, params) || call.isErrorTyped,
            s"arity mismatch but call is not error typed: $clazz (params=$params, args=$applyArgs)")

          (superConstr, preArgs ::: applyArgs)
        case Block(_ :+ superCall, _) =>
          decompose(superCall)
        case _ =>
          (call, Nil)
      }

      // associate superclass paramaccessors with their aliases
      val (superConstr, superArgs) = decompose(rhs)
      if (superConstr.symbol.isPrimaryConstructor) {
        val superClazz = superConstr.symbol.owner
        if (!superClazz.isJavaDefined) {
          val superParamAccessors = superClazz.constrParamAccessors
          if (sameLength(superParamAccessors, superArgs)) {
            val accToSuperAcc = mutable.AnyRefMap[Symbol, Symbol]()
            for ((superAcc, superArg@Ident(name)) <- superParamAccessors zip superArgs) {
              if (mexists(vparamss)(_.symbol == superArg.symbol)) {
                val ownAcc = clazz.info decl name suchThat (_.isParamAccessor) match {
                  case acc if !acc.isDeferred && acc.hasAccessorFlag => acc.accessed
                  case acc => acc
                }
                ownAcc match {
                  case acc: TermSymbol if !acc.isVariable && !isByNameParamType(acc.info) =>
                    accToSuperAcc(acc) = superAcc
                  case _ =>
                }
              }
            }
            if (!accToSuperAcc.isEmpty) {
              superConstructorCalls(clazz) = accToSuperAcc
            }
          }
        }
      }

      pending.foreach(ErrorUtils.issueTypeError)
    }

    // Check for scala/bug#4842.
    private def checkSelfConstructorArgs(ddef: DefDef, clazz: Symbol): Unit = {
      val pending = ListBuffer[AbsTypeError]()
      ddef.rhs match {
        case Block(stats, expr) =>
          val selfConstructorCall = stats.headOption.getOrElse(expr)
          foreachSubTreeBoundTo(List(selfConstructorCall), clazz) {
            case tree @ This(_) =>
              pending += SelfConstrArgsThisReferenceError(tree)
            case _ => ()
          }
        case _ =>
      }
      pending.foreach(ErrorUtils.issueTypeError)
    }

    /**
     * Run the provided function for each sub tree of `trees` that
     * are bound to a symbol with `clazz` as a base class.
     *
     * @param f This function can assume that `tree.symbol` is non null
     */
    private def foreachSubTreeBoundTo[A](trees: List[Tree], clazz: Symbol)(f: Tree => Unit): Unit =
      for {
        tree <- trees
        subTree <- tree
      } {
        val sym = subTree.symbol
        if (sym != null && sym.info.baseClasses.contains(clazz))
          f(subTree)
      }

      /** Check if a structurally defined method violates implementation restrictions.
     *  A method cannot be called if it is a non-private member of a refinement type
     *  and if its parameter's types are any of:
     *    - the self-type of the refinement
     *    - a type member of the refinement
     *    - an abstract type declared outside of the refinement.
     *    - an instance of a value class
     *  Furthermore, the result type may not be a value class either
     */
    def checkMethodStructuralCompatible(ddef: DefDef): Unit = {
      val meth = ddef.symbol
      def parentString = meth.owner.parentSymbols.filter(_ != ObjectClass) match {
        case Nil => ""
        case xs  => xs.map(_.nameString).mkString(" (of ", " with ", ")")
      }
      def fail(pos: Position, msg: String): Boolean = {
        context.error(pos, msg)
        false
      }
      /* Have to examine all parameters in all lists.
       */
      def paramssTypes(tp: Type): List[List[Type]] = tp match {
        case mt @ MethodType(_, restpe) => mt.paramTypes :: paramssTypes(restpe)
        case PolyType(_, restpe)        => paramssTypes(restpe)
        case _                          => Nil
      }
      def resultType = meth.tpe_*.finalResultType
      def nthParamPos(n1: Int, n2: Int) =
        try ddef.vparamss(n1)(n2).pos catch { case _: IndexOutOfBoundsException => meth.pos }

      def failStruct(pos: Position, what: String, where: String = "Parameter type") =
        fail(pos, s"$where in structural refinement may not refer to $what")

      foreachWithIndex(paramssTypes(meth.tpe)) { (paramList, listIdx) =>
        foreachWithIndex(paramList) { (paramType, paramIdx) =>
          val sym = paramType.typeSymbol
          def paramPos = nthParamPos(listIdx, paramIdx)

          /* Not enough to look for abstract types; have to recursively check the bounds
           * of each abstract type for more abstract types. Almost certainly there are other
           * exploitable type soundness bugs which can be seen by bounding a type parameter
           * by an abstract type which itself is bounded by an abstract type.
           */
          def checkAbstract(tp0: Type, what: String): Boolean = {
            def check(sym: Symbol): Boolean = !sym.isAbstractType || {
              log(s"""checking $tp0 in refinement$parentString at ${meth.owner.owner.fullLocationString}""")
              (    (!sym.hasTransOwner(meth.owner) && failStruct(paramPos, "an abstract type defined outside that refinement", what))
                || (!sym.hasTransOwner(meth) && failStruct(paramPos, "a type member of that refinement", what))
                || checkAbstract(sym.info.upperBound, "Type bound")
              )
            }
            tp0.dealiasWidenChain forall (t => check(t.typeSymbol))
          }
          checkAbstract(paramType, "Parameter type")

          if (sym.isDerivedValueClass)
            failStruct(paramPos, "a user-defined value class")
          if (paramType.isInstanceOf[ThisType] && sym == meth.owner)
            failStruct(paramPos, "the type of that refinement (self type)")
        }
      }
      if (resultType.typeSymbol.isDerivedValueClass)
        failStruct(ddef.tpt.pos, "a user-defined value class", where = "Result type")
    }

    def typedDefDef(ddef: DefDef): DefDef = {
      val meth = ddef.symbol.initialize
      currentRun.profiler.beforeTypedImplDef(meth)
      try {

        reenterTypeParams(ddef.tparams)
        reenterValueParams(ddef.vparamss)

        // for `val` and `var` parameter, look at `target` meta-annotation
        if (!isPastTyper && meth.isPrimaryConstructor) {
          for (vparams <- ddef.vparamss; vd <- vparams) {
            if (vd.mods.isParamAccessor) {
              val sym = vd.symbol
              sym.setAnnotations(sym.annotations.filter(AnnotationInfo.mkFilter(ParamTargetClass, defaultRetention = true)))
            }
          }
        }

        val tparams1 = ddef.tparams mapConserve typedTypeDef
        val vparamss1 = ddef.vparamss.mapConserve(_.mapConserve(typedValDef))

        warnTypeParameterShadow(tparams1, meth)

        meth.annotations.foreach(_.completeInfo())
        // we only have to move annotations around for accessors -- see annotSig as used by AccessorTypeCompleter and ValTypeCompleter
        if (meth.isAccessor) meth.filterAnnotations(_ != UnmappableAnnotation)

        for (vparams1 <- vparamss1; vparam1 <- vparams1 dropRight 1)
          if (isRepeatedParamType(vparam1.symbol.tpe))
            StarParamNotLastError(vparam1)

        val tpt1 = checkNoEscaping.privates(this, meth, transformedOr(ddef.tpt, typedType(ddef.tpt)))
        checkNonCyclic(ddef, tpt1)
        ddef.tpt.setType(tpt1.tpe)
        val typedMods = typedModifiers(ddef.mods)
        val rhsAtOwner = // introduced for async, but could be universally handy
          ddef.getAndRemoveAttachment[ChangeOwnerAttachment] match {
            case None => ddef.rhs
            case Some(ChangeOwnerAttachment(originalOwner)) => ddef.rhs.changeOwner(originalOwner, ddef.symbol)
          }
        var rhs1 =
          if (ddef.name == nme.CONSTRUCTOR && !ddef.symbol.hasStaticFlag) { // need this to make it possible to generate static ctors
            if (!meth.isPrimaryConstructor &&
              (!meth.owner.isClass ||
                meth.owner.isModuleClass ||
                meth.owner.isAnonOrRefinementClass))
              InvalidConstructorDefError(ddef)
            typed(rhsAtOwner)
          } else if (meth.isMacro) {
            // typechecking macro bodies is sort of unconventional
            // that's why we employ our custom typing scheme orchestrated outside of the typer
            transformedOr(rhsAtOwner, typedMacroBody(this, ddef))
          } else {
            transformedOrTyped(rhsAtOwner, EXPRmode, tpt1.tpe)
          }

        if (meth.isClassConstructor && !isPastTyper && !meth.owner.isSubClass(AnyValClass) && !meth.isJava) {
          // There are no supercalls for AnyVal or constructors from Java sources, which
          // would blow up in analyzeSuperConsructor; there's nothing to be computed for them anyway.
          if (meth.isPrimaryConstructor)
            analyzeSuperConsructor(meth, vparamss1, rhs1)
          else
            checkSelfConstructorArgs(ddef, meth.owner)
        }

        if (tpt1.tpe.typeSymbol != NothingClass && !context.returnsSeen && rhs1.tpe.typeSymbol != NothingClass)
          rhs1 = checkDead(context, rhs1)

        if (!isPastTyper) {
          if (meth.owner.isClass && meth.paramss.exists(ps => ps.exists(_.hasDefault) && isRepeatedParamType(ps.last.tpe)))
            StarWithDefaultError(meth)

          for (pp <- meth.paramss ; p <- pp)
            for (n <- p.deprecatedParamName)
              if (mexists(meth.paramss)(p1 => p != p1 && (p1.name == n || p1.deprecatedParamName.contains(n))))
                DeprecatedParamNameError(p, n)

          if (settings.multiargInfix && !meth.isConstructor && meth.owner.isClass && !meth.isDeprecated && !meth.hasAnnotation(UnusedClass) && !meth.ownerChain.exists(_.isDeprecated) && !meth.isSynthetic)
            meth.paramss match {
              case (h :: _ :: _) :: Nil if !h.isImplicit && Chars.isOperatorPart(meth.name.decoded.head) =>
                context.warning(meth.pos, "multiarg infix syntax looks like a tuple and will be deprecated", WarningCategory.LintMultiargInfix)
              case _ =>
            }

          if (meth.isStructuralRefinementMember)
            checkMethodStructuralCompatible(ddef)

          if (meth.isImplicit && !meth.isSynthetic) meth.paramss match {
            case List(param) :: _ if !param.isImplicit =>
              checkFeature(ddef.pos, currentRun.runDefinitions.ImplicitConversionsFeature, meth.toString)
            case _ =>
          }
        }

        treeCopy.DefDef(ddef, typedMods, ddef.name, tparams1, vparamss1, tpt1, rhs1) setType NoType
      } finally {
        currentRun.profiler.afterTypedImplDef(meth)
      }
    }

    def typedTypeDef(tdef: TypeDef): TypeDef =
      typerWithCondLocalContext(context.makeNewScope(tdef, tdef.symbol))(tdef.tparams.nonEmpty) {
        _.typedTypeDefImpl(tdef)
      }

    // use typedTypeDef instead. this version is called after creating a new context for the TypeDef
    private def typedTypeDefImpl(tdef: TypeDef): TypeDef = {
      tdef.symbol.initialize
      reenterTypeParams(tdef.tparams)
      val tparams1 = tdef.tparams mapConserve typedTypeDef
      val typedMods = typedModifiers(tdef.mods)
      tdef.symbol.annotations.foreach(_.completeInfo())

      warnTypeParameterShadow(tparams1, tdef.symbol)

      // @specialized should not be pickled when compiling with -no-specialize
      if (settings.nospecialization && currentRun.compiles(tdef.symbol)) {
        tdef.symbol.removeAnnotation(definitions.SpecializedClass)
        tdef.symbol.deSkolemize.removeAnnotation(definitions.SpecializedClass)
      }

      val rhs1 = checkNoEscaping.privates(this, tdef.symbol, typedType(tdef.rhs))
      checkNonCyclic(tdef.symbol)
      if (tdef.symbol.owner.isType)
        rhs1.tpe match {
          case TypeBounds(lo1, hi1) if !(lo1 <:< hi1) => LowerBoundError(tdef, lo1, hi1)
          case _                                      => ()
        }

      treeCopy.TypeDef(tdef, typedMods, tdef.name, tparams1, rhs1) setType NoType
    }

    private def enterLabelDef(stat: Tree): Unit = {
      stat match {
        case ldef @ LabelDef(_, _, _) =>
          if (ldef.symbol == NoSymbol)
            ldef.symbol = namer.enterInScope(
              context.owner.newLabel(ldef.name, ldef.pos) setInfo MethodType(Nil, UnitTpe))
        case _ =>
      }
    }

    def typedLabelDef(ldef: LabelDef): LabelDef = {
      if (!nme.isLoopHeaderLabel(ldef.symbol.name) || isPastTyper) {
        val restpe = ldef.symbol.tpe.resultType
        val rhs1 = typed(ldef.rhs, restpe)
        ldef.params foreach (param => param setType param.symbol.tpe)
        deriveLabelDef(ldef)(_ => rhs1) setType restpe
      }
      else {
        val initpe = ldef.symbol.tpe.resultType
        val rhs1 = typed(ldef.rhs)
        val restpe = rhs1.tpe
        if (restpe == initpe) { // stable result, no need to check again
          ldef.params foreach (param => param setType param.symbol.tpe)
          treeCopy.LabelDef(ldef, ldef.name, ldef.params, rhs1) setType restpe
        } else {
          context.scope.unlink(ldef.symbol)
          val sym2 = namer.enterInScope(
            context.owner.newLabel(ldef.name, ldef.pos) setInfo MethodType(Nil, restpe))
          val LabelDef(_, _, rhs1) = resetAttrs(ldef)
          val rhs2 = typed(brutallyResetAttrs(rhs1), restpe)
          ldef.params foreach (param => param setType param.symbol.tpe)
          deriveLabelDef(ldef)(_ => rhs2) setSymbol sym2 setType restpe
        }
      }
    }

    def typedBlock(block0: Block, mode: Mode, pt: Type): Block = {
      val syntheticPrivates = new ListBuffer[Symbol]
      try {
        namer.enterSyms(block0.stats)
        val block = treeCopy.Block(block0, pluginsEnterStats(this, namer.expandMacroAnnotations(block0.stats)), block0.expr)
        for (stat <- block.stats) enterLabelDef(stat)

        if (phaseId(currentPeriod) <= currentRun.typerPhase.id) {
          // This is very tricky stuff, because we are navigating the Scylla and Charybdis of
          // anonymous classes and what to return from them here. On the one hand, we cannot admit
          // every non-private member of an anonymous class as a part of the structural type of the
          // enclosing block. This runs afoul of the restriction that a structural type may not
          // refer to an enclosing type parameter or abstract types (which in turn is necessitated
          // by what can be done in Java reflection). On the other hand, making every term member
          // private conflicts with private escape checking - see ticket #3174 for an example.
          //
          // The cleanest way forward is if we would find a way to suppress structural type checking
          // for these members and maybe defer type errors to the places where members are called.
          // But that would be a big refactoring and also a big departure from existing code. The
          // probably safest fix for 2.8 is to keep members of an anonymous class that are not
          // mentioned in a parent type private (as before) but to disable escape checking for code
          // that's in the same anonymous class. That's what's done here.
          //
          // We really should go back and think hard whether we find a better way to address the
          // problem of escaping idents on the one hand and well-formed structural types on the
          // other.
          block match {
            case Block(List(classDef @ ClassDef(_, _, _, _)), Apply(Select(New(_), _), _)) =>
              val classDecls = classDef.symbol.info.decls
              lazy val visibleMembers =
                pt.members match {
                  case _: ErrorScope => classDecls.toList
                  case ms => ms
                }

              def matchesVisibleMember(member: Symbol) = visibleMembers exists { vis =>
                (member.name == vis.name) &&
                (member.tpe <:< vis.tpe.substThis(vis.owner, classDef.symbol))
              }
              // The block is an anonymous class definitions/instantiation pair
              //   -> members that are hidden by the type of the block are made private
              classDecls foreach { toHide =>
                if (toHide.isTerm
                    && toHide.isPossibleInRefinement
                    && toHide.isPublic
                    && !matchesVisibleMember(toHide)) {
                  (toHide
                   resetFlag (PROTECTED | LOCAL)
                   setFlag (PRIVATE | SYNTHETIC_PRIVATE)
                   setPrivateWithin NoSymbol)

                  syntheticPrivates += toHide
                }
              }

            case _ =>
          }
        }
        val statsTyped = typedStats(block.stats, context.owner)
        val expr1 = typed(block.expr, mode &~ (FUNmode | QUALmode | APPSELmode), pt)

        // Remove ValDef for right-associative by-value operator desugaring which has been inlined into expr1
        val statsTyped2 = statsTyped match {
          case (vd: ValDef) :: Nil if inlinedRightAssocValDefs.remove(vd.symbol) => Nil
          case _ => statsTyped
        }

        treeCopy.Block(block, statsTyped2, expr1)
          .setType(if (treeInfo.isExprSafeToInline(block)) expr1.tpe else expr1.tpe.deconst)
      } finally {
        // enable escaping privates checking from the outside and recycle
        // transient flag
        syntheticPrivates foreach (_ resetFlag SYNTHETIC_PRIVATE)
      }
    }

    def typedCase(cdef: CaseDef, pattpe: Type, pt: Type): CaseDef = {
      // verify no _* except in last position
      for (Apply(_, xs) <- cdef.pat ; x <- xs dropRight 1 ; if treeInfo isStar x)
        StarPositionInPatternError(x)

      // withoutAnnotations - see continuations-run/z1673.scala
      // This adjustment is awfully specific to continuations, but AFAICS the
      // whole AnnotationChecker framework is.
      val pat1 = typedPattern(cdef.pat, pattpe.withoutAnnotations)

      for (bind @ Bind(name, _) <- cdef.pat) {
        val sym = bind.symbol
        if (name.toTermName != nme.WILDCARD && sym != null) {
          if (sym == NoSymbol) {
            if (context.scope.lookup(name) == NoSymbol)
              namer.enterInScope(context.owner.newErrorSymbol(name))
          } else
            namer.enterIfNotThere(sym)
        }
      }

      val guard1: Tree = if (cdef.guard == EmptyTree) EmptyTree
                         else typed(cdef.guard, BooleanTpe)
      var body1: Tree = typed(cdef.body, pt)

      if (context.enclosingCaseDef.savedTypeBounds.nonEmpty) {
        body1 modifyType context.enclosingCaseDef.restoreTypeBounds
        // insert a cast if something typechecked under the GADT constraints,
        // but not in real life (i.e., now that's we've reset the method's type skolems'
        //   infos back to their pre-GADT-constraint state)
        if (isFullyDefined(pt) && !(body1.tpe <:< pt)) {
          log(s"Adding cast to pattern because ${body1.tpe} does not conform to expected type $pt")
          body1 = typedPos(body1.pos)(gen.mkCast(body1, pt.dealiasWiden))
        }
      }

//    body1 = checkNoEscaping.locals(context.scope, pt, body1)
      treeCopy.CaseDef(cdef, pat1, guard1, body1) setType body1.tpe
    }

    def typedCases(cases: List[CaseDef], pattp: Type, pt: Type): List[CaseDef] =
      cases mapConserve { cdef =>
        newTyper(context.makeNewScope(cdef, context.owner)).typedCase(cdef, pattp, pt)
      }

    def adaptCase(cdef: CaseDef, mode: Mode, tpe: Type): CaseDef = deriveCaseDef(cdef)(adapt(_, mode, tpe))

    def packedTypes(trees: List[Tree]): List[Type] = trees map (c => packedType(c, context.owner).deconst)

    // takes untyped sub-trees of a match and type checks them
    def typedMatch(selector: Tree, cases: List[CaseDef], mode: Mode, pt: Type, tree: Tree = EmptyTree): Match = {
      val selector1  = checkDead(context, typedByValueExpr(selector))
      val selectorTp = packCaptured(selector1.tpe.widen).skolemizeExistential(context.owner, selector)
      val casesTyped = typedCases(cases, selectorTp, pt)

      def finish(cases: List[CaseDef], matchType: Type) =
        treeCopy.Match(tree, selector1, cases) setType matchType

      if (isFullyDefined(pt))
        finish(casesTyped, pt)
      else packedTypes(casesTyped) match {
        case packed if sameWeakLubAsLub(packed) => finish(casesTyped, lub(packed))
        case packed                             =>
          val lub = weakLub(packed)
          finish(casesTyped map (adaptCase(_, mode, lub)), lub)
      }
    }

    /** synthesize and type check a PartialFunction implementation based on the match in `tree`
     *
     *  `param => sel match { cases }` becomes:
     *
     *  new AbstractPartialFunction[\$argTp, \$matchResTp] {
     *    def applyOrElse[A1 <: \$argTp, B1 >: \$matchResTp](\$param: A1, default: A1 => B1): B1 =
     *       \$selector match { \$cases }
     *    def isDefinedAt(x: \$argTp): Boolean =
     *       \$selector match { \$casesTrue }
     *  }
     *
     * TODO: it would be nicer to generate the tree specified above at once and type it as a whole,
     * there are two gotchas:
     *    - matchResTp may not be known until we've typed the match (can only use resTp when it's fully defined),
     *       - if we typed the match in isolation first, you'd know its result type, but would have to re-jig the owner structure
     *       - could we use a type variable for matchResTp and backpatch it?
     *    - occurrences of `this` in `cases` or `sel` must resolve to the this of the class originally enclosing the match,
     *      not of the anonymous partial function subclass
     *
     * an alternative TODO: add partial function AST node or equivalent and get rid of this synthesis --> do everything in uncurry (or later)
     * however, note that pattern matching codegen is designed to run *before* uncurry
     */
    def synthesizePartialFunction(paramName: TermName, paramPos: Position, paramSynthetic: Boolean,
                                  tree: Tree, mode: Mode, pt: Type): Tree = {
      assert(pt.typeSymbol == PartialFunctionClass, s"PartialFunction synthesis for match in $tree requires PartialFunction expected type, but got $pt.")
      val (argTp, resTp) = partialFunctionArgResTypeFromProto(pt)

      // if argTp isn't fully defined, we can't translate --> error
      // NOTE: resTp still might not be fully defined
      if (!isFullyDefined(argTp)) {
        MissingParameterTypeAnonMatchError(tree, pt)
        return setError(tree)
      }

      // targs must conform to Any for us to synthesize an applyOrElse (fallback to apply otherwise -- typically for @cps annotated targs)
      val targsValidParams = (argTp <:< AnyTpe) && (resTp <:< AnyTpe)

      val anonClass = context.owner newAnonymousFunctionClass tree.pos addAnnotation SerialVersionUIDAnnotation

      import CODE._

      val Match(sel, cases) = tree

      // need to duplicate the cases before typing them to generate the apply method, or the symbols will be all messed up
      val casesTrue = cases.map(deriveCaseDef(_)(x => atPos(x.pos.focus)(TRUE)).duplicate)

      // must generate a new tree every time
      def selector(paramSym: Symbol): Tree = gen.mkUnchecked(
        if (sel != EmptyTree) sel.duplicate
        else atPos(tree.pos.focusStart)(
          // scala/bug#6925: subsume type of the selector to `argTp`
          // we don't want/need the match to see the `A1` type that we must use for variance reasons in the method signature
          //
          // this failed: replace `selector` by `Typed(selector, TypeTree(argTp))` -- as it's an upcast, this should never fail,
          //   `(x: A1): A` doesn't always type check, even though `A1 <: A`, due to singleton types (test/files/pos/t4269.scala)
          // hence the cast, which will be erased in posterasure
          // (the cast originally caused  extremely weird types to show up
          //  in test/scaladoc/run/scala/bug#5933.scala because `variantToSkolem` was missing `tpSym.initialize`)
          gen.mkCastPreservingAnnotations(Ident(paramSym), argTp)
        ))

      def mkParam(methodSym: Symbol, tp: Type = argTp) =
        methodSym.newValueParameter(paramName, paramPos.focus, SYNTHETIC) setInfo tp

      def mkDefaultCase(body: Tree) =
        atPos(tree.pos.makeTransparent) {
          CaseDef(Bind(nme.DEFAULT_CASE, Ident(nme.WILDCARD)), body)
        }

      def synthMethodTyper(methodSym: MethodSymbol) = {
        val ctx = context.makeNewScope(context.tree, methodSym)
        // scala/bug#10291 make sure `Return`s are linked to the original enclosing method, not the one we're synthesizing
        ctx.enclMethod = context.enclMethod
        newTyper(ctx)
      }

      // `def applyOrElse[A1 <: $argTp, B1 >: $matchResTp](x: A1, default: A1 => B1): B1 =
      //  ${`$selector match { $cases; case default$ => default(x) }`
      def applyOrElseMethodDef = {
        val methodSym = anonClass.newMethod(nme.applyOrElse, tree.pos, FINAL | OVERRIDE)

        // create the parameter that corresponds to the function's parameter
        val A1 = methodSym.newTypeParameter(newTypeName("A1")).setInfo(TypeBounds.upper(argTp))
        val x = mkParam(methodSym, A1.tpe)

        // applyOrElse's default parameter:
        val B1 = methodSym.newTypeParameter(newTypeName("B1")).setInfo(TypeBounds.empty)
        val default = methodSym.newValueParameter(newTermName("default"), tree.pos.focus, SYNTHETIC) setInfo functionType(List(A1.tpe), B1.tpe)

        val paramSyms = List(x, default)
        methodSym setInfo genPolyType(List(A1, B1), MethodType(paramSyms, B1.tpe))

        val methodBodyTyper = synthMethodTyper(methodSym)
        if (!paramSynthetic) methodBodyTyper.context.scope enter x

        // First, type without the default case; only the cases provided
        // by the user are typed. The LUB of these becomes `B`, the lower
        // bound of `B1`, which in turn is the result type of the default
        // case
        val match0 = methodBodyTyper.typedMatch(selector(x), cases, mode, resTp)
        val matchResTp = match0.tpe

        B1 setInfo TypeBounds.lower(matchResTp) // patch info

        // the default uses applyOrElse's first parameter since the scrut's type has been widened
        val match_ = {
          val cdef = mkDefaultCase(methodBodyTyper.typed1(REF(default).APPLY(REF(x)), mode, B1.tpe).setType(B1.tpe))
          val List(defaultCase) = methodBodyTyper.typedCases(List(cdef), argTp, B1.tpe)
          treeCopy.Match(match0, match0.selector, match0.cases :+ defaultCase)
        }
        match_ setType B1.tpe

        // scala/bug#6187 Do you really want to know? Okay, here's what's going on here.
        //
        //         Well behaved trees satisfy the property:
        //
        //         typed(tree) == typed(resetAttrs(typed(tree))
        //
        //         Trees constructed without low-level symbol manipulation get this for free;
        //         references to local symbols are cleared by `ResetAttrs`, but bind to the
        //         corresponding symbol in the re-typechecked tree. But PartialFunction synthesis
        //         doesn't play by these rules.
        //
        //         During typechecking of method bodies, references to method type parameter from
        //         the declared types of the value parameters should bind to a fresh set of skolems,
        //         which have been entered into scope by `Namer#methodSig`. A comment therein:
        //
        //         "since the skolemized tparams are in scope, the TypeRefs in vparamSymss refer to skolemized tparams"
        //
        //         But, if we retypecheck the reset `applyOrElse`, the TypeTree of the `default`
        //         parameter contains no type. Somehow (where?!) it recovers a type that is _almost_ okay:
        //         `A1 => B1`. But it should really be `A1&0 => B1&0`. In the test, run/t6187.scala, this
        //         difference results in a type error, as `default.apply(x)` types as `B1`, which doesn't
        //         conform to the required `B1&0`
        //
        //         I see three courses of action.
        //
        //         1) synthesize a `asInstanceOf[B1]` below (I tried this first. But... ewwww.)
        //         2) install an 'original' TypeTree that will used after ResetAttrs (the solution below)
        //         3) Figure out how the almost-correct type is recovered on re-typechecking, and
        //            substitute in the skolems.
        //
        //         For 2.11, we'll probably shift this transformation back a phase or two, so macros
        //         won't be affected. But in any case, we should satisfy retypecheckability.
        //
        val originals: Map[Symbol, Tree] = {
          def typedIdent(sym: Symbol) = methodBodyTyper.typedType(Ident(sym), mode)
          val A1Tpt = typedIdent(A1)
          val B1Tpt = typedIdent(B1)
          Map(
            x -> A1Tpt,
            default -> gen.scalaFunctionConstr(List(A1Tpt), B1Tpt)
          )
        }
        def newParam(param: Symbol): ValDef = {
          val vd              = ValDef(param, EmptyTree)
          val tt @ TypeTree() = vd.tpt
          tt setOriginal (originals(param) setPos param.pos.focus)
          vd
        }

        val defdef = newDefDef(methodSym, match_)(vparamss = mapParamss(methodSym)(newParam), tpt = TypeTree(B1.tpe))

        (defdef, matchResTp)
      }

      // `def isDefinedAt(x: $argTp): Boolean = ${`$selector match { $casesTrue; case default$ => false } }`
      def isDefinedAtMethod = {
        val methodSym = anonClass.newMethod(nme.isDefinedAt, tree.pos.makeTransparent, FINAL)
        val paramSym = mkParam(methodSym)

        val methodBodyTyper = synthMethodTyper(methodSym) // should use the DefDef for the context's tree, but it doesn't exist yet (we need the typer we're creating to create it)
        if (!paramSynthetic) methodBodyTyper.context.scope enter paramSym
        methodSym setInfo MethodType(List(paramSym), BooleanTpe)

        val defaultCase = mkDefaultCase(FALSE)
        val match_ = methodBodyTyper.typedMatch(selector(paramSym), casesTrue :+ defaultCase, mode, BooleanTpe)

        DefDef(methodSym, match_)
      }

      // only used for @cps annotated partial functions
      // `def apply(x: $argTp): $matchResTp = $selector match { $cases }`
      def applyMethod = {
        val methodSym = anonClass.newMethod(nme.apply, tree.pos, FINAL | OVERRIDE)
        val paramSym = mkParam(methodSym)

        methodSym setInfo MethodType(List(paramSym), AnyTpe)

        val methodBodyTyper = synthMethodTyper(methodSym)
        if (!paramSynthetic) methodBodyTyper.context.scope enter paramSym

        val match_ = methodBodyTyper.typedMatch(selector(paramSym), cases, mode, resTp)

        val matchResTp = match_.tpe
        methodSym setInfo MethodType(List(paramSym), matchResTp) // patch info

        (DefDef(methodSym, match_), matchResTp)
      }

      def parents(resTp: Type) = addSerializable(appliedType(AbstractPartialFunctionClass.typeConstructor, List(argTp, resTp)))

      val members = {
        val (applyMeth, matchResTp) = {
          // rig the show so we can get started typing the method body -- later we'll correct the infos...
          // targs were type arguments for PartialFunction, so we know they will work for AbstractPartialFunction as well
          anonClass setInfo ClassInfoType(parents(resTp), newScope, anonClass)

          // somehow @cps annotations upset the typer when looking at applyOrElse's signature, but not apply's
          // TODO: figure out the details (T @cps[U] is not a subtype of Any, but then why does it work for the apply method?)
          if (targsValidParams) applyOrElseMethodDef
          else applyMethod
        }

        // patch info to the class's definitive info
        anonClass setInfo ClassInfoType(parents(matchResTp), newScope, anonClass)
        List(applyMeth, isDefinedAtMethod)
      }

      members foreach (m => anonClass.info.decls enter m.symbol)

      val typedBlock = typedPos(tree.pos, mode, pt) {
        Block(ClassDef(anonClass, NoMods, ListOfNil, members, tree.pos.focus), atPos(tree.pos.focus)(
          Apply(Select(New(Ident(anonClass.name).setSymbol(anonClass)), nme.CONSTRUCTOR), Nil)
        ))
      }

      if (typedBlock.isErrorTyped) typedBlock
      else // Don't leak implementation details into the type, see scala/bug#6575
        typedPos(tree.pos, mode, pt) {
          Typed(typedBlock, TypeTree(typedBlock.tpe baseType PartialFunctionClass))
        }
    }

    /** Synthesize and type check the implementation of a type with a Single Abstract Method.
      *
      * Based on a type checked Function node `{ (p1: T1, ..., pN: TN) => body } : S`
      * where `S` is the expected type that defines a single abstract method (call it `apply` for the example),
      * that has signature `(p1: T1', ..., pN: TN'): T'`, synthesize the instantiation of the following anonymous class
      *
      * {{{
      *   new S {
      *    def apply\$body(p1: T1, ..., pN: TN): T = body
      *    def apply(p1: T1', ..., pN: TN'): T' = apply\$body(p1,..., pN)
      *   }
      * }}}
      *
      * The `apply` method is identified by the argument `sam`; `S` corresponds to the argument `pt`,
      * If `pt` is not fully defined, we derive `samClassTpFullyDefined` by inferring any unknown type parameters.
      *
      * The types T1' ... TN' and T' are derived from the method signature of the sam method,
      * as seen from the fully defined `samClassTpFullyDefined`.
      *
      * The function's body is put in a (static) method in the class definition to enforce scoping.
      * S's members should not be in scope in `body`. (Putting it in the block outside the class runs into implementation problems described below)
      *
      * The restriction on implicit arguments (neither S's constructor, nor sam may take an implicit argument list),
      * is to keep the implementation of type inference (the computation of `samClassTpFullyDefined`) simple.
      *
      * Impl notes:
      *   - `fun` has a FunctionType, but the expected type `pt` is some SAM type -- let's remedy that
      *   - `fun` is fully attributed, so we'll have to wrangle some symbols into shape (owner change, vparam syms)
      *   - after experimentation, it works best to type check function literals fully first and then adapt to a sam type,
      *     as opposed to a sam-specific code paths earlier on in type checking (in typedFunction).
      *     For one, we want to emit the same bytecode regardless of whether the expected
      *     function type is a built-in FunctionN or some SAM type
      *
      */
    def inferSamType(fun: Tree, pt: Type, mode: Mode): Boolean = fun match {
      case fun@Function(vparams, _) if !isFunctionType(pt) =>
        // TODO: can we ensure there's always a SAMFunction attachment, instead of looking up the sam again???
        // seems like overloading complicates things?
        val sam = samOfProto(pt)

        if (!samMatchesFunctionBasedOnArity(sam, vparams)) false
        else {
          def fullyDefinedMeetsExpectedFunTp(pt: Type): Boolean = isFullyDefined(pt) && {
            val samMethType = pt memberInfo sam
            fun.tpe <:< functionType(samMethType.paramTypes, samMethType.resultType)
          }

          val samTp =
            if (!sam.exists) NoType
            else if (fullyDefinedMeetsExpectedFunTp(pt)) pt
            else try {
              val ptFullyDefined = instantiateSamFromFunction(fun.tpe, pt, sam)
              if (ptFullyDefined <:< pt && fullyDefinedMeetsExpectedFunTp(ptFullyDefined)) {
                debuglog(s"sam fully defined expected type: $ptFullyDefined from $pt for ${fun.tpe}")
                ptFullyDefined
              } else {
                debuglog(s"Could not define type $pt using ${fun.tpe} <:< ${pt memberInfo sam} (for $sam)")
                NoType
              }
            } catch {
              case e@(_: NoInstance | _: TypeError) =>
                debuglog(s"Error during SAM synthesis: could not define type $pt using ${fun.tpe} <:< ${pt memberInfo sam} (for $sam)\n$e")
                NoType
            }

          if (samTp eq NoType) false
          else {
            /* Make a synthetic class symbol to represent the synthetic class that
             * will be spun up by LMF for this function. This is necessary because
             * it's possible that the SAM method might need bridges, and they have
             * to go somewhere. Erasure knows to compute bridges for these classes
             * just as if they were real templates extending the SAM type. */
            val synthCls = fun.symbol.owner.newClassWithInfo(
              name = tpnme.ANON_CLASS_NAME,
              parents = ObjectTpe :: samTp :: Nil,
              scope = newScope,
              pos = sam.pos,
              newFlags = SYNTHETIC | ARTIFACT
            )

            synthCls.info.decls.enter {
              val newFlags = (sam.flags & ~DEFERRED) | SYNTHETIC
              sam.cloneSymbol(synthCls, newFlags).setInfo(samTp memberInfo sam)
            }

            fun.setType(samTp)

            /* Arguably I should do `fun.setSymbol(samCls)` rather than leaning
             * on an attachment, but doing that confounds lambdalift's free var
             * analysis in a way which does not seem to be trivially reparable. */
            fun.updateAttachment(SAMFunction(samTp, sam, synthCls))

            true
          }
        }
      case _ => false
    }

    /**
      * Deconstruct an expected function-ish type `pt` into `numVparams` argument prototypes and a result prototype.
      *
      * If the expected type `pt` does not denote a function-ish type with arity `numVparams`,
      * still return the expected number of ErrorType/NoType argument protos, and WildcardType for the result.
      *
      * @return (argProtos, resProto) where argProtos.lengthCompare(numVparams) == 0
      */
    private def argsResProtosFromFun(pt: Type, numVparams: Int): (List[Type], Type) =
      pt match {
        case pt: OverloadedArgProto if pt.hofParamTypes.lengthCompare(numVparams) == 0 => (pt.hofParamTypes, WildcardType)
        case _                                                                         =>
          val FunctionSymbol = FunctionClass(numVparams)

          // In case of any non-trivial type slack between `pt` and the built-in function types, we go the SAM route,
          // as a subclass could have (crazily) implemented the apply method and introduced another abstract method
          // to serve as the vehicle.
          val ptNorm = pt.typeSymbol match {
            case NoSymbol                              => NoType
            case FunctionSymbol | PartialFunctionClass => pt
            case _                                     =>
              val sam = samOf(pt)
              if (sam.exists && sam.info.params.lengthCompare(numVparams) == 0)
                wildcardExtrapolation(methodToExpressionTp(pt memberInfo sam))
              else pt // allow type slack (pos/6221)
          }

          unwrapWrapperTypes(ptNorm baseType FunctionSymbol) match {
            case TypeRef(_, _, args :+ res) => (args, res) // if it's a TypeRef, we know its symbol will be FunctionSymbol
            case _ =>
              val dummyPt = if (pt == ErrorType) ErrorType else NoType
              (List.fill(numVparams)(dummyPt), WildcardType) // dummyPt is in CBN position
          }
      }


    /** Type check a function literal.
     *
     * Based on the expected type pt, potentially synthesize an instance of
     *   - PartialFunction,
     *   - a type with a Single Abstract Method.
     */
    private def typedFunction(fun: Function, mode: Mode, pt: Type): Tree = {
      val vparams = fun.vparams
      val numVparams = vparams.length
      if (numVparams > definitions.MaxFunctionArity) MaxFunctionArityError(fun, s", but $numVparams given")
      else {
        val (argProtos, resProto) = argsResProtosFromFun(pt, numVparams)

        // After typer, no need for further checks, parameter type inference or PartialFunction synthesis.
        if (isPastTyper) doTypedFunction(fun, resProto)
        else {
          val paramsMissingType = mutable.ArrayBuffer.empty[ValDef] //.sizeHint(numVparams) probably useless, since initial size is 16 and max fun arity is 22

          // first, try to define param types from expected function's arg types if needed
          foreach2(vparams, argProtos) { (vparam, argpt) =>
            // TODO: do we need to exclude vparam.symbol.isError? (I don't think so,
            // because I don't see how we could recurse after the `setError(vparam)` call below
            if (vparam.tpt.isEmpty) {
              if (isFullyDefined(argpt)) vparam.tpt setType argpt
              else paramsMissingType += vparam

              if (!vparam.tpt.pos.isDefined) vparam.tpt setPos vparam.pos.focus
            }
          }

          if (paramsMissingType.nonEmpty && pt != ErrorType) {
            // If we can resolve the missing parameter type by undoing eta-expansion and recursing, do that -- otherwise, report error and bail
            typedFunctionUndoingEtaExpansion(fun, mode, resProto) orElse {
              // we ran out of things to try, missing parameter types are an irrevocable error
              var issuedMissingParameterTypeError = false
              paramsMissingType.foreach { vparam =>
                setError(vparam) //  see neg/t8675b.scala (we used to set vparam.tpt to ErrorType, but that isn't as effective)
                MissingParameterTypeError(fun, vparam, pt, withTupleAddendum = !issuedMissingParameterTypeError)
                issuedMissingParameterTypeError = true
              }

              setError(fun)
            }
          } else if (numVparams == 1 && pt.typeSymbol == PartialFunctionClass) { // dodge auto-tupling with the == 1
            // translate `x => x match { <cases> }` : PartialFunction to
            // `new PartialFunction { def applyOrElse(x, default) = x match { <cases> } def isDefinedAt(x) = ... }`
            val funBody = fun.body match {
              case Match(sel, _) if sel ne EmptyTree => fun.body
              case funBody                           =>
                atPos(funBody.pos.makeTransparent) {
                  Match(EmptyTree, List(CaseDef(Bind(nme.DEFAULT_CASE, Ident(nme.WILDCARD)), funBody)))
                }
            }
            // go to outer context -- must discard the context that was created for the Function since we're discarding the function
            // thus, its symbol, which serves as the current context.owner, is not the right owner
            // you won't know you're using the wrong owner until lambda lift crashes (unless you know better than to use the wrong owner)
            val outerTyper = newTyper(context.outer)
            val p = vparams.head
            if (p.tpt.tpe == null) p.tpt setType outerTyper.typedType(p.tpt).tpe

            outerTyper.synthesizePartialFunction(p.name, p.pos, paramSynthetic = false, funBody, mode, pt)
          } else doTypedFunction(fun, resProto)
        }
      }
    }

    /** Retry typedFunction when parameter types are missing, and they might be recovered from
      * the method selection that was eta-expanded into `fun`.
      *
      * When typing `(a1: T1, ..., aN: TN) => m(a1,..., aN)`, where some Ti are not fully defined,
      * type `m` directly (undoing eta-expansion of method m) to determine the argument types.
      * We have to be careful to use the result of typing the method selection, as its tree
      * may be rewritten.
      *
      * This tree is the result from one of:
      *   - manual eta-expansion with named arguments (x => f(x));
      *   - wildcard-style eta expansion (`m(_, _,)`);
      *   - (I don't think it can result from etaExpand, because we know the argument types there.)
      *
      * Note that method values are a separate thing (`m _`): they have the idiosyncratic shape
      * of `Typed(expr, Function(Nil, EmptyTree))`
      *
      * @return EmptyTree on failure, or a typed version of `fun` if we are successful
      */
    private def typedFunctionUndoingEtaExpansion(fun: Function, mode: Mode, resProto: Type) = {
      val vparams = fun.vparams

      fun.body match {
        // we can compare arguments and parameters by name because there cannot be a binder between
        // the function's valdefs and the Apply's arguments
        // If all vparams are constrained by the method application, see if we can derive expected types for them.
        // Note that not all method arguments need be references to a function param.
        case Apply(meth, args) =>
          // Map param with missing param type to the argument it's passed as in the eta-expanded method application
          // This list specifies a way to compute the expected parameter type for each of our function's arguments in order.
          // Either we already know it, and then we have a Type, or we don't, and then it's an index `idx` into
          // the arguments passed to `meth`, so we can derive it from its MethodType
          // (based on where the function's parameter is applied to `meth`)
          val formalsFromApply =
            vparams.map { vd =>
              if (!vd.tpt.isEmpty) {
                if (!vd.tpt.isTyped) {
                  val vd1 = typedValDef(vd)
                  if (vd1.isErroneous) Left(-1)
                  else Right(vd1.tpt.tpe)
                }
                else Right(vd.tpt.tpe)
              }
              else Left(args.indexWhere {
                case Ident(name) => name == vd.name
                case _           => false // TODO: this does not catch eta-expansion of an overloaded method that involves numeric widening scala/bug#9738 (and maybe similar patterns?)
              })
            }

          // If some of the vparams without type annotation was not applied to `meth`,
          // we're not going to learn enough from typing `meth` to determine them.
          if (formalsFromApply.contains(Left(-1))) EmptyTree
          else {
            // We're looking for a method (as indicated by FUNmode in the silent typed below),
            // so let's make sure our expected type is a MethodType (of the right arity, but we can't easily say more about the argument types)
            val methArgs = NoSymbol.newSyntheticValueParams(WildcardType.fillList(args.length))

            silent(_.typed(meth, mode.forFunMode, MethodType(methArgs, resProto))).fold(EmptyTree: Tree) { methTyped =>
              // if context.undetparams is not empty, the method was polymorphic,
              // so we need the missing arguments to infer its type. See #871
              if (context.undetparams.isEmpty) {
                // If we are sure this function type provides all the necessary info, so that we won't have
                // any undetermined argument types, recurse below (`typedFunction(fun, mode, ptUnrollingEtaExpansion)`)
                // and rest assured we won't end up right back here (and keep recursing).
                //
                // Be careful to reuse methTyped -- it may have changed from meth (scala/bug#9745)!
                //
                // TODO: CBN / varargs / implicits? should we use formalTypes?
                methodToExpressionTp(methTyped.tpe) match { // we don't know how many of the vparams of our function were actually applied to the method
                  case TypeRef(_, _, argProtos :+ _) =>
                    val argProtosRecovered =
                      formalsFromApply.map {
                        case Left(idx) =>
                          val argPt = if (argProtos.isDefinedAt(idx)) argProtos(idx) else NoType // bounds check should not be needed due to expected type `MethodType(methArgs, resProto)` above
                          if (isFullyDefined(argPt)) argPt else NoType
                        case Right(tp) => tp
                      }

                    if (argProtosRecovered contains NoType) EmptyTree // cannot safely recurse
                    else {
                      val funPt = functionType(argProtosRecovered, resProto)
                      // recursion is safe because now all parameter types can be derived from `argProtosRecovered` in the prototype `funPt` passed to typedFunction
                      typedFunction(treeCopy.Function(fun, vparams, treeCopy.Apply(fun.body, methTyped, args)), mode, funPt)
                    }
                  case _ => EmptyTree
                }
              } else EmptyTree
            }
          }
        case _ => EmptyTree
      }
    }

    // Assuming the expected number of parameters, which all have type annotations, do the happy path.
    private def doTypedFunction(fun: Function, bodyPt: Type) = {
      val vparams = fun.vparams
      val vparamSyms = vparams map { vparam =>
        enterSym(context, vparam)
        if (context.retyping) context.scope enter vparam.symbol
        vparam.symbol
      }
      val vparamsTyped = vparams mapConserve typedValDef
      val bodyTyped = typed(fun.body, bodyPt)

      val funSym = FunctionClass(vparams.length)
      val funTp =
        if (phase.erasedTypes) funSym.tpe
        else {
          val resTp =
            packedType(bodyTyped, fun.symbol).resultType.deconst match {
              case ct: ConstantType if (bodyPt eq WildcardType) || (ct.widen <:< bodyPt) => ct.widen
              case tp                                                                    => tp
            }

          appliedType(funSym, vparamSyms.map(_.tpe) :+ resTp)
        }

      treeCopy.Function(fun, vparamsTyped, bodyTyped) setType funTp
    }

    // #2624: need to infer type arguments for eta expansion of a polymorphic method
    // context.undetparams contains clones of meth.typeParams (fresh ones were generated in etaExpand)
    // need to run typer on tree0, since etaExpansion sets the tpe's of its subtrees to null
    // can't type with the expected type, as we can't recreate the setup in (3) without calling typed
    // (note that (3) does not call typed to do the polymorphic type instantiation --
    //  it is called after the tree has been typed with a polymorphic expected result type)
    def typedEtaExpansion(tree: Tree, mode: Mode, pt: Type): Tree = {
      debuglog(s"eta-expanding $tree: ${tree.tpe} to $pt")

      if (tree.tpe.isDependentMethodType) DependentMethodTpeConversionToFunctionError(tree, tree.tpe) // TODO: support this
      else {
        val expansion = etaExpand(tree, context.owner)
        if (context.undetparams.isEmpty) typed(expansion, mode, pt)
        else instantiate(typed(expansion, mode), mode, pt)
      }
    }

    def typedRefinement(templ: Template): Unit = {
      val stats = templ.body
      namer.enterSyms(stats)

      // need to delay rest of typedRefinement to avoid cyclic reference errors
      unit.toCheck += { () =>
        val stats1 = typedStats(stats, NoSymbol)
        // this code kicks in only after typer, so `stats` will never be filled in time
        // as a result, most of compound type trees with non-empty stats will fail to reify
        // todo. investigate whether something can be done about this
        val att = templ.attachments.get[CompoundTypeTreeOriginalAttachment].getOrElse(CompoundTypeTreeOriginalAttachment(Nil, Nil))
        templ.removeAttachment[CompoundTypeTreeOriginalAttachment]
        templ updateAttachment att.copy(stats = stats1)
        for (stat <- stats1 if stat.isDef && stat.symbol.isOverridingSymbol)
          stat.symbol setFlag OVERRIDE
      }
    }

    def typedImport(imp : Import): Import = transformed.remove(imp) match {
      case Some(imp1: Import) => imp1
      case _                  => log(s"unhandled import: $imp in $unit"); imp
    }

    def typedStats(stats: List[Tree], exprOwner: Symbol): List[Tree] = {
      val inBlock = exprOwner == context.owner
      def includesTargetPos(tree: Tree) =
        tree.pos.isRange && context.unit.exists && (tree.pos includes context.unit.targetPos)
      val localTarget = stats exists includesTargetPos
      def typedStat(stat: Tree): Tree = stat match {
        case s if context.owner.isRefinementClass && !treeInfo.isDeclarationOrTypeDef(s) => OnlyDeclarationsError(s)
        case imp @ Import(_, _) =>
          imp.symbol.initialize
          if (!imp.symbol.isError) {
            context = context.make(imp)
            typedImport(imp)
          } else EmptyTree
        // skip typechecking of statements in a sequence where some other statement includes the targetposition
        case s if localTarget && !includesTargetPos(s) => s
        case _ =>
          val localTyper = if (inBlock || (stat.isDef && !stat.isInstanceOf[LabelDef])) this
                           else newTyper(context.make(stat, exprOwner))
          // XXX this creates a spurious dead code warning if an exception is thrown
          // in a constructor, even if it is the only thing in the constructor.
          val result = checkDead(context, localTyper.typedByValueExpr(stat))

          if (treeInfo.isSelfOrSuperConstrCall(result)) {
            context.inConstructorSuffix = true
            if (treeInfo.isSelfConstrCall(result)) {
              val called = result.symbol
              val defined = exprOwner.enclMethod
              if (called == defined) ConstructorRecursesError(stat)
              else {
                val calledPos = called.pos.pointOrElse(0)
                val definedPos = defined.pos.pointOrElse(0)
                if (calledPos > definedPos) ConstructorsOrderError(stat)
                else if (calledPos == definedPos) {
                  // Trees generated by a macro have the same position
                  // Trees typechecked by a ToolBox have no position
                  val constructors = defined.owner.info.decl(nme.CONSTRUCTOR).alternatives
                  if (constructors.indexOf(called) > constructors.indexOf(defined)) ConstructorsOrderError(stat)
                }
              }
            }
          }
          result
      }

      // TODO: adapt to new trait field encoding, figure out why this exemption is made
      // 'accessor' and 'accessed' are so similar it becomes very difficult to
      //follow the logic, so I renamed one to something distinct.
      def accesses(looker: Symbol, accessed: Symbol) = (
        accessed.isLocalToThis
          && (accessed.isParamAccessor || looker.hasAccessorFlag && !accessed.hasAccessorFlag && accessed.isPrivate)
      )

      def checkNoDoubleDefs(scope: Scope): Unit = {
        var e = scope.elems
        while ((e ne null) && e.owner == scope) {
          var e1 = scope.lookupNextEntry(e)
          while ((e1 ne null) && e1.owner == scope) {
            val sym = e.sym
            val sym1 = e1.sym

            /** From the spec (refchecks checks other conditions regarding erasing to the same type and default arguments):
              *
              * A block expression [... its] statement sequence may not contain two definitions or
              * declarations that bind the same name --> `inBlock`
              *
              * It is an error if a template directly defines two matching members.
              *
              * A member definition $M$ _matches_ a member definition $M'$, if $M$ and $M'$ bind the same name,
              * and one of following holds:
              *   1. Neither $M$ nor $M'$ is a method definition.
              *   2. $M$ and $M'$ define both monomorphic methods with equivalent argument types.
              *   3. $M$ defines a parameterless method and $M'$ defines a method with an empty parameter list `()` or _vice versa_.
              *   4. $M$ and $M'$ define both polymorphic methods with equal number of argument types $\overline T$, $\overline T'$
              *      and equal numbers of type parameters $\overline t$, $\overline t'$, say,
              *      and  $\overline T' = [\overline t'/\overline t]\overline T$.
              */
            if (!(accesses(sym, sym1) || accesses(sym1, sym))  // TODO: does this purely defer errors until later?
                && (inBlock || !(sym.isMethod || sym1.isMethod) || (sym.tpe matches sym1.tpe))
                // default getters are defined twice when multiple overloads have defaults.
                // The error for this is deferred until RefChecks.checkDefaultsInOverloaded
                && !sym.isErroneous && !sym1.isErroneous && !sym.hasDefault) {
              log("Double definition detected:\n  " +
                  ((sym.getClass, sym.info, sym.ownerChain)) + "\n  " +
                  ((sym1.getClass, sym1.info, sym1.ownerChain)))

              DefDefinedTwiceError(sym, sym1)
              scope.unlink(e1) // need to unlink to avoid later problems with lub; see #2779
            }
            e1 = scope.lookupNextEntry(e1)
          }
          e = e.next
        }
      }

      def addSynthetics(stats: List[Tree], scope: Scope): List[Tree] = {
        var newStats = new ListBuffer[Tree]
        var moreToAdd = true
        while (moreToAdd) {
          val initElems = scope.elems
          // scala/bug#5877 The decls of a package include decls of the package object. But we don't want to add
          //         the corresponding synthetics to the package class, only to the package object class.
          // scala/bug#6734 Locality test below is meaningless if we're not even in the correct tree.
          //         For modules that are synthetic case companions, check that case class is defined here.
          // scala/bug#10783 ditto for synthetic companions of derived value classes.
          def shouldAdd(sym: Symbol): Boolean = {
            def classDefinedHere(s: Symbol): Boolean = stats exists {
              case t: ClassDef => t.symbol eq s
              case _           => false
            }
            def shouldAddAsModule: Boolean =
              classDefinedHere(companionSymbolOf(sym, context))

            (!sym.isModule || shouldAddAsModule) && (inBlock || !context.isInPackageObject(sym, context.owner))
          }
          for (sym <- scope)  context.unit.synthetics.get(sym) match {
            // OPT: shouldAdd is usually true. Call it here, rather than in the outer loop
            case Some(tree) if shouldAdd(sym) =>
              // if the completer set the IS_ERROR flag, retract the stat (currently only used by applyUnapplyMethodCompleter)
              if (!sym.initialize.hasFlag(IS_ERROR))
                newStats += typedStat(tree) // might add even more synthetics to the scope
              context.unit.synthetics -= sym
            case _ => ()
          }
          // the type completer of a synthetic might add more synthetics. example: if the
          // factory method of a case class (i.e. the constructor) has a default.
          moreToAdd = scope.elems ne initElems
        }
        if (newStats.isEmpty) stats
        else {
          // put default getters next to the method they belong to,
          // same for companion objects. fixes #2489 and #4036.
          // [Martin] This is pretty ugly. I think we could avoid
          // this code by associating defaults and companion objects
          // with the original tree instead of the new symbol.
          def matches(stat: Tree, synt: Tree) = (stat, synt) match {
            // synt is default arg for stat
            case (DefDef(_, statName, _, _, _, _), DefDef(mods, syntName, _, _, _, _)) =>
              mods.hasDefault && syntName.decodedName.startsWith(statName)

            // synt is companion module
            case (ClassDef(_, className, _, _), ModuleDef(_, moduleName, _)) =>
              className.toTermName == moduleName

            // synt is implicit def for implicit class (#6278)
            case (ClassDef(cmods, cname, _, _), DefDef(dmods, dname, _, _, _, _)) =>
              cmods.isImplicit && dmods.isImplicit && cname.toTermName == dname

            // ValDef and Accessor
            case (ValDef(_, cname, _, _), DefDef(_, dname, _, _, _, _)) =>
              cname.getterName == dname.getterName

            case _ => false
          }

          def matching(stat: Tree): List[Tree] = {
            val (pos, neg) = newStats.partition(synt => matches(stat, synt))
            newStats = neg
            pos.toList
          }

          // sorting residual stats for stability (scala/bug#10343, synthetics generated by other synthetics)
          (stats foldRight List[Tree]())((stat, res) => {
            stat :: matching(stat) ::: res
          }) ::: newStats.sortBy(_.symbol.name).toList
        }
      }

      val stats1 = stats mapConserve typedStat
      if (phase.erasedTypes) stats1
      else {
        val scope = if (inBlock) context.scope else context.owner.info.decls

        // As packages are open, it doesn't make sense to check double definitions here. Furthermore,
        // it is expensive if the package is large. Instead, such double definitions are checked in `Namers.enterInScope`
        if (!context.owner.isPackageClass)
          checkNoDoubleDefs(scope)

        // Note that Java units don't have synthetics, but there's no point in making a special case (for performance or correctness),
        // as we only type check Java units when running Scaladoc on Java sources.
        addSynthetics(stats1, scope)
      }
    }

    def typedArg(arg: Tree, mode: Mode, newmode: Mode, pt: Type): Tree = {
      val typedMode = mode.onlySticky | newmode
      val t = withCondConstrTyper(mode.inSccMode)(_.typed(arg, typedMode, pt))
      checkDead.inMode(context, typedMode, t)
    }

    def typedArgs(args: List[Tree], mode: Mode) =
      args mapConserve (arg => typedArg(arg, mode, NOmode, WildcardType))

    /** Does function need to be instantiated, because a missing parameter
     *  in an argument closure overlaps with an uninstantiated formal?
     */
    def needsInstantiation(tparams: List[Symbol], formals: List[Type], args: List[Tree]) = {
      def isLowerBounded(tparam: Symbol) = !tparam.info.lowerBound.typeSymbol.isBottomClass

      tparams.forall(isLowerBounded) && exists2(formals, args) {
        case (formal, Function(vparams, _)) if vparams.exists(_.tpt.isEmpty) =>
          val arity = vparams.length
          arity <= MaxFunctionArity && (formal.baseType(FunctionClass(arity)) match {
            case TypeRef(_, _, formalargs) =>
              exists2(formalargs, vparams) { (formal, vparam) =>
                vparam.tpt.isEmpty && tparams.exists(formal.contains)
              }
            case _ =>
              false
          })
        case _ =>
          false
      }
    }

    def callToCompanionConstr(context: Context, calledFun: Symbol) = {
      calledFun.isConstructor && {
        val methCtx = context.enclMethod
        (methCtx != NoContext) && {
          val contextFun = methCtx.tree.symbol
          contextFun.isPrimaryConstructor && contextFun.owner.isModuleClass &&
          companionSymbolOf(calledFun.owner, context).moduleClass == contextFun.owner
        }
      }
    }

    def doTypedApply(tree: Tree, fun0: Tree, args: List[Tree], mode: Mode, pt: Type): Tree = {
      // TODO_NMT: check the assumption that args nonEmpty
      def duplErrTree = setError(treeCopy.Apply(tree, fun0, args))
      def duplErrorTree(err: AbsTypeError) = { context.issue(err); duplErrTree }

      def preSelectOverloaded(fun: Tree): Tree = {
        if (fun.hasSymbolField && fun.symbol.isOverloaded) {
          // remove alternatives with wrong number of parameters without looking at types.
          // less expensive than including them in inferMethodAlternative (see below).
          def shapeType(arg: Tree): Type = arg match {
            case Function(vparams, body) =>
              // No need for phasedAppliedType, as we don't get here during erasure --
              // overloading resolution happens during type checking.
              // During erasure, the condition above (fun.symbol.isOverloaded) is false.
              functionType(vparams map (_ => AnyTpe), shapeType(body))
            case Match(EmptyTree, _) => // A partial function literal
              appliedType(PartialFunctionClass, AnyTpe :: NothingTpe :: Nil)
            case NamedArg(Ident(name), rhs) =>
              NamedType(name, shapeType(rhs))
            case _ =>
              NothingTpe
          }
          val argtypes = args map shapeType
          val pre = fun.symbol.tpe.prefix
          var sym = fun.symbol filter { alt =>
            // must use pt as expected type, not WildcardType (a tempting quick fix to #2665)
            // now fixed by using isWeaklyCompatible in exprTypeArgs
            // TODO: understand why exactly -- some types were not inferred anymore (`ant clean quick.bin` failed)
            // (I had expected inferMethodAlternative to pick up the slack introduced by using WildcardType here)
            //
            // @PP responds: I changed it to pass WildcardType instead of pt and only one line in
            // trunk (excluding scalacheck, which had another) failed to compile. It was this line in
            // Types: "refs = Array(Map(), Map())".  I determined that inference fails if there are at
            // least two invariant type parameters. See the test case I checked in to help backstop:
            // pos/isApplicableSafe.scala.
            isApplicableSafe(context.undetparams, followApply(pre memberType alt), argtypes, pt)
          }
          if (sym.isOverloaded) {
            // retracted synthetic apply in favor of user-defined apply
            def isRetracted(alt: Symbol) = alt.isError && alt.isSynthetic
            // loose arity check: based on args, prefer no tupling, assume no args: _*,
            // but keep alt with repeated params or default args, this is a loose fitting
            def isLooseFit(alt: Symbol)  =
              isApplicableBasedOnArity(pre memberType alt, argtypes.length, varargsStar = false, tuplingAllowed = false) || alt.tpe.params.exists(_.hasDefault)
            sym.filter(alt => !isRetracted(alt) && isLooseFit(alt)) match {
              case _: NoSymbol =>
              case sym1        => sym = sym1
            }
          }
          if (sym == NoSymbol) fun
          else adaptAfterOverloadResolution(fun setSymbol sym setType pre.memberType(sym), mode.forFunMode)
        } else fun
      }

      val fun = preSelectOverloaded(fun0)
      val argslen = args.length

      fun.tpe match {
        case OverloadedType(pre, alts) =>
          def handleOverloaded = {
            val undetparams = context.undetparams

            val argTpes: ListBuffer[Type] = ListBuffer.empty[Type]
            val args1: List[Tree] = context.savingUndeterminedTypeParams() {
              val amode = forArgMode(fun, mode)

              mapWithIndex(args) { (arg, argIdx) =>
                def typedArg0(tree: Tree, argIdxOrName: Either[Int, Name] = Left(argIdx)) = {
                  typedArg(tree, amode, BYVALmode, OverloadedArgProto(argIdxOrName, pre, alts)(undetparams))
                }

                arg match {
                  // scala/bug#8197/scala/bug#4592 call for checking whether this named argument could be interpreted as an assign
                  // infer.checkNames must not use UnitType: it may not be a valid assignment, or the setter may return another type from Unit
                  // TODO: just make it an error to refer to a non-existent named arg, as it's far more likely to be
                  //       a typo than an assignment passed as an argument
                  case NamedArg(lhs@Ident(name), rhs) =>
                    // named args: only type the righthand sides ("unknown identifier" errors otherwise)
                    // the assign is untyped; that's ok because we call doTypedApply
                    val rhsTyped = typedArg0(rhs, Right(name))
                    argTpes += NamedType(name, rhsTyped.tpe.deconst)
                    treeCopy.NamedArg(arg, lhs, rhsTyped)
                  case treeInfo.WildcardStarArg(_) =>
                    val argTyped = typedArg0(arg)
                    argTpes += RepeatedType(argTyped.tpe.deconst)
                    argTyped
                  case _ =>
                    val argTyped = typedArg0(arg)
                    argTpes += argTyped.tpe.deconst
                    argTyped
                }
              }
            }
            if (context.reporter.hasErrors)
              setError(tree)
            else {
              // warn about conversions applied to blocks (#9386) in lieu of fixing
              def checkConversionsToBlockArgs(appl: Tree): Unit =
                if (settings.warnByNameImplicit) {
                  val treeInfo.Applied(_, _, argss) = appl
                  val needsAdjust =
                    argss.find {
                      case (aiv: ApplyImplicitView) :: Nil =>
                        aiv.args match {
                          case Block(_, _) :: Nil => true
                          case _ => false
                        }
                      case _ => false
                    }
                  needsAdjust.foreach(ts => context.warning(ts.head.pos, "Implicits applied to block expressions after overload resolution may have unexpected semantics", WarningCategory.LintBynameImplicit))
                }
              inferMethodAlternative(fun, undetparams, argTpes.toList, pt)
              doTypedApply(tree, adaptAfterOverloadResolution(fun, mode.forFunMode, WildcardType), args1, mode, pt).tap(checkConversionsToBlockArgs)
            }
          }
          handleOverloaded

        case _ if currentRun.runDefinitions.isPolymorphicSignature(fun.symbol) =>
          // Mimic's Java's treatment of polymorphic signatures as described in
          // https://docs.oracle.com/javase/specs/jls/se8/html/jls-15.html#jls-15.12.3
          //
          // One can think of these methods as being infinitely overloaded. We create
          // a fictitious new cloned method symbol for each call site that takes on a signature
          // governed by a) the argument types and b) the expected type
          val args1 = typedArgs(args, forArgMode(fun, mode))
          val clone = fun.symbol.cloneSymbol.withoutAnnotations
          val cloneParams = args1.map(arg => clone.newValueParameter(freshTermName()).setInfo(arg.tpe.deconst))
          val resultType = if (isFullyDefined(pt)) pt else ObjectTpe
          clone.modifyInfo(mt => copyMethodType(mt, cloneParams, resultType))
          val fun1 = fun.setSymbol(clone).setType(clone.info)
          doTypedApply(tree, fun1, args1, mode, resultType).setType(resultType)

        case mt @ MethodType(params, _) =>
          val paramTypes = mt.paramTypes
          // repeat vararg as often as needed, remove by-name
          val formals = formalTypes(paramTypes, argslen)

          /* Try packing all arguments into a Tuple and apply `fun` to that.
           * This is the last thing which is tried (after default arguments).
           */
          def tryTupleApply: Tree =
            if (phase.erasedTypes || !eligibleForTupleConversion(paramTypes, argslen)) EmptyTree
            else {
              val tupleArgs = List(atPos(tree.pos.makeTransparent)(gen.mkTuple(args)))
              // expected one argument, but got 0 or >1 ==>  try applying to tuple
              // the inner "doTypedApply" does "extractUndetparams" => restore when it fails
              val savedUndetparams = context.undetparams
              // May warn or error if a Unit or tuple was inserted.
              def validate(t: Tree): Tree = {
                // regardless of typer's mode
                val invalidAdaptation = t.symbol != null && !checkValidAdaptation(t, args)
                // only bail if we're typing an expression (and not inside another application)
                if (invalidAdaptation && mode.typingExprNotFun) EmptyTree else t
              }
              def reset(): Tree = {
                context.undetparams = savedUndetparams
                EmptyTree
              }
              silent(_.doTypedApply(tree, fun, tupleArgs, mode, pt)).fold(reset())(validate)
            }

          /* Treats an application which uses named or default arguments.
           * Also works if names + a vararg used: when names are used, the vararg
           * parameter has to be specified exactly once. Note that combining varargs
           * and defaults is ruled out by typedDefDef.
           */
          def tryNamesDefaults: Tree = {
            val lencmp = compareLengths(args, formals)

            def checkNotMacro() = {
              if (treeInfo.isMacroApplication(fun))
                tryTupleApply orElse duplErrorTree(NamedAndDefaultArgumentsNotSupportedForMacros(tree, fun))
            }

            if (mt.isErroneous) duplErrTree
            else if (mode.inPatternMode) {
              // #2064
              duplErrorTree(WrongNumberOfArgsError(tree, fun))
            } else if (lencmp > 0) {
              tryTupleApply orElse duplErrorTree {
                val (_, argPos) = removeNames(Typer.this)(args, params)
                TooManyArgsNamesDefaultsError(tree, fun, formals, args, argPos)
              }
            } else if (lencmp == 0) {
              // we don't need defaults. names were used, so this application is transformed
              // into a block (@see transformNamedApplication in NamesDefaults)
              val (namelessArgs, argPos) = removeNames(Typer.this)(args, params)
              if (namelessArgs exists (_.isErroneous)) {
                duplErrTree
              } else if (!allArgsArePositional(argPos) && !sameLength(formals, params))
                // !allArgsArePositional indicates that named arguments are used to re-order arguments
                duplErrorTree(MultipleVarargError(tree))
              else if (allArgsArePositional(argPos) && NamedApplyBlock.unapply(fun).isEmpty) {
                // if there's no re-ordering, and fun is not transformed, no need to transform
                // more than an optimization, e.g. important in "synchronized { x = update-x }"
                checkNotMacro()
                doTypedApply(tree, fun, namelessArgs, mode, pt)
              } else {
                checkNotMacro()
                transformNamedApplication(Typer.this, mode, pt)(
                                          treeCopy.Apply(tree, fun, namelessArgs), argPos)
              }
            } else {
              // defaults are needed. they are added to the argument list in named style as
              // calls to the default getters. Example:
              //  foo[Int](a)()  ==>  foo[Int](a)(b = foo$qual.foo$default$2[Int](a))

              // scala/bug#8111 transformNamedApplication eagerly shuffles around the application to preserve
              //         evaluation order. During this process, it calls `changeOwner` on symbols that
              //         are transplanted underneath synthetic temporary vals.
              //
              //         Here, we keep track of the symbols owned by `context.owner` to enable us to
              //         rollback, so that we don't end up with "orphaned" symbols.
              //
              //         TODO: Find a better way!
              //
              //         Note that duplicating trees would not be enough to fix this problem, we would also need to
              //         clone local symbols in the duplicated tree to truly isolate things (in the spirit of BodyDuplicator),
              //         or, better yet, disentangle the logic in `transformNamedApplication` so that we could
              //         determine whether names/defaults is viable *before* transforming trees.
              def ownerOf(sym: Symbol) = if (sym == null || sym == NoSymbol) NoSymbol else sym.owner
              val symsOwnedByContextOwner = tree.collect {
                case t @ (_: DefTree | _: Function) if ownerOf(t.symbol) == context.owner => t.symbol
              }
              def rollbackNamesDefaultsOwnerChanges(): Unit = {
                symsOwnedByContextOwner foreach (_.owner = context.owner)
              }

              val fun1 = transformNamedApplication(Typer.this, mode, pt)(fun, x => x)
              if (fun1.isErroneous) duplErrTree
              else {
                val NamedApplyBlock(NamedApplyInfo(qual, targs, previousArgss, _)) = fun1
                val blockIsEmpty = fun1 match {
                  case Block(Nil, _) =>
                    // if the block does not have any ValDef we can remove it. Note that the call to
                    // "transformNamedApplication" is always needed in order to obtain targs/previousArgss
                    fun1.attachments.remove[NamedApplyInfo]
                    true
                  case _ => false
                }
                val (allArgs, missing) = addDefaults(args, qual, targs, previousArgss, params, fun.pos.focus, context)
                val funSym = fun1 match { case Block(_, expr) => expr.symbol }
                val lencmp2 = compareLengths(allArgs, formals)

                if (!sameLength(allArgs, args) && callToCompanionConstr(context, funSym)) {
                  duplErrorTree(ModuleUsingCompanionClassDefaultArgsError(tree))
                } else if (lencmp2 > 0) {
                  removeNames(Typer.this)(allArgs, params) // #3818
                  duplErrTree
                } else if (lencmp2 == 0) {
                  // useful when a default doesn't match parameter type, e.g. def f[T](x:T="a"); f[Int]()
                  checkNotMacro()
                  context.set(ContextMode.DiagUsedDefaults)
                  def checkRecursive(res: Tree): Unit =
                    if (settings.warnRecurseWithDefault && !res.isErroneous && context.owner.hasTransOwner(funSym))
                      context.warning(res.pos, "Recursive call used default arguments instead of passing current argument values.", WarningCategory.LintRecurseWithDefault)

                  doTypedApply(tree, if (blockIsEmpty) fun else fun1, allArgs, mode, pt).tap(checkRecursive)
                } else {
                  rollbackNamesDefaultsOwnerChanges()
                  tryTupleApply orElse duplErrorTree(NotEnoughArgsError(tree, fun, missing))
                }
              }
            }
          }

          if (!sameLength(formals, args) ||   // wrong nb of arguments
              (args exists isNamedArg) ||     // uses a named argument
              NamedApplyBlock.unapply(fun).isDefined) {       // fun was transformed to a named apply block =>
                                              // integrate this application into the block
            if (isApplyDynamicNamed(fun) && isDynamicRewrite(fun)) typedNamedApply(tree, fun, args, mode, pt)
            else tryNamesDefaults
          } else {
            val tparams = context.extractUndetparams()
            if (tparams.isEmpty) { // all type params are defined
              def handleMonomorphicCall: Tree = {
                // no expected type when jumping to a match label -- anything goes (this is ok since we're typing the translation of well-typed code)
                // ... except during erasure: we must take the expected type into account as it drives the insertion of casts!
                // I've exhausted all other semi-clean approaches I could think of in balancing GADT magic, scala/bug#6145, CPS type-driven transforms and other existential trickiness
                // (the right thing to do -- packing existential types -- runs into limitations in subtyping existential types,
                //  casting breaks scala/bug#6145,
                //  not casting breaks GADT typing as it requires sneaking ill-typed trees past typer)
                def noExpectedType = !phase.erasedTypes && fun.symbol.isLabel && treeInfo.isSynthCaseSymbol(fun.symbol)

                val args1 =
                  if (noExpectedType)
                    typedArgs(args, forArgMode(fun, mode))
                  else
                    typedArgsForFormals(args, paramTypes, forArgMode(fun, mode))

                // instantiate dependent method types, must preserve singleton types where possible (stableTypeFor) -- example use case:
                // val foo = "foo"; def precise(x: String)(y: x.type): x.type = {...}; val bar : foo.type = precise(foo)(foo)
                // precise(foo) : foo.type => foo.type
                val restpe = mt.resultType(mapList(args1)(arg => gen stableTypeFor arg orElse arg.tpe))
                def ifPatternSkipFormals(tp: Type) = tp match {
                  case MethodType(_, rtp) if mode.inPatternMode => rtp
                  case _ => tp
                }

                // Inline RHS of ValDef for right-associative by-value operator desugaring.
                // Remove the ValDef also if the argument is a constant-folded reference to it.
                var (args2, pos2) = (args1, tree.pos)
                args1 match {
                  case List(lit: Literal) =>
                    lit.attachments.get[OriginalTreeAttachment] match {
                      case Some(OriginalTreeAttachment(id: Ident)) if rightAssocValDefs.contains(id.symbol) =>
                        inlinedRightAssocValDefs += id.symbol
                        rightAssocValDefs.remove(id.symbol)
                      case _ =>
                    }

                  case List(id: Ident) if rightAssocValDefs.contains(id.symbol) =>
                    mt.params match {
                      case List(p) if p.isByNameParam =>
                        inlinedRightAssocValDefs += id.symbol
                        val rhs = rightAssocValDefs.remove(id.symbol).get
                        args2 = rhs.changeOwner(id.symbol -> context.owner) :: Nil
                        pos2 = wrappingPos(tree :: rhs :: Nil)
                      case _ =>
                    }
                  case _ =>
                }

                if (args.isEmpty && canTranslateEmptyListToNil && fun.symbol.isInitialized && currentRun.runDefinitions.isListApply(fun))
                  atPos(tree.pos)(gen.mkNil setType restpe)
                else {
                  val resTp = ifPatternSkipFormals(if (isPastTyper) restpe else restpe.deconst) // annoying issue with classOf that shouldn't be deconsted after typers (during fields phase)
                  constfold(treeCopy.Apply(tree, fun, args2) setType resTp setPos pos2, context.owner)
                }
              }
              if (settings.warnDeadCode) {
                val sym = fun.symbol
                if (sym != null && sym.isMethod && !sym.isConstructor) {
                  val suppress = sym == Object_synchronized || (sym.isLabel && treeInfo.isSynthCaseSymbol(sym))
                  context.withSuppressDeadArgWarning(suppress) {
                    handleMonomorphicCall
                  }
                } else handleMonomorphicCall
              } else handleMonomorphicCall
            } else if (needsInstantiation(tparams, formals, args)) {
              //println("needs inst "+fun+" "+tparams+"/"+(tparams map (_.info)))
              inferExprInstance(fun, tparams)
              doTypedApply(tree, fun, args, mode, pt)
            } else {
              def handlePolymorphicCall = {
                assert(!mode.inPatternMode, mode) // this case cannot arise for patterns
                val lenientTargs = protoTypeArgs(tparams, formals, mt.resultApprox, pt)
                val strictTargs = map2(lenientTargs, tparams)((targ, tparam) =>
                  if (targ == WildcardType) tparam.tpeHK else targ)
                var remainingParams = paramTypes
                def typedArgToPoly(arg: Tree, formal: Type): Tree = { //TR TODO: cleanup
                  val lenientPt = formal.instantiateTypeParams(tparams, lenientTargs)
                  val newmode =
                    if (isByNameParamType(remainingParams.head)) POLYmode
                    else POLYmode | BYVALmode
                  if (remainingParams.tail.nonEmpty) remainingParams = remainingParams.tail
                  val arg1 = typedArg(arg, forArgMode(fun, mode), newmode, lenientPt)
                  val argtparams = context.extractUndetparams()
                  if (!argtparams.isEmpty) {
                    val strictPt = formal.instantiateTypeParams(tparams, strictTargs)
                    inferArgumentInstance(arg1, argtparams, strictPt, lenientPt)
                    arg1
                  } else arg1
                }
                val args1 = map2(args, formals)(typedArgToPoly)
                if (args1 exists { _.isErrorTyped }) duplErrTree
                else {
                  debuglog("infer method inst " + fun + ", tparams = " + tparams + ", args = " + args1.map(_.tpe) + ", pt = " + pt + ", lobounds = " + tparams.map(_.tpe.lowerBound) + ", parambounds = " + tparams.map(_.info)) //debug
                  // define the undetparams which have been fixed by this param list, replace the corresponding symbols in "fun"
                  // returns those undetparams which have not been instantiated.
                  val undetparams = inferMethodInstance(fun, tparams, args1, pt)
                  try doTypedApply(tree, fun, args1, mode, pt)
                  finally context.undetparams = undetparams
                }
              }
              handlePolymorphicCall
            }
          }

        case SingleType(_, _) =>
          doTypedApply(tree, fun setType fun.tpe.widen, args, mode, pt)

        case ErrorType =>
          if (!tree.isErrorTyped) setError(tree) else tree
          // @H change to setError(treeCopy.Apply(tree, fun, args))

        // scala/bug#7877 `isTerm` needed to exclude `class T[A] { def unapply(..) }; ... case T[X] =>`
        case HasUnapply(_) if mode.inPatternMode && fun.isTerm =>
          doTypedUnapply(tree, fun0, fun, args, mode, pt)

        case _ =>
          if (treeInfo.isMacroApplication(tree)) duplErrorTree(MacroTooManyArgumentListsError(tree, fun.symbol))
          else duplErrorTree(ApplyWithoutArgsError(tree, fun))
      }
    }

    /**
     * Convert an annotation constructor call into an AnnotationInfo.
     */
    def typedAnnotation(ann: Tree, annotee: Option[Tree], mode: Mode = EXPRmode): AnnotationInfo = context.withinAnnotation {
      var hasError: Boolean = false
      var unmappable: Boolean = false
      val pending = ListBuffer[AbsTypeError]()
      def ErroneousAnnotation = new ErroneousAnnotation().setOriginal(ann)

      def registerNowarn(info: AnnotationInfo): Unit = {
        if (annotee.isDefined && NowarnClass.exists && info.matches(NowarnClass) && !runReporting.suppressionExists(info.pos)) {
          val filters = (info.assocs: @unchecked) match {
            case Nil => List(MessageFilter.Any)
            case (_, LiteralAnnotArg(s)) :: Nil =>
              if (s.stringValue.isEmpty) Nil
              else {
                val (ms, fs) = s.stringValue.split('&').map(WConf.parseFilter(_, runReporting.rootDirPrefix)).toList.partitionMap(identity)
                if (ms.nonEmpty)
                  reporter.error(info.pos, s"Invalid message filter:\n${ms.mkString("\n")}")
                fs
              }
          }
          val (start, end) =
            if (settings.Yrangepos) {
              val p = annotee.get.pos
              (p.start, p.end)
            } else {
              // compute approximate range
              var s = unit.source.length
              var e = 0
              object setRange extends ForeachTreeTraverser({ child =>
                val pos = child.pos
                if (pos.isDefined) {
                  s = s min pos.start
                  e = e max pos.end
                }
              }) {
                // in `@nowarn @ann(deprecatedMethod) def foo`, the deprecation warning should show
                override def traverseModifiers(mods: Modifiers): Unit = ()
              }
              setRange(annotee.get)
              (s, e max s)
            }
          runReporting.addSuppression(Suppression(info.pos, filters, start, end))
        }
      }

      def finish(res: AnnotationInfo): AnnotationInfo = {
        if (hasError) {
          pending.foreach(ErrorUtils.issueTypeError)
          ErroneousAnnotation
        } else {
          registerNowarn(res)
          res
        }
      }

      def reportAnnotationError(err: AbsTypeError) = {
        pending += err
        hasError = true
        ErroneousAnnotation
      }

      /* Calling constfold right here is necessary because some trees (negated
       * floats and literals in particular) are not yet folded.
       */
      def tryConst(tr: Tree, pt: Type): Option[LiteralAnnotArg] = {
        // The typed tree may be relevantly different than the tree `tr`,
        // e.g. it may have encountered an implicit conversion.
        val ttree = typed(constfold(tr, context.owner), pt)
        val const: Constant = ttree match {
          case l @ Literal(c) if !l.isErroneous => c
          case tree => tree.tpe match {
            case ConstantType(c) => c
            case _               => null
          }
        }

        if (const == null) {
          if (unit.isJava) unmappable = true
          else reportAnnotationError(AnnotationNotAConstantError(ttree))
          None
        } else if (const.value == null) {
          reportAnnotationError(AnnotationArgNullError(tr)); None
        } else
          Some(LiteralAnnotArg(const))
      }

      /* Converts an untyped tree to a ClassfileAnnotArg. If the conversion fails,
       * an error message is reported and None is returned.
       */
      @tailrec
      def tree2ConstArg(tree: Tree, pt: Type): Option[ClassfileAnnotArg] = tree match {
        case Apply(Select(New(_), nme.CONSTRUCTOR), _) if pt.typeSymbol == ArrayClass && unit.isJava =>
          // In Java, a single value may be passed for array annotation parameters
          tree2ConstArg(Apply(Select(gen.mkAttributedRef(ArrayModule), nme.apply), List(tree)), pt)

        case Apply(Select(New(_), nme.CONSTRUCTOR), _) if pt.typeSymbol == ArrayClass =>
          reportAnnotationError(ArrayConstantsError(tree)); None

        case ann @ Apply(Select(New(tpt), nme.CONSTRUCTOR), _) =>
          val annInfo = typedAnnotation(ann, None, mode)
          val annType = annInfo.atp

          if (!annType.typeSymbol.isSubClass(pt.typeSymbol))
            reportAnnotationError(AnnotationTypeMismatchError(tpt, pt, annType))
          else if (!annType.typeSymbol.isJavaDefined)
            reportAnnotationError(NestedAnnotationError(ann, annType))

          if (annInfo.atp.isErroneous) { hasError = true; None }
          else Some(NestedAnnotArg(annInfo))

        // use of Array.apply[T: ClassTag](xs: T*): Array[T]
        // and    Array.apply(x: Int, xs: Int*): Array[Int]       (and similar)
        case Apply(fun, args) =>
          val typedFun = typed(fun, mode.forFunMode)
          if (typedFun.symbol.owner == ArrayModule.moduleClass && typedFun.symbol.name == nme.apply)
            pt match {
              case TypeRef(_, ArrayClass, targ :: _) =>
                trees2ConstArg(args, targ)
              case _ =>
                // For classfile annotations, pt can only be T:
                //   BT = Int, .., String, Class[_], JavaAnnotClass
                //   T = BT | Array[BT]
                // So an array literal as argument can only be valid if pt is Array[_]
                reportAnnotationError(ArrayConstantsTypeMismatchError(tree, pt))
                None
            }
          else tryConst(tree, pt)

        case Typed(t, _) =>
          tree2ConstArg(t, pt)

        case tree if unit.isJava && pt.typeSymbol == ArrayClass =>
          /* If we get here, we have a Java array annotation argument which was passed
           * as a single value, and needs to be wrapped. */
          trees2ConstArg(tree :: Nil, pt.typeArgs.head)

        case tree =>
          tryConst(tree, pt)
      }
      def trees2ConstArg(trees: List[Tree], pt: Type): Option[ArrayAnnotArg] = {
        traverseOpt(trees)(tree2ConstArg(_, pt))
          .map(args => ArrayAnnotArg(args.toArray))
      }

      // begin typedAnnotation
      val treeInfo.Applied(fun0, _, argss) = ann
      if (fun0.isErroneous) return finish(ErroneousAnnotation)
      val typedFun = typed(fun0, mode.forFunMode)
      if (typedFun.isErroneous) return finish(ErroneousAnnotation)

      val Select(New(annTpt), _) = typedFun
      val annType = annTpt.tpe // for a polymorphic annotation class, this type will have unbound type params (see context.undetparams)
      val annTypeSym = annType.typeSymbol
      val isJava = annTypeSym.isJavaDefined

      val isAnnotation = annTypeSym.isJavaAnnotation || annType <:< AnnotationClass.tpe
      if (!isAnnotation) {
        reportAnnotationError(DoesNotExtendAnnotation(typedFun, annTypeSym))
        return finish(ErroneousAnnotation)
      }

      @inline def constantly = {
        // Arguments of Java annotations and ConstantAnnotations are checked to be constants and
        // stored in the `assocs` field of the resulting AnnotationInfo
        if (argss.lengthIs > 1) {
          reportAnnotationError(MultipleArgumentListForAnnotationError(ann))
        } else {
          // TODO: annType may have undetermined type params for Scala ConstantAnnotations, see scala/bug#11724.
          // Can we infer them, e.g., `typed(argss.foldLeft(fun0)(Apply(_, _)))`?
          val annScopeJava =
            if (isJava) annType.decls.filter(sym => sym.isMethod && !sym.isConstructor && sym.isJavaDefined)
            else EmptyScope // annScopeJava is only used if isJava

          val names = mutable.Set[Symbol]()
          names ++= (if (isJava) annScopeJava.iterator
                     else typedFun.tpe.params.iterator)

          def hasValue = names exists (_.name == nme.value)
          val namedArgs = argss match {
            case List(List(arg)) if !isNamedArg(arg) && hasValue => gen.mkNamedArg(nme.value, arg) :: Nil
            case List(args) => args
          }

          val nvPairs = namedArgs map {
            case arg @ NamedArg(Ident(name), rhs) =>
              val sym = if (isJava) annScopeJava.lookup(name)
                        else findSymbol(typedFun.tpe.params)(_.name == name)
              if (sym == NoSymbol) {
                reportAnnotationError(UnknownAnnotationNameError(arg, name))
                (nme.ERROR, None)
              } else if (!names.contains(sym)) {
                reportAnnotationError(DuplicateValueAnnotationError(arg, name))
                (nme.ERROR, None)
              } else {
                names -= sym
                if (isJava) sym.cookJavaRawInfo() // #3429
                val annArg = tree2ConstArg(rhs, sym.tpe.resultType)
                (sym.name, annArg)
              }
            case arg =>
              reportAnnotationError(ClassfileAnnotationsAsNamedArgsError(arg))
              (nme.ERROR, None)
          }
          for (sym <- names) {
            // make sure the flags are up to date before erroring (jvm/t3415 fails otherwise)
            sym.initialize
            if (!sym.hasAnnotation(AnnotationDefaultAttr) && !sym.hasDefault)
              reportAnnotationError(AnnotationMissingArgError(ann, annType, sym))
          }

          if (hasError) ErroneousAnnotation
          else if (unmappable) UnmappableAnnotation
          else AnnotationInfo(annType, Nil, nvPairs.map(p => (p._1, p._2.get))).setOriginal(Apply(typedFun, namedArgs).setPos(ann.pos))
        }
      }
      @inline def statically = {
        val typedAnn: Tree = {
          // local dummy fixes scala/bug#5544
          val localTyper = newTyper(context.make(ann, context.owner.newLocalDummy(ann.pos)))
          localTyper.typed(ann, mode)
        }
        @tailrec
        def annInfo(t: Tree): AnnotationInfo = t match {
          case Apply(Select(New(tpt), nme.CONSTRUCTOR), args) =>
            // `tpt.tpe` is more precise than `annType`, since it incorporates the types of `args`
            AnnotationInfo(tpt.tpe, args, Nil).setOriginal(typedAnn).setPos(t.pos)

          case Block(_, expr) =>
            context.warning(t.pos, "Usage of named or default arguments transformed this annotation\n"+
                              "constructor call into a block. The corresponding AnnotationInfo\n"+
                              "will contain references to local values and default getters instead\n"+
                              "of the actual argument trees", WarningCategory.Other)
            annInfo(expr)

          case Apply(fun, args) =>
            context.warning(t.pos, "Implementation limitation: multiple argument lists on annotations are\n"+
                                   "currently not supported; ignoring arguments "+ args, WarningCategory.Other)
            annInfo(fun)

          case _ =>
            reportAnnotationError(UnexpectedTreeAnnotationError(t, typedAnn))
        }

        if ((typedAnn.tpe == null) || typedAnn.tpe.isErroneous) ErroneousAnnotation
        else {
          val info = annInfo(typedAnn)
          // check message and since args to deprecated
          // when deprecated gets more params, those other args may also be defaults.
          def usesDefault = typedAnn match {
            case Block(vals, _) => info.args.exists {
              case Ident(n) => vals.exists {
                case ValDef(_, `n`, _, rhs) => treeInfo.isDefaultGetter(rhs)
                case _                      => false
              }
              case _ =>
                false
            }
            case _ =>
              info.args.exists(treeInfo.isDefaultGetter)
          }
          if (annTypeSym == DeprecatedAttr && settings.lintDeprecation && argss.head.lengthIs < 2 && usesDefault)
            context.warning(ann.pos, """Specify both message and version: @deprecated("message", since = "1.0")""", WarningCategory.LintDeprecation)
          info
        }
      }

      finish(
        if (isJava || annTypeSym.isNonBottomSubClass(ConstantAnnotationClass))
          constantly
        else
          statically
      )
    }

    def typedMacroAnnotation(cdef: ClassDef) = {
      val clazz = cdef.symbol
      if (!isPastTyper) {
        if (clazz != null && (clazz isNonBottomSubClass AnnotationClass)) {
          val macroTransform = clazz.info.member(nme.macroTransform)
          if (macroTransform != NoSymbol) {
            clazz.setFlag(MACRO)
            if (clazz.getAnnotation(CompileTimeOnlyAttr).isEmpty) clazz.addAnnotation(AnnotationInfo(CompileTimeOnlyAttr.tpe, List(Literal(Constant(MacroAnnotationNotExpandedMessage)) setType StringClass.tpe), Nil))
            def flavorOk = macroTransform.isMacro
            def paramssOk = mmap(macroTransform.paramss)(p => (p.name, p.info)) == List(List((nme.annottees, scalaRepeatedType(AnyTpe))))
            def tparamsOk = macroTransform.typeParams.isEmpty
            def everythingOk = flavorOk && paramssOk && tparamsOk
            if (!everythingOk) MacroAnnotationShapeError(clazz)
            if (!(clazz isNonBottomSubClass StaticAnnotationClass)) MacroAnnotationMustBeStaticError(clazz)
            // TODO: revisit the decision about @Inherited
            if (clazz.hasAnnotation(InheritedAttr)) MacroAnnotationCannotBeInheritedError(clazz)
            if (!clazz.isStatic) MacroAnnotationCannotBeMemberError(clazz)
          }
        }
      }
      cdef
    }

    /** Compute an existential type from raw hidden symbols `syms` and type `tp`
     */
    def packSymbols(hidden: List[Symbol], tp: Type): Type = global.packSymbols(hidden, tp, context.owner)

    def isReferencedFrom(ctx: Context, sym: Symbol): Boolean =
       ctx.owner.isTerm && ctx.scope.exists(dcl => dcl.isInitialized && dcl.info.contains(sym)) || {
          var ctx1 = ctx.outer
          while ((ctx1 != NoContext) && (ctx1.scope eq ctx.scope))
            ctx1 = ctx1.outer

          (ctx1 != NoContext) && isReferencedFrom(ctx1, sym)
       }

    def isCapturedExistential(sym: Symbol) =
      (sym hasAllFlags EXISTENTIAL | CAPTURED) && {
        val start = if (StatisticsStatics.areSomeColdStatsEnabled) statistics.startTimer(isReferencedNanos) else null
        try !isReferencedFrom(context, sym)
        finally if (StatisticsStatics.areSomeColdStatsEnabled) statistics.stopTimer(isReferencedNanos, start)
      }

    def packCaptured(tpe: Type): Type = {
      val captured = mutable.Set[Symbol]()
      for (tp <- tpe)
        if (isCapturedExistential(tp.typeSymbol))
          captured += tp.typeSymbol
      existentialAbstraction(captured.toList, tpe)
    }

    /** convert local symbols and skolems to existentials */
    def packedType(tree: Tree, owner: Symbol): Type = {
      def defines(tree: Tree, sym: Symbol) = (
           sym.isExistentialSkolem && sym.unpackLocation == tree
        || tree.isDef && tree.symbol == sym
      )
      def isVisibleParameter(sym: Symbol) = (
           sym.isParameter
        && (sym.owner == owner)
        && (sym.isType || !owner.isAnonymousFunction)
      )
      def containsDef(owner: Symbol, sym: Symbol): Boolean =
        (!sym.hasPackageFlag) && {
          var o = sym.owner
          while (o != owner && o != NoSymbol && !o.hasPackageFlag) o = o.owner
          o == owner && !isVisibleParameter(sym)
        }
      val localSyms = mutable.LinkedHashSet[Symbol]()
      val boundSyms = mutable.LinkedHashSet[Symbol]()
      def isLocal(sym: Symbol): Boolean =
        if (sym == NoSymbol || sym.isRefinementClass || sym.isLocalDummy) false
        else if (owner == NoSymbol) tree exists (defines(_, sym))
        else containsDef(owner, sym) || isRawParameter(sym) || isCapturedExistential(sym)
      def containsLocal(tp: Type): Boolean =
        tp exists (t => isLocal(t.typeSymbol) || isLocal(t.termSymbol))

      val dealiasLocals = new TypeMap {
        @tailrec
        def apply(tp: Type): Type = tp match {
          case TypeRef(pre, sym, _) =>
            if (sym.isAliasType && containsLocal(tp) && (tp.dealias ne tp)) apply(tp.dealias)
            else {
              if (pre.isVolatile) pre match {
                case SingleType(_, sym) if sym.isSynthetic && isPastTyper =>
                  debuglog(s"ignoring volatility of prefix in pattern matcher generated inferred type: $tp") // See pos/t7459c.scala
                case _ =>
                  InferTypeWithVolatileTypeSelectionError(tree, pre)
              }
              mapOver(tp)
            }
          case _ =>
            mapOver(tp)
        }
      }
      // add all local symbols of `tp` to `localSyms`
      // TODO: expand higher-kinded types into individual copies for each instance.
      def addLocals(tp: Type): Unit = {
        val remainingSyms = new ListBuffer[Symbol]
        def addIfLocal(sym: Symbol, tp: Type): Unit = {
          if (isLocal(sym) && !localSyms(sym) && !boundSyms(sym)) {
            if (sym.typeParams.isEmpty) {
              localSyms += sym
              remainingSyms += sym
            } else {
              AbstractExistentiallyOverParamerizedTpeError(tree, tp)
            }
          }
        }

        for (t <- tp) {
          t match {
            case ExistentialType(tparams, _) =>
              boundSyms ++= tparams
            case AnnotatedType(annots, _) =>
              for (annot <- annots; arg <- annot.args) {
                arg match {
                  case Ident(_) =>
                    // Check the symbol of an Ident, unless the
                    // Ident's type is already over an existential.
                    // (If the type is already over an existential,
                    // then remap the type, not the core symbol.)
                    if (!arg.tpe.typeSymbol.hasFlag(EXISTENTIAL))
                      addIfLocal(arg.symbol, arg.tpe)
                  case _ => ()
                }
              }
            case _ =>
          }
          addIfLocal(t.termSymbol, t)
          addIfLocal(t.typeSymbol, t)
        }
        for (sym <- remainingSyms) addLocals(sym.existentialBound)
      }

      val dealiasedType = dealiasLocals(tree.tpe)
      addLocals(dealiasedType)
      packSymbols(localSyms.toList, dealiasedType)
    }

    def typedClassOf(tree: Tree, tpt: Tree, noGen: Boolean = false) =
      if (!checkClassType(tpt) && noGen) tpt
      else atPos(tree.pos)(gen.mkClassOf(tpt.tpe))

    protected def typedExistentialTypeTree(tree: ExistentialTypeTree, mode: Mode): Tree = {
      for (wc <- tree.whereClauses)
        if (wc.symbol == NoSymbol) { namer enterSym wc; wc.symbol setFlag EXISTENTIAL }
        else context.scope enter wc.symbol
      val whereClauses1 = typedStats(tree.whereClauses, context.owner)
      for (vd @ ValDef(_, _, _, _) <- whereClauses1)
        if (vd.symbol.tpe.isVolatile)
          AbstractionFromVolatileTypeError(vd)
      val tpt1 = typedType(tree.tpt, mode)
      existentialTransform(whereClauses1 map (_.symbol), tpt1.tpe)((tparams, tp) => {
        val original = tpt1 match {
          case tpt : TypeTree => atPos(tree.pos)(ExistentialTypeTree(tpt.original, tree.whereClauses))
          case _ =>
            debuglog(s"cannot reconstruct the original for $tree, because $tpt1 is not a TypeTree")
            tree
        }
        TypeTree(newExistentialType(tparams, tp)) setOriginal original
      }
      )
    }

    // lifted out of typed1 because it's needed in typedImplicit0
    protected def typedTypeApply(tree: Tree, mode: Mode, fun: Tree, args: List[Tree]): Tree = fun.tpe match {
      case OverloadedType(_, _) =>
        inferPolyAlternatives(fun, mapList(args)(_.tpe))

        // scala/bug#8267 `memberType` can introduce existentials *around* a PolyType/MethodType, see AsSeenFromMap#captureThis.
        //         If we had selected a non-overloaded symbol, `memberType` would have been called in `makeAccessible`
        //         and the resulting existential type would have been skolemized in `adapt` *before* we typechecked
        //         the enclosing type-/ value- application.
        //
        //         However, if the selection is overloaded, we defer calling `memberType` until we can select a single
        //         alternative here. It is therefore necessary to skolemize the existential here.
        //
        val fun1 = adaptAfterOverloadResolution(fun, mode.forFunMode | TAPPmode)

        val tparams = fun1.symbol.typeParams //@M TODO: fun.symbol.info.typeParams ? (as in typedAppliedTypeTree)
        val args1 = if (sameLength(args, tparams)) {
          //@M: in case TypeApply we can't check the kind-arities of the type arguments,
          // as we don't know which alternative to choose... here we do
          map2Conserve(args, tparams) {
            //@M! the polytype denotes the expected kind
            (arg, tparam) => typedHigherKindedType(arg, mode, Kind.FromParams(tparam.typeParams))
          }
        } else // @M: there's probably something wrong when args.length != tparams.length... (triggered by bug #320)
         // Martin, I'm using fake trees, because, if you use args or arg.map(typedType),
         // inferPolyAlternatives loops...  -- I have no idea why :-(
         // ...actually this was looping anyway, see bug #278.
          return TypedApplyWrongNumberOfTpeParametersError(fun, fun)

        typedTypeApply(tree, mode, fun1, args1)
      case SingleType(_, _) =>
        typedTypeApply(tree, mode, fun setType fun.tpe.widen, args)
      case PolyType(tparams, restpe) if tparams.nonEmpty =>
        if (sameLength(tparams, args)) {
          val isJava = context.unit.isJava
          val isClassOf = fun.symbol.rawname == nme.classOf && currentRun.runDefinitions.isPredefClassOf(fun.symbol)
          if (isJava && fun.symbol.isTerm) args.foreach(_.modifyType(rawToExistential)) // e.g. List.class, parsed as classOf[List]
          val targs = mapList(args)(_.tpe)
          checkBounds(tree, NoPrefix, NoSymbol, tparams, targs, "")
          if (isClassOf)
            typedClassOf(tree, args.head, noGen = true)
          else {
            if (!isPastTyper && fun.symbol == Any_isInstanceOf && targs.nonEmpty) {
              val scrutineeType = fun match {
                case Select(qual, _) => qual.tpe
                case _               => AnyTpe
              }
              checkCheckable(tree, targs.head, scrutineeType, inPattern = false)
            }
            val resultpe = restpe.instantiateTypeParams(tparams, targs)
            //@M substitution in instantiateParams needs to be careful!
            //@M example: class Foo[a] { def foo[m[x]]: m[a] = error("") } (new Foo[Int]).foo[List] : List[Int]
            //@M    --> first, m[a] gets changed to m[Int], then m gets substituted for List,
            //          this must preserve m's type argument, so that we end up with List[Int], and not List[a]
            //@M related bug: #1438
            //println("instantiating type params "+restpe+" "+tparams+" "+targs+" = "+resultpe)
            treeCopy.TypeApply(tree, fun, args) setType resultpe
          }
        }
        else {
          TypedApplyWrongNumberOfTpeParametersError(tree, fun)
        }
      case ErrorType =>
        setError(treeCopy.TypeApply(tree, fun, args))
      case _ =>
        fun match {
          // drop the application for an applyDynamic or selectDynamic call since it has been pushed down
          case treeInfo.DynamicApplication(_, _) => fun
          case _ => TypedApplyDoesNotTakeTpeParametersError(tree, fun)
        }
    }

    //
    // START: applyDynamic support
    //
    import treeInfo.{isApplyDynamicName, DynamicUpdate, DynamicApplicationNamed}

    private def acceptsApplyDynamic(tp: Type) = tp.typeSymbol isNonBottomSubClass DynamicClass

    /** Returns `true` if `name` can be selected dynamically on `qual`, `false` if not. */
    private def acceptsApplyDynamicWithType(qual: Tree, name: Name): Boolean =
      // don't selectDynamic selectDynamic, do select dynamic at unknown type
      !isApplyDynamicName(name) && acceptsApplyDynamic(qual.tpe.widen)

    // if the qualifier is a Dynamic, that's all we need to know
    private def isDynamicallyUpdatable(tree: Tree) = tree match {
      case DynamicUpdate(qual, _) => acceptsApplyDynamic(qual.tpe)
      case _                      => false
    }

    private def isApplyDynamicNamed(fun: Tree): Boolean = fun match {
      case DynamicApplicationNamed(qual, _) => acceptsApplyDynamic(qual.tpe.widen)
      case _ => false
        // look deeper?
        // val treeInfo.Applied(methPart, _, _) = fun
        // println("methPart of "+ fun +" is "+ methPart)
        // if (methPart ne fun) isApplyDynamicNamed(methPart)
        // else false
    }

    private def typedNamedApply(orig: Tree, fun: Tree, args: List[Tree], mode: Mode, pt: Type): Tree = {
      def argToBinding(arg: Tree): Tree = arg match {
        case NamedArg(i @ Ident(name), rhs) =>
          atPos(i.pos.withEnd(rhs.pos.end)) {
            gen.mkTuple(List(atPos(i.pos)(CODE.LIT(name.toString)), rhs))
          }
        case _ =>
          gen.mkTuple(List(CODE.LIT(""), arg))
      }

      val t = treeCopy.Apply(orig, unmarkDynamicRewrite(fun), args map argToBinding)
      wrapErrors(t, _.typed(t, mode, pt))
    }

    /** Translate selection that does not typecheck according to the normal rules into a selectDynamic/applyDynamic.
     *
     * foo.method("blah")  ~~> foo.applyDynamic("method")("blah")
     * foo.method(x = "blah")  ~~> foo.applyDynamicNamed("method")(("x", "blah"))
     * foo.varia = 10      ~~> foo.updateDynamic("varia")(10)
     * foo.field           ~~> foo.selectDynamic("field")
     * foo.arr(10) = 13    ~~> foo.selectDynamic("arr").update(10, 13)
     *
     * what if we want foo.field == foo.selectDynamic("field") == 1, but `foo.field = 10` == `foo.selectDynamic("field").update(10)` == ()
     * what would the signature for selectDynamic be? (hint: it needs to depend on whether an update call is coming or not)
     *
     * need to distinguish selectDynamic and applyDynamic somehow: the former must return the selected value, the latter must accept an apply or an update
     *  - could have only selectDynamic and pass it a boolean whether more is to come,
     *    so that it can either return the bare value or something that can handle the apply/update
     *      HOWEVER that makes it hard to return unrelated values for the two cases
     *      --> selectDynamic's return type is now dependent on the boolean flag whether more is to come
     *  - simplest solution: have two method calls
     *
     */
    private def mkInvoke(context: Context, tree: Tree, qual: Tree, name: Name): Option[Tree] = {
      val cxTree = context.enclosingNonImportContext.tree // scala/bug#8364
      debuglog(s"dyna.mkInvoke($cxTree, $tree, $qual, $name)")
      val treeInfo.Applied(treeSelection, _, _) = tree
      def isDesugaredApply = {
        val protoQual = macroExpandee(qual) orElse qual
        treeSelection match {
          case Select(`protoQual`, nme.apply) => true
          case _                              => false
        }
      }

      Option.when(acceptsApplyDynamicWithType(qual, name)) {
        def matches(t: Tree) = isDesugaredApply || treeInfo.dissectCore(t) == treeSelection

        /* Note that the trees which arrive here are potentially some distance from
         * the trees of direct interest. `cxTree` is some enclosing expression which
         * may apparently be arbitrarily larger than `tree`; and `tree` itself is
         * too small, having at least in some cases lost its explicit type parameters.
         * This logic is designed to use `tree` to pinpoint the immediately surrounding
         * Apply/TypeApply/Select node, and only then creates the dynamic call.
         * See scala/bug#6731 among others.
         */
        def findSelection(t: Tree): Option[(TermName, Tree)] = t match {
          case Apply(fn, args) if matches(fn) =>
            val op = if(args.exists(_.isInstanceOf[NamedArg])) nme.applyDynamicNamed else nme.applyDynamic
            // not supported: foo.bar(a1,..., an: _*)
            val fn1 = if(treeInfo.isWildcardStarArgList(args)) DynamicVarArgUnsupported(fn, op) else fn
            Some((op, fn1))
          case Assign(lhs, _) if matches(lhs) => Some((nme.updateDynamic, lhs))
          case _ if matches(t)                => Some((nme.selectDynamic, t))
          case _                              => t.children.flatMap(findSelection).headOption
        }
        findSelection(cxTree) map { case (opName, treeInfo.Applied(_, targs, _)) =>
          val fun = atPos(wrappingPos(qual :: targs)) {
            gen.mkTypeApply(Select(qual, opName) setPos qual.pos, targs)
          }
          if (opName == nme.updateDynamic) suppressMacroExpansion(fun) // scala/bug#7617
          val nameStringLit = atPos(treeSelection.pos.withStart(treeSelection.pos.point).makeTransparent) {
           Literal(Constant(name.decode))
          }
          markDynamicRewrite {
            atPos(wrappingPos(qual :: fun :: nameStringLit :: Nil)) {
              Apply(fun, List(nameStringLit))
            }
          }
        } getOrElse {
          // While there may be an error in the found tree itself, it should not be possible to *not find* it at all.
          devWarning(s"Tree $tree not found in the context $cxTree while trying to do a dynamic application")
          setError(tree)
        }
      }
    }
    private def wrapErrors(tree: Tree, typeTree: Typer => Tree): Tree = silent(typeTree) orElse (err => DynamicRewriteError(tree, err.head))
    //
    // END: applyDynamic support
    //

    def typed1(tree: Tree, mode: Mode, pt: Type): Tree = {
      // Lookup in the given class using the root mirror.
      def lookupInOwner(owner: Symbol, name: Name): Symbol =
        if (mode.inQualMode) rootMirror.missingHook(owner, name) else NoSymbol

      // Lookup in the given qualifier.  Used in last-ditch efforts by typedIdent and typedSelect.
      def lookupInRoot(name: Name): Symbol  = lookupInOwner(rootMirror.RootClass, name)
      def lookupInEmpty(name: Name): Symbol = rootMirror.EmptyPackageClass.info member name

      def lookupInQualifier(qual: Tree, name: Name): Symbol =
        if (name == nme.ERROR || qual.tpe.widen.isErroneous)
          NoSymbol
        else lookupInOwner(qual.tpe.typeSymbol, name) orElse {
          NotAMemberError(tree, qual, name, startingIdentContext)
          NoSymbol
        }

      def startingIdentContext =
        // ignore current variable scope in patterns to enforce linearity
        if (mode.inNone(PATTERNmode | TYPEPATmode)) context
        else context.outer

      def typedAnnotated(atd: Annotated): Tree = {
        val ann = atd.annot
        val arg1 = typed(atd.arg, mode, pt)
        /* mode for typing the annotation itself */
        val annotMode = (mode &~ TYPEmode) | EXPRmode

        def resultingTypeTree(tpe: Type) = {
          // we need symbol-ful originals for reification
          // hence we go the extra mile to hand-craft this guy
          val original = arg1 match {
            case tt @ TypeTree() if tt.original != null => Annotated(ann, tt.original)
            // this clause is needed to correctly compile stuff like "new C @D" or "@(inline @getter)"
            case _ => Annotated(ann, arg1)
          }
          original setType ann.tpe
          TypeTree(tpe) setOriginal original setPos tree.pos.focus
        }

        if (arg1.isType) {
          // make sure the annotation is only typechecked once
          if (ann.tpe == null) {
            val ainfo = typedAnnotation(ann, Some(atd), annotMode)
            val atype = arg1.tpe.withAnnotation(ainfo)

            if (ainfo.isErroneous)
              // Erroneous annotations were already reported in typedAnnotation
              arg1  // simply drop erroneous annotations
            else {
              ann setType atype
              resultingTypeTree(atype)
            }
          } else {
            // the annotation was typechecked before
            resultingTypeTree(ann.tpe)
          }
        }
        else {
          if (ann.tpe == null) {
            val annotInfo = typedAnnotation(ann, Some(atd), annotMode)
            ann setType arg1.tpe.withAnnotation(annotInfo)
          }
          val atype = ann.tpe
          // For `f(): @inline/noinline` callsites, add the InlineAnnotatedAttachment. TypeApplys
          // are eliminated by erasure, so add it to the underlying function in this case.
          @tailrec
          def setInlineAttachment(t: Tree, att: InlineAnnotatedAttachment): Unit = t match {
            case TypeApply(fun, _) => setInlineAttachment(fun, att)
            case _ => t.updateAttachment(att)
          }
          if (atype.hasAnnotation(definitions.ScalaNoInlineClass)) setInlineAttachment(arg1, NoInlineCallsiteAttachment)
          else if (atype.hasAnnotation(definitions.ScalaInlineClass)) setInlineAttachment(arg1, InlineCallsiteAttachment)
          Typed(arg1, resultingTypeTree(atype)) setPos tree.pos setType atype
        }
      }

      def typedBind(tree: Bind) =
        tree match {
          case Bind(name: TypeName, body)  =>
            assert(body.isEmpty, s"${context.unit} typedBind: ${name.debugString} ${body} ${body.getClass}")
            val sym =
              if (tree.symbol != NoSymbol) tree.symbol
              else {
                if (isFullyDefined(pt))
                  context.owner.newAliasType(name, tree.pos) setInfo pt
                else
                  context.owner.newAbstractType(name, tree.pos) setInfo TypeBounds.empty
              }

            if (name != tpnme.WILDCARD) namer.enterInScope(sym)
            else context.scope.enter(sym)

            tree setSymbol sym setType sym.tpeHK

          case Bind(name: TermName, body)  =>
            val sym =
              if (tree.symbol != NoSymbol) tree.symbol
              else context.owner.newValue(name, tree.pos)

            if (name != nme.WILDCARD) {
              if (context.inPatAlternative)
                VariableInPatternAlternativeError(tree)

              namer.enterInScope(sym)
            }

            val body1 = typed(body, mode, pt)
            val impliedType = patmat.binderTypeImpliedByPattern(body1, pt) // scala/bug#1503, scala/bug#5204
            val symTp =
              if (treeInfo.isSequenceValued(body)) seqType(impliedType)
              else impliedType
            sym setInfo symTp

            // have to imperatively set the symbol for this bind to keep it in sync with the symbols used in the body of a case
            // when type checking a case we imperatively update the symbols in the body of the case
            // those symbols are bound by the symbols in the Binds in the pattern of the case,
            // so, if we set the symbols in the case body, but not in the patterns,
            // then re-type check the casedef (for a second try in typedApply for example -- scala/bug#1832),
            // we are no longer in sync: the body has symbols set that do not appear in the patterns
            // since body1 is not necessarily equal to body, we must return a copied tree,
            // but we must still mutate the original bind
            tree setSymbol sym
            treeCopy.Bind(tree, name, body1) setSymbol sym setType impliedType
        }

      def typedArrayValue(tree: ArrayValue) = {
        val elemtpt1 = typedType(tree.elemtpt, mode)
        val elems1   = tree.elems mapConserve (elem => typed(elem, mode, elemtpt1.tpe))
        // see run/t6126 for an example where `pt` does not suffice (tagged types)
        val tpe1     = if (isFullyDefined(pt) && !phase.erasedTypes) pt else arrayType(elemtpt1.tpe)

        treeCopy.ArrayValue(tree, elemtpt1, elems1) setType tpe1
      }

      def typedAssign(lhs: Tree, rhs: Tree): Tree = {
        // see scala/bug#7617 for an explanation of why macro expansion is suppressed
        def typedLhs(lhs: Tree) = typed(lhs, EXPRmode | LHSmode | POLYmode)
        val lhs1    = unsuppressMacroExpansion(typedLhs(suppressMacroExpansion(lhs)))
        val varsym  = lhs1.symbol

        // see #2494 for double error message example
        def fail() =
          if (lhs1.isErrorTyped) lhs1
          else AssignmentError(tree, varsym)

        if (varsym == null)
          return fail()

        def shadowsSetter =
          lhs1 match {
            case treeInfo.Applied(Select(qual, _), _, _) if qual.isTyped =>
              qual.tpe.member(varsym.name.setterName).exists
            case _ => false
          }

        def setterRewrite =
          lhs1 match {
            case treeInfo.Applied(Select(qual, _), _, _) =>
              val sel = Select(qual, varsym.name.setterName) setPos lhs.pos
              val app = Apply(sel, List(rhs)) setPos tree.pos
              typed(app, mode, pt)
            case _ => EmptyTree
          }

        if (treeInfo.mayBeVarGetter(varsym)) {
          val res = setterRewrite
          if (!res.isEmpty) return res
        }

//      if (varsym.isVariable ||
//        // setter-rewrite has been done above, so rule out methods here, but, wait a minute, why are we assigning to non-variables after erasure?!
//        (phase.erasedTypes && varsym.isValue && !varsym.isMethod)) {
        if (varsym.isVariable || varsym.isValue && phase.assignsFields) {
          val rhs1 = typedByValueExpr(rhs, lhs1.tpe)
          treeCopy.Assign(tree, lhs1, checkDead(context, rhs1)) setType UnitTpe
        }
        else if (isDynamicallyUpdatable(lhs1)) {
          val t = atPos(lhs1.pos.withEnd(rhs.pos.end)) {
            Apply(lhs1, List(rhs))
          }
          wrapErrors(t, _.typed1(t, mode, pt))
        }
        else if (shadowsSetter) setterRewrite orElse fail()
        else fail()
      }

      def typedIf(tree: If): If = {
        val cond1 = checkDead(context, typedByValueExpr(tree.cond, BooleanTpe))
        // One-legged ifs don't need a lot of analysis
        if (tree.elsep.isEmpty)
          return treeCopy.If(tree, cond1, typed(tree.thenp, UnitTpe), tree.elsep) setType UnitTpe

        val thenp1 = typed(tree.thenp, pt)
        val elsep1 = typed(tree.elsep, pt)

        // in principle we should pack the types of each branch before lubbing, but lub doesn't really work for existentials anyway
        // in the special (though common) case where the types are equal, it pays to pack before comparing
        // especially virtpatmat needs more aggressive unification of skolemized types
        // this breaks src/library/scala/collection/immutable/TrieIterator.scala (which as of 2.13 doesn't actually exist anymore)
        // annotated types need to be lubbed regardless (at least, continuations break if you bypass them like this)
        def samePackedTypes = (
             !isPastTyper
          && thenp1.tpe.annotations.isEmpty
          && elsep1.tpe.annotations.isEmpty
          && packedType(thenp1, context.owner) =:= packedType(elsep1, context.owner)
        )
        def finish(ownType: Type) = treeCopy.If(tree, cond1, thenp1, elsep1) setType ownType
        // TODO: skolemize (lub of packed types) when that no longer crashes on files/pos/t4070b.scala
        // @PP: This was doing the samePackedTypes check BEFORE the isFullyDefined check,
        // which based on everything I see everywhere else was a bug. I reordered it.
        if (isFullyDefined(pt))
          finish(pt)
        // Important to deconst, otherwise `if (???) 0 else 0` evaluates to 0 (scala/bug#6331)
        else thenp1.tpe.deconst :: elsep1.tpe.deconst :: Nil match {
          case tp :: _ if samePackedTypes     => finish(tp)
          case tpes if sameWeakLubAsLub(tpes) => finish(lub(tpes))
          case tpes                           =>
            val lub = weakLub(tpes)
            treeCopy.If(tree, cond1, adapt(thenp1, mode, lub), adapt(elsep1, mode, lub)) setType lub
        }
      }

      // When there's a suitable __match in scope, virtualize the pattern match
      // otherwise, type the Match and leave it until phase `patmat` (immediately after typer)
      // empty-selector matches are transformed into synthetic PartialFunction implementations when the expected type demands it
      def typedVirtualizedMatch(tree: Match): Tree = {
        val selector = tree.selector
        val cases = tree.cases
        if (selector == EmptyTree) {
          if (pt.typeSymbol == PartialFunctionClass)
            synthesizePartialFunction(newTermName(fresh.newName("x")), tree.pos, paramSynthetic = true, tree, mode, pt)
          else {
            val arity = functionArityFromType(pt) match { case -1 => 1 case arity => arity } // scala/bug#8429: consider sam and function type equally in determining function arity

            val params = for (i <- List.range(0, arity)) yield
              atPos(tree.pos.focusStart) {
                ValDef(Modifiers(PARAM | SYNTHETIC),
                       freshTermName("x" + i + "$"), TypeTree(), EmptyTree)
              }
            val ids = for (p <- params) yield Ident(p.name)
            val selector1 = atPos(tree.pos.focusStart) { if (arity == 1) ids.head else gen.mkTuple(ids) }
            // scala/bug#8120 If we don't duplicate the cases, the original Match node will share trees with ones that
            //         receive symbols owned by this function. However if, after a silent mode session, we discard
            //         this Function and try a different approach (e.g. applying a view to the receiver) we end up
            //         with orphaned symbols which blows up far down the pipeline (or can be detected with -Ycheck:typer).
            val body = treeCopy.Match(tree, selector1, (cases map duplicateAndKeepPositions).asInstanceOf[List[CaseDef]])
            typed1(atPos(tree.pos) { Function(params, body) }, mode, pt)
          }
        } else
          typedMatch(selector, cases, mode, pt, tree)
      }

      def typedReturn(tree: Return) = {
        val expr = tree.expr
        val enclMethod = context.enclMethod
        if (enclMethod == NoContext ||
            enclMethod.owner.isConstructor ||
            context.enclClass.enclMethod == enclMethod // i.e., we are in a constructor of a local class
            ) {
          ReturnOutsideOfDefError(tree)
        } else {
          val DefDef(_, name, _, _, restpt, _) = enclMethod.tree
          if (restpt.tpe eq null) {
            ReturnWithoutTypeError(tree, enclMethod.owner)
          }
          else {
            val expr1 = context withinReturnExpr typedByValueExpr(expr, restpt.tpe)
            // Warn about returning a value if no value can be returned.
            if (restpt.tpe.typeSymbol == UnitClass) {
              // The typing in expr1 says expr is Unit (it has already been coerced if
              // it is non-Unit) so we have to retype it.  Fortunately it won't come up much
              // unless the warning is legitimate.
              val typedExpr = typed(expr)
              if (!isPastTyper && typedExpr.tpe.typeSymbol != UnitClass)
                context.warning(tree.pos, "enclosing method " + name + s" has result type Unit: return value of type ${typedExpr.tpe} discarded", WarningCategory.Other)
            }
            val res = treeCopy.Return(tree, checkDead(context, expr1)).setSymbol(enclMethod.owner)
            val tp = pluginsTypedReturn(NothingTpe, this, res, restpt.tpe)
            res.setType(tp)
          }
        }
      }

      def typedNew(tree: New) = {
        val tpt = tree.tpt
        val tpt1 = {
          // This way typedNew always returns a dealiased type. This used to happen by accident
          // for instantiations without type arguments due to ad hoc code in typedTypeConstructor,
          // and annotations depended on it (to the extent that they worked, which they did
          // not when given a parameterized type alias which dealiased to an annotation.)
          // typedTypeConstructor dealiases nothing now, but it makes sense for a "new" to always be
          // given a dealiased type.
          val tpt0 = typedTypeConstructor(tpt) modifyType (_.dealias)

          if (checkStablePrefixClassType(tpt0)) {
            tpt0.tpe.normalize match { // eta-expand
              case PolyType(undet, appliedToUndet) =>
                context.undetparams = undet // can reuse these type params, they're fresh
                notifyUndetparamsAdded(undet)
                TypeTree().setOriginal(tpt0).setType(appliedToUndet)
              case _                               => tpt0
            }
          }
          else tpt0
        }

        /* If current tree <tree> appears in <val x(: T)? = <tree>>
         * return `tp with x.type' else return `tp`.
         */
        def narrowRhs(tp: Type) = { val sym = context.tree.symbol
          context.tree match {
            case ValDef(mods, _, _, Apply(Select(`tree`, _), _)) if !mods.isMutable && sym != null && sym != NoSymbol =>
              val sym1 =
                if (sym.owner.isClass && sym.getterIn(sym.owner) != NoSymbol) sym.getterIn(sym.owner)
                else sym
              val pre = if (sym1.owner.isClass) sym1.owner.thisType else NoPrefix
              intersectionType(List(tp, singleType(pre, sym1)))
            case _ => tp
          }}

        val tp = tpt1.tpe
        val sym = tp.typeSymbol.initialize

        if ((sym.isAbstractType || sym.hasAbstractFlag)
          && !(sym.isJavaAnnotation && context.inAnnotation))
          IsAbstractError(tree, sym)
        else if (isPrimitiveValueClass(sym)) {
          NotAMemberError(tpt, TypeTree(tp), nme.CONSTRUCTOR, startingIdentContext)
          setError(tpt)
        }
        else if (!(  tp == sym.typeOfThis // when there's no explicit self type -- with (#3612) or without self variable
                     // sym.thisSym.tpe == tp.typeOfThis (except for objects)
                  || narrowRhs(tp) <:< tp.typeOfThis
                  || phase.erasedTypes
                  )) {
          DoesNotConformToSelfTypeError(tree, sym, tp.typeOfThis)
        } else
          treeCopy.New(tree, tpt1).setType(tp)
      }


      /** Eta expand an expression like `m _`, where `m` denotes a method or a by-name argument
        *
        * The spec says:
        * The expression `$e$ _` is well-formed if $e$ is of method type or if $e$ is a call-by-name parameter.
        *   (1) If $e$ is a method with parameters, `$e$ _` represents $e$ converted to a function type
        *       by [eta expansion](#eta-expansion).
        *   (2) If $e$ is a parameterless method or call-by-name parameter of type `=> $T$`, `$e$ _` represents
        *       the function of type `() => $T$`, which evaluates $e$ when it is applied to the empty parameter list `()`.
        */
      def typedEta(methodValue: Tree): Tree = methodValue.tpe match {
        case tp@(MethodType(_, _) | PolyType(_, MethodType(_, _))) => // (1)
          if (tp.params.lengthCompare(definitions.MaxFunctionArity) > 0) MaxFunctionArityError(methodValue, s"; method ${methodValue.symbol.name} cannot be eta-expanded because it takes ${tp.params.length} arguments")
          else {
            val etaPt =
              pt match {
                case pt: ProtoType =>
                  pt.asFunctionType orElse functionType(WildcardType.fillList(tp.params.length), WildcardType) orElse WildcardType // arity overflow --> NoType
                case _             => pt
              }

            // We know syntactically methodValue can't refer to a constructor because you can't write `this _` for that (right???)
            typedEtaExpansion(methodValue, mode, etaPt)
          }

        case TypeRef(_, ByNameParamClass, _) |  NullaryMethodType(_) => // (2)
          val pos = methodValue.pos
          // must create it here to change owner (normally done by typed's typedFunction)
          val funSym = context.owner.newAnonymousFunctionValue(pos)
          new ChangeOwnerTraverser(context.owner, funSym) traverse methodValue

          val result = typed(Function(Nil, methodValue) setSymbol funSym setPos pos, mode, pt)

          if (currentRun.isScala3) {
            UnderscoreNullaryEtaError(methodValue)
          } else {
            context.deprecationWarning(pos, NoSymbol, UnderscoreNullaryEtaWarnMsg, "2.13.2")
            result
          }

        case ErrorType =>
          methodValue

        case _ =>
          UnderscoreEtaError(methodValue)
      }

      def tryTypedArgs(args: List[Tree], mode: Mode): Option[List[Tree]] = {
        val c = context.makeSilent(reportAmbiguousErrors = false)
        c.retyping = true
        try {
          val res = newTyper(c).typedArgs(args, mode)
          if (c.reporter.hasErrors) None else Some(res)
        } catch {
          case ex: CyclicReference =>
            throw ex
          case _: TypeError =>
            // @H some of typer errors can still leak,
            // for instance in continuations
            None
        }
      }

      /* Try to apply function to arguments; if it does not work, try to convert Java raw to existentials, or try to
       * insert an implicit conversion.
       */
      def tryTypedApply(fun: Tree, args: List[Tree]): Tree = {
        val start = if (StatisticsStatics.areSomeColdStatsEnabled) statistics.startTimer(failedApplyNanos) else null

        def onError(typeErrors: Seq[AbsTypeError], warnings: Seq[(Position, String, WarningCategory, Symbol)]): Tree = {
          if (StatisticsStatics.areSomeColdStatsEnabled) statistics.stopTimer(failedApplyNanos, start)

          // If the problem is with raw types, convert to existentials and try again.
          // See #4712 for a case where this situation arises,
          if ((fun.symbol ne null) && fun.symbol.isJavaDefined) {
            val newtpe = rawToExistential(fun.tpe)
            if (fun.tpe ne newtpe) {
              // println("late cooking: "+fun+":"+fun.tpe) // DEBUG
              return tryTypedApply(fun setType newtpe, args)
            }
          }
          // TODO: case to recurse into Function?
          /* Only retry if the error hails from a result expression of `tree`
           * (for instance, it makes no sense to retry on an error from a block statement)
           * compare with `samePointAs` since many synthetic trees are made with
           * offset positions even under -Yrangepos.
           */
          def errorInResult(tree: Tree): Boolean = {
            def pred(tree: Tree) = typeErrors.exists(_.errPos samePointAs tree.pos)
            def loop(tree: Tree): Boolean = pred(tree) || (tree match {
              case Block(_, r)          => loop(r)
              case Match(_, cases)      => cases.exists(pred)
              case CaseDef(_, _, r)     => loop(r)
              case Annotated(_, r)      => loop(r)
              case If(_, t, e)          => loop(t) || loop(e)
              case Try(b, catches, _)   => loop(b) || catches.exists(pred)
              case MethodValue(r)       => loop(r)
              case Select(qual, _)      => loop(qual)
              case Apply(fun, args)     => loop(fun) || args.exists(loop)
              case TypeApply(fun, args) => loop(fun) || args.exists(loop)
              case _                    => false
            })
            loop(tree)
          }
          val retry = typeErrors.forall(_.errPos != null) && (errorInResult(fun) || errorInResult(tree) || args.exists(errorInResult))
          typingStack.printTyping {
            val funStr = s"${ptTree(fun)} and ${args.map(ptTree).mkString(", ")}"
            if (retry) s"second try: $funStr"
            else s"no second try: $funStr because error not in result: ${typeErrors.head.errPos}!=${tree.pos}"
          }
          if (retry) {
            val Select(qual, name) = fun
            tryTypedArgs(args, forArgMode(fun, mode)) match {
              case Some(args1) if !args1.exists(arg => arg.exists(_.isErroneous)) =>
                val qual1 =
                  if (!pt.isError) adaptToArguments(qual, name, args1, pt)
                  else qual
                if (qual1 ne qual) {
                  val tree1 = Apply(Select(qual1, name) setPos fun.pos, args1) setPos tree.pos
                  return context withinSecondTry typed1(tree1, mode, pt)
                }
              case _ => ()
            }
          }
          def adjust(err: AbsTypeError) =
            if (tree.hasAttachment[InterpolatedString.type])
              tree match {
                case Apply(sc @ Ident(nme.StringContextName), _) =>
                  if (sc.isErroneous) err
                  else NormalTypeError(tree, s"${err.errMsg}; signature for interpolation must be `StringContext.apply(String*)`")
                case Apply(Select(_, nm), badargs) =>
                  if (badargs.exists(_.isErroneous)) err
                  else NormalTypeError(tree, s"${err.errMsg}; incompatible interpolation method $nm")
              }
            else err
          typeErrors.foreach(err => context.issue(adjust(err)))
          warnings foreach { case (p, m, c, s) => context.warning(p, m, c, s) }
          setError(treeCopy.Apply(tree, fun, args))
        }

        silent(_.doTypedApply(tree, fun, args, mode, pt)) match {
          case SilentResultValue(value) => value
          case e: SilentTypeError => onError(e.errors, e.warnings)
        }
      }

      def normalTypedApply(tree: Tree, fun: Tree, args: List[Tree]) = {
        // TODO: replace `fun.symbol.isStable` by `treeInfo.isStableIdentifierPattern(fun)`
        val stableApplication = (fun.symbol ne null) && fun.symbol.isMethod && fun.symbol.isStable
        val funpt = if (mode.inPatternMode) pt else WildcardType
        val appStart = if (StatisticsStatics.areSomeColdStatsEnabled) statistics.startTimer(failedApplyNanos) else null
        val opeqStart = if (StatisticsStatics.areSomeColdStatsEnabled) statistics.startTimer(failedOpEqNanos) else null

        def isConversionCandidate(qual: Tree, name: Name): Boolean =
          !mode.inPatternMode && nme.isOpAssignmentName(TermName(name.decode)) && !qual.exists(_.isErroneous)

        def reportError(error: SilentTypeError): Tree = {
          error.reportableErrors foreach context.issue
          error.warnings foreach { case (p, m, c, s) => context.warning(p, m, c, s) }
          args foreach (arg => typed(arg, mode, ErrorType))
          setError(tree)
        }
        def advice1(convo: Tree, errors: List[AbsTypeError], err: SilentTypeError): List[AbsTypeError] =
          errors.map { e =>
            if (e.errPos samePointAs tree.pos) {
              val header = f"${e.errMsg}%n  Expression does not convert to assignment because:%n    "
              val expansion = f"%n    expansion: ${show(convo)}"
              NormalTypeError(tree, err.errors.flatMap(_.errMsg.linesIterator.toList).mkString(header, f"%n    ", expansion))
            } else e
          }
        def advice2(errors: List[AbsTypeError]): List[AbsTypeError] =
          errors.map { e =>
            if (e.errPos samePointAs tree.pos) {
              val msg = f"${e.errMsg}%n  Expression does not convert to assignment because receiver is not assignable."
              NormalTypeError(tree, msg)
            } else e
          }
        def onError(error: SilentTypeError): Tree = fun match {
          case Select(qual, name) if isConversionCandidate(qual, name) =>
            val qual1 = typedQualifier(qual)
            if (treeInfo.isVariableOrGetter(qual1)) {
              if (StatisticsStatics.areSomeColdStatsEnabled) statistics.stopTimer(failedOpEqNanos, opeqStart)
              val erred = qual1.exists(_.isErroneous) || args.exists(_.isErroneous)
              if (erred) reportError(error) else {
                val convo = convertToAssignment(fun, qual1, name, args)
                silent(op = _.typed1(convo, mode, pt)) match {
                  case SilentResultValue(t) => t
                  case err: SilentTypeError => reportError(
                    SilentTypeError(advice1(convo, error.errors, err), error.warnings)
                  )
                }
              }
            } else {
              if (StatisticsStatics.areSomeColdStatsEnabled) statistics.stopTimer(failedApplyNanos, appStart)
              val Apply(Select(qual2, _), args2) = tree
              val erred = qual2.exists(_.isErroneous) || args2.exists(_.isErroneous)
              reportError {
                if (erred) error else SilentTypeError(advice2(error.errors), error.warnings)
              }
            }
          case _ =>
            if (StatisticsStatics.areSomeColdStatsEnabled) statistics.stopTimer(failedApplyNanos, appStart)
            reportError(error)
        }
        val silentResult = silent(
          op                    = _.typed(fun, mode.forFunMode, funpt),
          reportAmbiguousErrors = !mode.inExprMode && context.ambiguousErrors,
          newtree               = if (mode.inExprMode) tree else context.tree
        )
        silentResult match {
          case SilentResultValue(fun1) =>
            val fun2 = if (stableApplication) stabilizeFun(fun1, mode, pt) else fun1
            if (StatisticsStatics.areSomeColdStatsEnabled) statistics.incCounter(typedApplyCount)
            val noSecondTry = (
                 isPastTyper
              || context.inSecondTry
              || (fun2.symbol ne null) && fun2.symbol.isConstructor
              || isImplicitMethodType(fun2.tpe)
            )
            val isFirstTry = fun2 match {
              case Select(_, _) => !noSecondTry && mode.inExprMode
              case _            => false
            }
            if (isFirstTry)
              tryTypedApply(fun2, args)
            else
              doTypedApply(tree, fun2, args, mode, pt)
          case err: SilentTypeError => onError(err)
        }
      }

      def typedApply(tree: Apply) = tree match {
        case Apply(Block(stats, expr), args) =>
          typed1(atPos(tree.pos)(Block(stats, Apply(expr, args) setPos tree.pos.makeTransparent)), mode, pt)
        case Apply(fun, args) =>
          normalTypedApply(tree, fun, args) match {
            case treeInfo.ArrayInstantiation(level, componentType, arg) =>
              // convert new Array[T](len) to evidence[ClassTag[T]].newArray(len)
              // convert new Array^N[T](len) for N > 1 to evidence[ClassTag[Array[...Array[T]...]]].newArray(len)
              // where Array HK gets applied (N-1) times
              val tagType = (1 until level).foldLeft(componentType)((res, _) => arrayType(res))

              val tree1: Tree = resolveClassTag(tree.pos, tagType) match {
                case EmptyTree => MissingClassTagError(tree, tagType)
                case tag       => atPos(tree.pos)(new ApplyToImplicitArgs(Select(tag, nme.newArray), arg :: Nil))
              }
              if (tree1.isErrorTyped) tree1 else typed(tree1, mode, pt)
            case Apply(Select(fun, nme.apply), _) if treeInfo.isSuperConstrCall(fun) => TooManyArgumentListsForConstructor(tree) //scala/bug#5696
            case tree1 if mode.inPatternMode && tree1.tpe.paramSectionCount > 0 =>
              // For a case class C with more than two parameter lists,
              // C(_) is typed as C(_)() which is a method type like ()C.
              // In a pattern, just use the final result type, C in this case.
              // The enclosing context may be case c @ C(_) => or val c @ C(_) = v.
              tree1 modifyType (_.finalResultType)
              tree1
            case tree1 @ Apply(_, args1) if settings.multiargInfix && tree.hasAttachment[MultiargInfixAttachment.type] && args1.lengthCompare(1) > 0 =>
              context.warning(tree1.pos, "multiarg infix syntax looks like a tuple and will be deprecated", WarningCategory.LintMultiargInfix)
              tree1
            case tree1                                                               => tree1
          }
      }

      def convertToAssignment(fun: Tree, qual: Tree, name: Name, args: List[Tree]): Tree = {
        val prefix = name.toTermName stripSuffix nme.EQL
        def mkAssign(vble: Tree): Tree =
          Assign(
            vble,
            Apply(
              Select(vble.duplicate, prefix) setPos fun.pos.focus, args) setPos tree.pos.makeTransparent
          ) setPos tree.pos

        def mkUpdate(table: Tree, indices: List[Tree], args_? : Option[List[Tree]]) =
          gen.evalOnceAll(table :: indices, context.owner, fresh) {
            case tab :: is =>
              def mkCall(name: Name, extraArgs: Tree*) =
                Apply(
                  Select(tab(), name) setPos table.pos,
                  is.map(i => i()) ++ extraArgs
                ) setPos tree.pos

              def mkApplies(core: Tree) = args_?.fold(core) { args =>
                Apply(core, args) setPos wrappingPos(core :: args)
              }
              mkCall(
                nme.update,
                Apply(Select(mkApplies(mkCall(nme.apply)), prefix) setPos fun.pos, args) setPos tree.pos
              )
            case _ => EmptyTree
          }

        val assignment = qual match {
          case Ident(_) =>
            mkAssign(qual)

          case Select(qualqual, _) =>
            gen.evalOnce(qualqual, context.owner, fresh) { qq =>
              val qq1 = qq()
              mkAssign(Select(qq1, qual.symbol) setPos qual.pos)
            }

          case Apply(fn, extra) if qual.isInstanceOf[ApplyToImplicitArgs] =>
            fn match {
              case treeInfo.Applied(Select(table, nme.apply), _, indices :: Nil) =>
                // table(indices)(implicits)
                mkUpdate(table, indices, Some(extra))
              case _  => UnexpectedTreeAssignmentConversionError(qual)
            }

          case Apply(fn, indices) =>
            fn match {
              case treeInfo.Applied(Select(table, nme.apply), _, Nil) =>
                mkUpdate(table, indices, None)
              case _  => UnexpectedTreeAssignmentConversionError(qual)
            }
        }
        assignment
      }

      def typedSuper(tree: Super) = {
        val mix = tree.mix
        val qual1 = typed(tree.qual)

        val clazz = qual1 match {
          case This(_) => qual1.symbol
          case _ => qual1.tpe.typeSymbol
        }
        def findMixinSuper(site: Type): Type = {
          var ps = site.parents filter (_.typeSymbol.name == mix)
          if (ps.isEmpty)
            ps = site.parents filter (_.typeSymbol.name == mix)
          if (ps.isEmpty) {
            debuglog("Fatal: couldn't find site " + site + " in " + site.parents.map(_.typeSymbol.name))
            if (phase.erasedTypes && context.enclClass.owner.isTrait) {
              // the reference to super class got lost during erasure
              restrictionError(tree.pos, unit, "traits may not select fields or methods from super[C] where C is a class")
              ErrorType
            } else {
              MixinMissingParentClassNameError(tree, mix, clazz)
              ErrorType
            }
          } else if (!ps.tail.isEmpty) {
            AmbiguousParentClassError(tree)
            ErrorType
          } else {
            ps.head
          }
        }

        val owntype =
          if (!mix.isEmpty) findMixinSuper(clazz.tpe)
          else if (context.inSuperInit) clazz.info.firstParent
          else intersectionType(clazz.info.parents)

        treeCopy.Super(tree, qual1, mix) setType SuperType(clazz.thisType, owntype)
      }

      def typedThis(tree: This) =
        tree.symbol orElse qualifyingClass(tree, tree.qual, packageOK = false, immediate = true) match {
          case NoSymbol => tree
          case clazz    =>
            tree setSymbol clazz setType clazz.thisType.underlying
            if (isStableContext(tree, mode, pt)) tree setType clazz.thisType else tree
        }


      // For Java, instance and static members are in the same scope, but we put the static ones in the companion object
      // so, when we can't find a member in the class scope, check the companion
      def inCompanionForJavaStatic(cls: Symbol, name: Name): Symbol =
        if (!(context.unit.isJava && cls.isClass)) NoSymbol else {
          context.javaFindMember(cls.typeOfThis, name, _ => true)._2
        }

      /* Attribute a selection where `tree` is `qual.name`.
       * `qual` is already attributed.
       */
      def typedSelect(tree: Tree, qual: Tree, name: Name): Tree = {
        // note: on error, we discard the work we did in type checking tree.qualifier into qual
        // (tree is either Select or SelectFromTypeTree, and qual may be different from tree.qualifier because it has been type checked)
        val qualTp = qual.tpe
        if ((qualTp eq null) || qualTp.isError) setError(tree)
        else if (name.isTypeName && qualTp.isVolatile)  // TODO: use same error message for volatileType#T and volatilePath.T?
          if (tree.isInstanceOf[SelectFromTypeTree]) TypeSelectionFromVolatileTypeError(tree, qual)
          else UnstableTreeError(qual)
        else {
          def asDynamicCall = mkInvoke(context, tree, qual, name) map { t =>
            wrapErrors(t, _.typed1(t, mode, pt))
          }

          val sym = tree.symbol orElse member(qual.tpe, name) orElse inCompanionForJavaStatic(qual.symbol, name)
          if ((sym eq NoSymbol) && name != nme.CONSTRUCTOR && mode.inAny(EXPRmode | PATTERNmode)) {
            // symbol not found? --> try to convert implicitly to a type that does have the required
            // member.  Added `| PATTERNmode` to allow enrichment in patterns (so we can add e.g., an
            // xml member to StringContext, which in turn has an unapply[Seq] method)

              val qual1 = adaptToMemberWithArgs(tree, qual, name, mode)
              if ((qual1 ne qual) && !qual1.isErrorTyped)
                return typed(treeCopy.Select(tree, qual1, name), mode, pt)
          }

          // This special-case complements the logic in `adaptMember` in erasure, it handles selections
          // from `Super`. In `adaptMember`, if the erased type of a qualifier doesn't conform to the
          // owner of the selected member, a cast is inserted, e.g., (foo: Option[String]).get.trim).
          // Similarly, for `super.m`, typing `super` during erasure assigns the superclass. If `m`
          // is defined in a trait, this is incorrect, we need to assign a type to `super` that conforms
          // to the owner of `m`. Adding a cast (as in `adaptMember`) would not work, `super.asInstanceOf`
          // is not a valid tree.
          if (phase.erasedTypes && qual.isInstanceOf[Super]) {
            //  See the comment in `preErase` why we use the attachment (scala/bug#7936)
            val qualSym = tree.getAndRemoveAttachment[QualTypeSymAttachment] match {
              case Some(a) => a.sym
              case None => sym.owner
            }
            qual.setType(qualSym.tpe)
          }

          if (!reallyExists(sym)) {
            def handleMissing: Tree = {
              def errorTree = missingSelectErrorTree(tree, qual, name)
              def asTypeSelection =
                if (context.unit.isJava && name.isTypeName) {
                  // scala/bug#3120 Java uses the same syntax, A.B, to express selection from the
                  // value A and from the type A. We have to try both.
                  atPos(tree.pos)(gen.convertToSelectFromType(qual, name)) match {
                    case EmptyTree => None
                    case tree1     => Some(typed1(tree1, mode, pt))
                  }
                } else None

              debuglog(s"""
                |qual=$qual:${qual.tpe}
                |symbol=${qual.tpe.termSymbol.defString}
                |scope-id=${qual.tpe.termSymbol.info.decls.hashCode}
                |members=${qual.tpe.members mkString ", "}
                |name=$name
                |found=$sym
                |owner=${context.enclClass.owner}
                """.stripMargin)

              // 1) Try converting a term selection on a java class into a type selection.
              // 2) Try expanding according to Dynamic rules.
              // 3) Try looking up the name in the qualifier.
              asTypeSelection orElse asDynamicCall getOrElse (lookupInQualifier(qual, name) match {
                case NoSymbol => setError(errorTree)
                case found    => typed1(tree setSymbol found, mode, pt)
              })
            }
            handleMissing
          }
          else {
            if ((sym ne NoSymbol) && !qual.tpe.isStable && argsDependOnPrefix(sym)) {
              // Rewrites "qual.name ..." to "{ val lhs = qual ; lhs.name ... }" in cases where
              // qual is not stable and name has a method type which depends on its prefix. If
              // this is the case then hoisting qual out as a stable val means that members of
              // implicit scopes which are accessible via lhs can be candidates for satisfying
              // implicit (conversions to) arguments of name.

              val vsym = context.owner.newValue(freshTermName(nme.STABILIZER_PREFIX), qual.pos.focus, SYNTHETIC | ARTIFACT | STABLE)
              vsym.setInfo(uncheckedBounds(qual.tpe))
              val vdef = atPos(vsym.pos)(ValDef(vsym, focusInPlace(qual)) setType NoType)
              context.pendingStabilizers ::= vdef
              qual.changeOwner(context.owner -> vsym)
              val newQual = Ident(vsym) setType singleType(NoPrefix, vsym) setPos qual.pos.focus
              return typedSelect(tree, newQual, name)
            }

            val tree1 = tree match {
              case Select(_, _) => treeCopy.Select(tree, qual, name)
              case SelectFromTypeTree(_, _) => treeCopy.SelectFromTypeTree(tree, qual, name)
            }
            val pre = qual.tpe
            var accessibleError: AccessTypeError = null
            val result = silent(_.makeAccessible(tree1, sym, pre, qual)) match {
              case SilentTypeError(err: AccessTypeError) =>
                accessibleError = err
                tree1
              case SilentTypeError(err) =>
                SelectWithUnderlyingError(tree, err)
                return tree
              case SilentResultValue((qual: Tree, pre1: Type)) =>
                stabilize(qual, pre1, mode, pt)
              case SilentResultValue(qual: Tree) =>
                stabilize(qual, pre, mode, pt)
            }

            result match {
<<<<<<< HEAD
              // could checkAccessible (called by makeAccessible) potentially have skipped checking a type application in qual?
              case SelectFromTypeTree(qual@TypeTree(), name) if qual.tpe.typeArgs.nonEmpty => // TODO: somehow the new qual is not checked in refchecks
                treeCopy.SelectFromTypeTree(
                  result,
                  TypeTreeWithDeferredRefCheck() { () => val tp = qual.tpe; val sym = tp.typeSymbolDirect
                    // will execute during refchecks -- TODO: make private checkTypeRef in refchecks public and call that one?
                    checkBounds(qual, tp.prefix, sym.owner, sym.typeParams, tp.typeArgs, "")
                    qual // you only get to see the wrapped tree after running this check :-p
                  }.setType(qual.tpe).setPos(qual.pos),
                  name
                )
=======
>>>>>>> a5899d96
              case _ if accessibleError != null =>
                // don't adapt constructor, scala/bug#6074
                val qual1 = if (name == nme.CONSTRUCTOR) qual
                            else adaptToMemberWithArgs(tree, qual, name, mode, reportAmbiguous = false, saveErrors = false)
                if (!qual1.isErrorTyped && (qual1 ne qual))
                  typed(Select(qual1, name) setPos tree.pos, mode, pt)
                else
                // before failing due to access, try a dynamic call.
                  asDynamicCall getOrElse {
                    context.issue(accessibleError)
                    setError(tree)
                  }
              // could checkAccessible (called by makeAccessible) potentially have skipped checking a type application in qual?
              case SelectFromTypeTree(qual@TypeTree(), name) if qual.tpe.typeArgs.nonEmpty => // TODO: somehow the new qual is not checked in refchecks
                treeCopy.SelectFromTypeTree(
                  result,
                  (TypeTreeWithDeferredRefCheck(){ () => val tp = qual.tpe; val sym = tp.typeSymbolDirect
                    // will execute during refchecks -- TODO: make private checkTypeRef in refchecks public and call that one?
                    checkBounds(qual, tp.prefix, sym.owner, sym.typeParams, tp.typeArgs, "")
                    qual // you only get to see the wrapped tree after running this check :-p
                  }) setType qual.tpe setPos qual.pos,
                  name)
              case _ =>
                result
            }
          }
        }
      }

      def typedTypeSelectionQualifier(tree: Tree, pt: Type) =
        context.withImplicitsDisabled {
          val mode1 = MonoQualifierModes | mode.onlyTypePat
          typed(checkRootOfQualifier(tree, mode1), mode1, pt)
        }

      def typedSelectOrSuperCall(tree: Select) = tree match {
        case Select(qual @ Super(_, _), nme.CONSTRUCTOR) =>
          // the qualifier type of a supercall constructor is its first parent class
          typedSelect(tree, typedSelectOrSuperQualifier(qual), nme.CONSTRUCTOR)
        case Select(qual, name) =>
          if (name.isTypeName) {
            val qualTyped = typedTypeSelectionQualifier(tree.qualifier, WildcardType)
            val qualStableOrError =
              if (qualTyped.isErrorTyped || unit.isJava || treeInfo.admitsTypeSelection(qualTyped)) qualTyped
              else UnstableTreeError(qualTyped)
            typedSelect(tree, qualStableOrError, name)
          } else {
            if (StatisticsStatics.areSomeColdStatsEnabled) statistics.incCounter(typedSelectCount)
            val qualTyped = checkDead(context, typedQualifier(qual, mode))
            val tree1 = typedSelect(tree, qualTyped, name)

            if (tree.isInstanceOf[PostfixSelect])
              checkFeature(tree.pos, currentRun.runDefinitions.PostfixOpsFeature, name.decode)
            val sym = tree1.symbol
            if (sym != null && sym.isOnlyRefinementMember && !sym.isMacro)
              checkFeature(tree1.pos, currentRun.runDefinitions.ReflectiveCallsFeature, sym.toString)

            qualTyped.symbol match {
              case s: Symbol if s.isRootPackage => treeCopy.Ident(tree1, name)
              case _ => tree1
            }
          }
      }

      /* A symbol qualifies if:
       *  - it exists
       *  - it is not stale (stale symbols are made to disappear here)
       *  - if we are in a constructor pattern, method definitions do not qualify
       *    unless they are stable.  Otherwise, 'case x :: xs' would find the :: method.
       */
      def qualifies(sym: Symbol) = (
           sym.hasRawInfo
        && reallyExists(sym)
        && !(mode.typingConstructorPattern && sym.isMethod && !sym.isStable)
      )

      /* Attribute an identifier consisting of a simple name or an outer reference.
       *
       * @param tree      The tree representing the identifier.
       * @param name      The name of the identifier.
       * Transformations: (1) Prefix class members with this.
       *                  (2) Change imported symbols to selections
       */
      def typedIdent(tree: Tree, name: Name): Tree = {
        // setting to enable unqualified idents in empty package (used by the repl)
        def inEmptyPackage = if (settings.exposeEmptyPackage) lookupInEmpty(name) else NoSymbol

        def issue(err: AbsTypeError) = {
          // Avoiding some spurious error messages: see scala/bug#2388.
          val suppress = reporter.hasErrors && (name startsWith tpnme.ANON_CLASS_NAME)
          if (!suppress)
            ErrorUtils.issueTypeError(err)

          setError(tree)
        }
        // ignore current variable scope in patterns to enforce linearity
        val startContext = if (mode.typingPatternOrTypePat) context.outer else context

        def asTypeName = if (mode.inAll(MonoQualifierModes) && unit.isJava && name.isTermName) {
          startContext.lookupSymbol(name.toTypeName, qualifies).symbol
        } else NoSymbol

        // in Java, only pick a package if it is rooted
        def termQualifies(sym: Symbol) = qualifies(sym) && (
            !startContext.unit.isJava  || !sym.hasPackageFlag
          || sym.owner.isEffectiveRoot || sym.owner.isRootPackage || sym.isRootPackage
        )
        val nameLookup  = tree.symbol match {
          case NoSymbol => startContext.lookupSymbol(name, termQualifies)
          case sym      => LookupSucceeded(EmptyTree, sym)
        }
        import InferErrorGen._
        nameLookup match {
          case LookupAmbiguous(msg)         => issue(AmbiguousIdentError(tree, name, msg))
          case LookupInaccessible(sym, msg) => issue(AccessError(tree, sym, context, msg))
          case LookupNotFound               =>
            asTypeName orElse inEmptyPackage orElse lookupInRoot(name) match {
              case NoSymbol => issue(SymbolNotFoundError(tree, name, context.owner, startContext))
              case sym      => typed1(tree setSymbol sym, mode, pt)
            }
          case LookupSucceeded(qual, sym)   =>
            (// this -> Foo.this
            if (sym.isThisSym)
              typed1(This(sym.owner) setPos tree.pos, mode, pt)
            else if (sym.rawname == nme.classOf && currentRun.runDefinitions.isPredefClassOf(sym) && pt.typeSymbol == ClassClass && pt.typeArgs.nonEmpty) {
              // Inferring classOf type parameter from expected type.  Otherwise an
              // actual call to the stubbed classOf method is generated, returning null.
              typedClassOf(tree, TypeTree(pt.typeArgs.head).setPos(tree.pos.focus))
            }
            else {
              val pre1  = if (sym.isTopLevel) sym.owner.thisType else if (qual == EmptyTree) NoPrefix else qual.tpe
              val tree1 = if (qual == EmptyTree) tree else {
                val pos = tree.pos
                Select(atPos(pos.focusStart)(qual), name).setPos(pos)
              }
              var tree2: Tree = null
              var pre2: Type = pre1
              makeAccessible(tree1, sym, pre1, qual) match {
                case (t: Tree, tp: Type) =>
                  tree2 = t
                  pre2 = tp
                case t: Tree =>
                  tree2 = t
              }
            // scala/bug#5967 Important to replace param type A* with Seq[A] when seen from from a reference, to avoid
            //         inference errors in pattern matching.
              stabilize(tree2, pre2, mode, pt) modifyType dropIllegalStarTypes
            }) setAttachments tree.attachments
          }
        }

      def typedIdentOrWildcard(tree: Ident) = {
        val name = tree.name
        if (StatisticsStatics.areSomeColdStatsEnabled) statistics.incCounter(typedIdentCount)
        if (!tree.isBackquoted &&
            ((name == nme.WILDCARD && mode.typingPatternNotConstructor) ||
             (name == tpnme.WILDCARD && mode.inTypeMode)))
          tree setType makeFullyDefined(pt)
        else
          typedIdent(tree, name)
      }

      def typedCompoundTypeTree(tree: CompoundTypeTree) = {
        val templ = tree.templ
        val parents1 = templ.parents mapConserve (typedType(_, mode))

        // This is also checked later in typedStats, but that is too late for scala/bug#5361, so
        // we eagerly check this here.
        for (stat <- templ.body if !treeInfo.isDeclarationOrTypeDef(stat))
          OnlyDeclarationsError(stat)

        if ((parents1 ++ templ.body) exists (_.isErrorTyped)) tree setType ErrorType
        else {
          val decls = newScope
          //Console.println("Owner: " + context.enclClass.owner + " " + context.enclClass.owner.id)
          val self = refinedType(parents1 map (_.tpe), context.enclClass.owner, decls, templ.pos)
          newTyper(context.make(templ, self.typeSymbol, decls)).typedRefinement(templ)
          templ updateAttachment CompoundTypeTreeOriginalAttachment(parents1, Nil) // stats are set elsewhere
          tree setType (if (templ.exists(_.isErroneous)) ErrorType else self) // Being conservative to avoid scala/bug#5361
        }
      }

      def typedAppliedTypeTree(tree: AppliedTypeTree) = {
        val tpt        = tree.tpt
        val args       = tree.args
        val tpt1       = typed1(tpt, mode | FUNmode | TAPPmode, WildcardType)
        def isPoly     = tpt1.tpe.isInstanceOf[PolyType]
        def isComplete = tpt1.symbol.rawInfo.isComplete

        if (tpt1.isErrorTyped) {
          tpt1
        } else if (!tpt1.hasSymbolField) {
          AppliedTypeNoParametersError(tree, tpt1.tpe)
        } else {
          val tparams = tpt1.symbol.typeParams

          if (sameLength(tparams, args)) {
            // @M: kind-arity checking is done here and in adapt, full kind-checking is in checkKindBounds (in Infer)
            val args1 = map2Conserve(args, tparams) { (arg, tparam) =>
              def ptParams = Kind.FromParams(tparam.typeParams)

              // if symbol hasn't been fully loaded, can't check kind-arity except when we're in a pattern,
              // where we can (we can't take part in F-Bounds) and must (scala/bug#8023)
              val pt = if (mode.typingPatternOrTypePat) {
                tparam.initialize; ptParams
              }
              else if (isComplete) ptParams
              else Kind.Wildcard

              typedHigherKindedType(arg, mode, pt)
            }
            val argtypes = mapList(args1)(_.tpe)

            foreach2(args, tparams) { (arg, tparam) =>
              // note: can't use args1 in selector, because Binds got replaced
              val asym = arg.symbol
              def abounds = asym.info.bounds
              def tbounds = tparam.info.bounds
              // TODO investigate whether this should be merged with the near duplicate in Inferencer
              // and whether or not we should avoid using setInfo here as well to avoid potentially
              // trampling on type history.
              def enhanceBounds(): Unit = {
                val TypeBounds(lo0, hi0) = abounds
                val TypeBounds(lo1, hi1) = tbounds.subst(tparams, argtypes)
                val lo = lub(List(lo0, lo1))
                val hi = glb(List(hi0, hi1))
                if (!(lo =:= lo0 && hi =:= hi0))
                  asym setInfo logResult(s"Updating bounds of ${asym.fullLocationString} in $tree from '$abounds' to")(TypeBounds(lo, hi))
              }
              if (asym != null && asym.isAbstractType) {
                arg match {
                  // I removed the Ident() case that partially fixed scala/bug#1786,
                  // because the stricter bounds being inferred broke e.g., slick
                  // worse, the fix was compilation order-dependent
                  // sharpenQuantifierBounds (used in skolemizeExistential) has an alternative fix (scala/bug#6169) that's less invasive
                  case Bind(_, _) => enhanceBounds()
                  case _          =>
                }
              }
            }
            val original = treeCopy.AppliedTypeTree(tree, tpt1, args1)
            val result = TypeTree(appliedType(tpt1.tpe, argtypes)) setOriginal original
            if (isPoly) // did the type application (performed by appliedType) involve an unchecked beta-reduction?
              TypeTreeWithDeferredRefCheck() { () =>
                // wrap the tree and include the bounds check -- refchecks will perform this check (that the beta reduction was indeed allowed) and unwrap
                // we can't simply use original in refchecks because it does not contains types
                // (and the only typed trees we have been mangled so they're not quite the original tree anymore)
                checkBounds(result, tpt1.tpe.prefix, tpt1.symbol.owner, tpt1.symbol.typeParams, argtypes, "")
                result // you only get to see the wrapped tree after running this check :-p
              }.setType(result.tpe).setPos(result.pos)
            else result
          } else if (tparams.isEmpty) {
            AppliedTypeNoParametersError(tree, tpt1.tpe)
          } else {
            //Console.println("\{tpt1}:\{tpt1.symbol}:\{tpt1.symbol.info}")
            if (settings.debug) Console.println(s"$tpt1:${tpt1.symbol}:${tpt1.symbol.info}")//debug
            AppliedTypeWrongNumberOfArgsError(tree, tpt1, tparams)
          }
        }
      }

      val sym: Symbol = tree.symbol
      if ((sym ne null) && (sym ne NoSymbol)) sym.initialize

      def typedPackageDef(pdef0: PackageDef) = {
        val pdef = treeCopy.PackageDef(pdef0, pdef0.pid, pluginsEnterStats(this, namer.expandMacroAnnotations(pdef0.stats)))
        val pid1 = typedPackageQualifier(pdef.pid).asInstanceOf[RefTree]
        assert(sym.moduleClass ne NoSymbol, sym)
        if (pid1.symbol.ne(NoSymbol) && !(pid1.symbol.hasPackageFlag || pid1.symbol.isModule))
          reporter.error(pdef.pos, s"There is name conflict between the ${pid1.symbol.fullName} and the package ${sym.fullName}.")
        val stats1 = newTyper(context.make(tree, sym.moduleClass, sym.info.decls))
                  .typedStats(pdef.stats, NoSymbol)
        treeCopy.PackageDef(tree, pid1, stats1) setType NoType
      }

      /*
       * The typer with the correct context for a method definition. If the method is a default getter for
       * a constructor default, the resulting typer has a constructor context (fixes scala/bug#5543).
       */
      def defDefTyper(ddef: DefDef) = {
        val isConstrDefaultGetter = ddef.mods.hasDefault && sym.owner.isModuleClass &&
            nme.defaultGetterToMethod(sym.name) == nme.CONSTRUCTOR
        newTyper(context.makeNewScope(ddef, sym)).constrTyperIf(isConstrDefaultGetter)
      }

      def typedAlternative(alt: Alternative) = {
        context withinPatAlternative (
          treeCopy.Alternative(tree, alt.trees mapConserve (alt => typed(alt, mode, pt))) setType pt
        )
      }
      def typedStar(tree: Star) = {
        if (!context.starPatterns && !isPastTyper)
          StarPatternWithVarargParametersError(tree)

        treeCopy.Star(tree, typed(tree.elem, mode, pt)) setType makeFullyDefined(pt)
      }
      def issueTryWarnings(tree: Try): Try = {
        def checkForCatchAll(cdef: CaseDef): Unit = {
          def unbound(t: Tree) = t.symbol == null || t.symbol == NoSymbol
          def warn(name: Name) = {
            val msg = s"This catches all Throwables. If this is really intended, use `case ${name.decoded} : Throwable` to clear this warning."
            context.warning(cdef.pat.pos, msg, WarningCategory.Other)
          }
          if (cdef.guard.isEmpty) cdef.pat match {
            case Bind(name, i @ Ident(_)) if unbound(i) => warn(name)
            case i @ Ident(name) if unbound(i)          => warn(name)
            case _                                      =>
          }
        }
        if (!isPastTyper) tree match {
          case Try(_, Nil, fin) =>
            if (fin eq EmptyTree)
              context.warning(tree.pos, "A try without a catch or finally is equivalent to putting its body in a block; no exceptions are handled.", WarningCategory.Other)
          case Try(_, catches, _) =>
            catches foreach checkForCatchAll
        }
        tree
      }

      def typedTry(tree: Try) = {
        val Try(block, catches, fin) = tree
        val block1   = typed(block, pt)
        val catches1 = typedCases(catches, ThrowableTpe, pt)
        val fin1     = if (fin.isEmpty) fin else typed(fin, UnitTpe)

        def finish(ownType: Type) = treeCopy.Try(tree, block1, catches1, fin1) setType ownType

        issueTryWarnings(
          if (isFullyDefined(pt))
            finish(pt)
          else block1 :: catches1 map (_.tpe.deconst) match {
            case tpes if sameWeakLubAsLub(tpes) => finish(lub(tpes))
            case tpes                           =>
              val lub      = weakLub(tpes)
              val block2   = adapt(block1, mode, lub)
              val catches2 = catches1 map (adaptCase(_, mode, lub))
              treeCopy.Try(tree, block2, catches2, fin1) setType lub
          }
        )
      }

      def typedThrow(tree: Throw) = {
        val expr1 = typedByValueExpr(tree.expr, ThrowableTpe)
        treeCopy.Throw(tree, expr1) setType NothingTpe
      }

      def typedTyped(tree: Typed) = {
        if (treeInfo isWildcardStarType tree.tpt)
          typedStarInPattern(tree, mode.onlySticky, pt)
        else if (mode.inPatternMode)
          typedInPattern(tree, mode.onlySticky, pt)
        else tree match {
          // find out whether the programmer is trying to eta-expand a macro def
          // to do that we need to typecheck the tree first (we need a symbol of the eta-expandee)
          // that typecheck must not trigger macro expansions, so we explicitly prohibit them
          // however we cannot do `context.withMacrosDisabled`
          // because `expr` might contain nested macro calls (see scala/bug#6673).
          // Otherwise, (check for dead code, and) eta-expand.
          case MethodValue(expr) =>
            // Need to type in FUNmode so that we accept a method type (which also means we can't use our pt),
            // this does mean no overloading is performed. The main reason to ignore pt and move to FUNmode is that
            // the `m` in `m _` could involve an implicit conversion, which will go through adapt after converting,
            // which will run afoul of the restriction that a method-typed tree is only allowed when a function type is expected.
            // We peeled off the `_` marker for the typed1 call, so we don't know that the user has requested eta-expansion.
            // See scala/bug#8299.
            val funTyped = typed1(suppressMacroExpansion(expr), mode | FUNmode, WildcardType)
            if (funTyped.tpe.isInstanceOf[OverloadedType]) inferExprAlternative(funTyped, pt)
            funTyped match {
              case macroDef if treeInfo.isMacroApplication(macroDef) => MacroEtaError(macroDef)
              case methodValue                                       => typedEta(checkDead(context, methodValue))
            }
          case Typed(expr, tpt) =>
            val tpt1  = typedType(tpt, mode)                           // type the ascribed type first
            val exprWithAttachment =
              if (definitions.isUnitType(tpt1.tpe)) expr.updateAttachment(TypedExpectingUnitAttachment)
              else expr
            val expr1 = typed(exprWithAttachment, mode.onlySticky, tpt1.tpe.deconst) // then type the expression with tpt1 as the expected type
            treeCopy.Typed(tree, expr1, tpt1) setType tpt1.tpe
        }
      }

      def typedTypeApply(tree: TypeApply) = {
        val fun = tree.fun
        val args = tree.args
        // @M: kind-arity checking is done here and in adapt, full kind-checking is in checkKindBounds (in Infer)
        //@M! we must type fun in order to type the args, as that requires the kinds of fun's type parameters.
        // However, args should apparently be done first, to save context.undetparams. Unfortunately, the args
        // *really* have to be typed *after* fun. We escape from this classic Catch-22 by simply saving&restoring undetparams.

        // @M TODO: the compiler still bootstraps&all tests pass when this is commented out..
        //val undets = context.undetparams

        // @M: fun is typed in TAPPmode because it is being applied to its actual type parameters
        val fun1 = typed(fun, mode.forFunMode | TAPPmode)
        val tparams = if (fun1.symbol == null) Nil else fun1.symbol.typeParams

        //@M TODO: val undets_fun = context.undetparams  ?
        // "do args first" (by restoring the context.undetparams) in order to maintain context.undetparams on the function side.

        // @M TODO: the compiler still bootstraps when this is commented out.. TODO: run tests
        //context.undetparams = undets

        // @M maybe the well-kindedness check should be done when checking the type arguments conform to the type parameters' bounds?
        val args1 = if (sameLength(args, tparams)) map2Conserve(args, tparams) {
          (arg, tparam) => typedHigherKindedType(arg, mode, Kind.FromParams(tparam.typeParams))
        }
        else {
          //@M  this branch is correctly hit for an overloaded polymorphic type. It also has to handle erroneous cases.
          // Until the right alternative for an overloaded method is known, be very liberal,
          // typedTypeApply will find the right alternative and then do the same check as
          // in the then-branch above. (see pos/tcpoly_overloaded.scala)
          // this assert is too strict: be tolerant for errors like trait A { def foo[m[x], g]=error(""); def x[g] = foo[g/*ERR: missing argument type*/] }
          //assert(fun1.symbol.info.isInstanceOf[OverloadedType] || fun1.symbol.isError) //, (fun1.symbol,fun1.symbol.info,fun1.symbol.info.getClass,args,tparams))
          args mapConserve (typedHigherKindedType(_, mode))
        }

        //@M TODO: context.undetparams = undets_fun ?
        Typer.this.typedTypeApply(tree, mode, fun1, args1)
      }

      def typedApplyDynamic(tree: ApplyDynamic) = {
        assert(phase.erasedTypes, "typedApplyDynamic called before erasure")
        val qual1 = typed(tree.qual, AnyRefTpe)
        val args1 = tree.args mapConserve (arg => typed(arg, AnyRefTpe))
        treeCopy.ApplyDynamic(tree, qual1, args1) setType AnyRefTpe
      }

      def typedReferenceToBoxed(tree: ReferenceToBoxed) = {
        val id = tree.ident
        val id1 = typed1(id, mode, pt) match { case id: Ident => id }
        // [Eugene] am I doing it right?
        val erasedTypes = phaseId(currentPeriod) >= currentRun.erasurePhase.id
        val tpe = capturedVariableType(id.symbol, erasedTypes = erasedTypes)
        treeCopy.ReferenceToBoxed(tree, id1) setType tpe
      }

      // Warn about likely interpolated strings which are missing their interpolators
      def warnMissingInterpolator(lit: Literal): Unit = if (!isPastTyper) {
        // attempt to avoid warning about trees munged by macros
        def isMacroExpansion = {
          // context.tree is not the expandee; it is plain new SC(ps).m(args)
          //context.tree exists (t => (t.pos includes lit.pos) && hasMacroExpansionAttachment(t))
          // testing pos works and may suffice
          //openMacros exists (_.macroApplication.pos includes lit.pos)
          // tests whether the lit belongs to the expandee of an open macro
          openMacros exists (_.macroApplication.attachments.get[MacroExpansionAttachment] match {
            case Some(MacroExpansionAttachment(_, t: Tree)) => t exists (_ == lit)
            case _                                          => false
          })
        }
        // attempt to avoid warning about the special interpolated message string
        // for implicitNotFound or any standard interpolation (with embedded $$).
        def isRecognizablyNotForInterpolation = context.enclosingApply.tree match {
          case Apply(Select(Apply(RefTree(_, nme.StringContextName), _), _), _) => true
          case Apply(Select(New(RefTree(_, tpnme.implicitNotFound)), _), _) => true
          case _                                                            => isMacroExpansion
        }
        @tailrec
        def requiresNoArgs(tp: Type): Boolean = tp match {
          case PolyType(_, restpe)     => requiresNoArgs(restpe)
          case MethodType(Nil, restpe) => requiresNoArgs(restpe)  // may be a curried method - can't tell yet
          case MethodType(p :: _, _)   => p.isImplicit            // implicit method requires no args
          case _                       => true                    // catches all others including NullaryMethodType
        }
        def isPlausible(m: Symbol) = !m.hasPackageFlag && m.alternatives.exists(x => requiresNoArgs(x.info))

        def maybeWarn(s: String): Unit = {
          def warn(message: String)         = context.warning(lit.pos, s"possible missing interpolator: $message", WarningCategory.LintMissingInterpolator)
          def suspiciousSym(name: TermName) = context.lookupSymbol(name, _ => true).symbol
          val suspiciousExprs               = InterpolatorCodeRegex findAllMatchIn s
          def suspiciousIdents              = InterpolatorIdentRegex findAllIn s map (s => suspiciousSym(TermName(s drop 1)))
          def isCheapIdent(expr: String)    = Character.isJavaIdentifierStart(expr.charAt(0)) && expr.tail.forall(Character.isJavaIdentifierPart)
          def warnableExpr(expr: String)    = !expr.isEmpty && (!isCheapIdent(expr) || isPlausible(suspiciousSym(TermName(expr))))

          if (suspiciousExprs.hasNext) {
            val exprs = (suspiciousExprs map (_ group 1)).toList
            // short-circuit on leading ${}
            if (!exprs.head.isEmpty && exprs.exists(warnableExpr))
              warn("detected an interpolated expression") // "${...}"
          } else
            suspiciousIdents find isPlausible foreach (sym => warn(s"detected interpolated identifier `$$${sym.name}`")) // "$id"
        }
        lit match {
          case Literal(Constant(s: String)) if !isRecognizablyNotForInterpolation => maybeWarn(s)
          case _                                                                  =>
        }
      }

      def typedLiteral(tree: Literal) = {
        if (settings.warnMissingInterpolator) warnMissingInterpolator(tree)

        tree setType (if (tree.value.tag == UnitTag) UnitTpe else ConstantType(tree.value))
      }

      def typedSingletonTypeTree(tree: SingletonTypeTree) = {
        val refTyped = typedTypeSelectionQualifier(tree.ref, WildcardType)

        if (refTyped.isErrorTyped) setError(tree)
        else {
          // .resultType unwraps NullaryMethodType (accessor of a path)
          // .deconst unwraps the ConstantType to a LiteralType (for literal-based singleton types)
          tree setType refTyped.tpe.resultType.deconst
          if (!treeInfo.admitsTypeSelection(refTyped)) UnstableTreeError(tree)
          else tree
        }
      }

      def typedTypeBoundsTree(tree: TypeBoundsTree) = {
        val lo1 = if (tree.lo.isEmpty) TypeTree(NothingTpe) else typedType(tree.lo, mode)
        val hi1 = if (tree.hi.isEmpty) TypeTree(AnyTpe) else typedType(tree.hi, mode)
        treeCopy.TypeBoundsTree(tree, lo1, hi1) setType TypeBounds(lo1.tpe, hi1.tpe)
      }

      def typedExistentialTypeTree(tree: ExistentialTypeTree) = {
        val tree1 = typerWithLocalContext(context.makeNewScope(tree, context.owner)){
          typer =>
            if (context.inTypeConstructorAllowed)
              typer.context.withinTypeConstructorAllowed(typer.typedExistentialTypeTree(tree, mode))
            else
              typer.typedExistentialTypeTree(tree, mode)
        }
        checkExistentialsFeature(tree1.pos, tree1.tpe, "the existential type")
        tree1
      }

      def typedTypeTree(tree: TypeTree) = {
        if (tree.original != null) {
          val newTpt = typedType(tree.original, mode)
          tree setType newTpt.tpe
          newTpt match {
            case tt @ TypeTree() => tree setOriginal tt.original
            case _ => tree
          }
        }
        else {
          // we should get here only when something before failed
          // and we try again (@see tryTypedApply). In that case we can assign
          // whatever type to tree; we just have to survive until a real error message is issued.
          devWarning(tree.pos, s"Assigning Any type to TypeTree because tree.original is null: tree is $tree/${System.identityHashCode(tree)}, sym=${tree.symbol}, tpe=${tree.tpe}")
          tree setType AnyTpe
        }
      }
      def typedFunction(fun: Function) = {
        if (fun.symbol == NoSymbol)
          fun.symbol = context.owner.newAnonymousFunctionValue(fun.pos)

        typerWithLocalContext(context.makeNewScope(fun, fun.symbol))(_.typedFunction(fun, mode, pt))
      }

      // Trees only allowed during pattern mode.
      def typedInPatternMode(tree: Tree): Tree = tree match {
        case tree: Alternative => typedAlternative(tree)
        case tree: Star        => typedStar(tree)
        case _                 => abort(s"unexpected tree in pattern mode: ${tree.getClass}\n$tree")
      }

      @inline def typedTypTree(tree: TypTree): Tree = tree match {
        case tree: TypeTree                     => typedTypeTree(tree)
        case tree: AppliedTypeTree              => typedAppliedTypeTree(tree)
        case tree: TypeBoundsTree               => typedTypeBoundsTree(tree)
        case tree: SingletonTypeTree            => typedSingletonTypeTree(tree)
        case tree: SelectFromTypeTree           => typedSelect(tree, typedType(tree.qualifier, mode), tree.name)
        case tree: CompoundTypeTree             => typedCompoundTypeTree(tree)
        case tree: ExistentialTypeTree          => typedExistentialTypeTree(tree)
        case tree: TypeTreeWithDeferredRefCheck => tree // TODO: retype the wrapped tree? TTWDRC would have to change to hold the wrapped tree (not a closure)
        case _                                  => abort(s"unexpected type-representing tree: ${tree.getClass}\n$tree")
      }

      @inline def typedMemberDef(tree: MemberDef): Tree = tree match {
        case tree: ValDef     => typedValDef(tree)
        case tree: DefDef     => defDefTyper(tree).typedDefDef(tree)
        case tree: ClassDef   => newTyper(context.makeNewScope(tree, sym)).typedClassDef(tree)
        case tree: ModuleDef  => newTyper(context.makeNewScope(tree, sym.moduleClass)).typedModuleDef(tree)
        case tree: TypeDef    => typedTypeDef(tree)
        case tree: PackageDef => typedPackageDef(tree)
        case _                => abort(s"unexpected member def: ${tree.getClass}\n$tree")
      }

      // Trees not allowed during pattern mode.
      def typedOutsidePatternMode(tree: Tree): Tree = tree match {
        case tree: Block            => typerWithLocalContext(context.makeNewScope(tree, context.owner))(_.typedBlock(tree, mode, pt))
        case tree: If               => typedIf(tree)
        case tree: TypeApply        => typedTypeApply(tree)
        case tree: Function         => typedFunction(tree)
        case tree: Match            => typedVirtualizedMatch(tree)
        case tree: New              => typedNew(tree)
        case tree: Assign           => typedAssign(tree.lhs, tree.rhs)
        case tree: NamedArg         => typedAssign(tree.lhs, tree.rhs)
        case tree: Super            => typedSuper(tree)
        case tree: Annotated        => typedAnnotated(tree)
        case tree: Return           => typedReturn(tree)
        case tree: Try              => typedTry(tree)
        case tree: Throw            => typedThrow(tree)
        case tree: ArrayValue       => typedArrayValue(tree)
        case tree: ApplyDynamic     => typedApplyDynamic(tree)
        case tree: ReferenceToBoxed => typedReferenceToBoxed(tree)
        case tree: LabelDef         => labelTyper(tree).typedLabelDef(tree)
        case tree: DocDef           => typedDocDef(tree, mode, pt)
        case _                      => abort(s"unexpected tree: ${tree.getClass}\n$tree")
      }

      // Trees allowed in or out of pattern mode.
      @inline def typedInAnyMode(tree: Tree): Tree = tree match {
        case tree: Ident   => typedIdentOrWildcard(tree)
        case tree: Bind    => typedBind(tree)
        case tree: Apply   => typedApply(tree)
        case tree: Select  => typedSelectOrSuperCall(tree)
        case tree: Literal => typedLiteral(tree)
        case tree: Typed   => typedTyped(tree)
        case tree: This    => typedThis(tree)  // scala/bug#6104
        case tree: UnApply => abort(s"unexpected UnApply $tree") // turns out UnApply never reaches here
        case _             =>
          if (mode.inPatternMode)
            typedInPatternMode(tree)
          else
            typedOutsidePatternMode(tree)
      }

      // begin typed1
      tree match {
        case tree: TypTree   => typedTypTree(tree)
        case tree: MemberDef => typedMemberDef(tree)
        case _               => typedInAnyMode(tree)
      }
    }

    def typed(tree: Tree, mode: Mode, pt: Type): Tree = {
      lastTreeToTyper = tree
      val statsEnabled = StatisticsStatics.areSomeHotStatsEnabled() && statistics.areHotStatsLocallyEnabled
      val startByType = if (statsEnabled) statistics.pushTimer(byTypeStack, byTypeNanos(tree.getClass)) else null
      if (statsEnabled) statistics.incCounter(visitsByType, tree.getClass)
      val shouldPrintTyping = printTypings && !phase.erasedTypes && !noPrintTyping(tree)
      val shouldPopTypingStack = shouldPrintTyping && typingStack.beforeNextTyped(tree, mode, pt, context)

      def shouldInsertStabilizersImpl = tree match {
        case _ if phase.erasedTypes || mode.in(APPSELmode) || isMacroImplRef(tree) => false
        case _: Select | _: Apply | _: TypeApply                                   => true
        case _                                                                     => false
      }

      val shouldInsertStabilizers = shouldInsertStabilizersImpl
      val mode1: Mode = if (shouldInsertStabilizers) mode | APPSELmode else mode
      val savedPendingStabilizer = context.pendingStabilizers
      if (shouldInsertStabilizers) context.pendingStabilizers = Nil

      try {
        val ptPlugins = pluginsPt(pt, this, tree, mode1)
        def retypingOk = (
          context.retyping
            && (tree.tpe ne null)
            && (tree.tpe.isErroneous || !(tree.tpe <:< ptPlugins))
          )
        if (retypingOk) {
          tree.setType(null)
          if (tree.hasSymbolField) tree.symbol = NoSymbol
        }
        val alreadyTyped = tree.tpe ne null
        val shouldPrint = !alreadyTyped && !phase.erasedTypes
        val ptWild = if (mode1.inPatternMode)
          ptPlugins // scala/bug#5022 don't widen pt for patterns as types flow from it to the case body.
        else
          dropExistential(ptPlugins) // FIXME: document why this is done.
        val tree1: Tree = if (alreadyTyped) tree else typed1(tree, mode1, ptWild)

        if (shouldPrint)
          typingStack.showTyped(tree1)

        // Can happen during erroneous compilation - error(s) have been
        // reported, but we need to avoid causing an NPE with this tree
        if (tree1.tpe eq null)
          return setError(tree)

        tree1 setType pluginsTyped(tree1.tpe, this, tree1, mode1, ptPlugins)

        val adapted =
          if (tree1.isEmpty) tree1
          else {
            val result = adapt(tree1, mode1, ptPlugins, tree)
            if (typerShouldExpandDeferredMacros) {
              macroExpandAll(this, result)
            } else result
          }

        val result =
          if (shouldInsertStabilizers) addStabilizers(context.pendingStabilizers, adapted)
          else adapted

        if (shouldPrint)
          typingStack.showAdapt(tree1, result, ptPlugins, context)

        if (!isPastTyper)
          signalDone(context.asInstanceOf[analyzer.Context], tree, result)

        if (mode1.inPatternMode && !mode1.inPolyMode && result.isType)
          PatternMustBeValue(result, pt)

        if (shouldPopTypingStack) typingStack.showPop(result)

        result
      } catch {
        case ex: CyclicReference if global.propagateCyclicReferences =>
          throw ex
        case ex: TypeError =>
          tree.clearType()
          // The only problematic case are (recoverable) cyclic reference errors which can pop up almost anywhere.
          typingStack.printTyping(tree, "caught %s: while typing %s".format(ex, tree)) //DEBUG
          reportTypeError(context, tree.pos, ex)
          setError(tree)
        case ex: Exception =>
          // @M causes cyclic reference error
          devWarning(s"exception when typing $tree, pt=$pt")
          if (context != null && context.unit.exists && tree != null)
            logError("AT: " + tree.pos, ex)
          throw ex
      } finally {
        if (shouldPopTypingStack) typingStack.pop(tree)
        if (statsEnabled) statistics.popTimer(byTypeStack, startByType)
        if (shouldInsertStabilizers) context.pendingStabilizers = savedPendingStabilizer
      }
    }

    private def addStabilizers(newStabilizers: List[Tree], expr: Tree): Tree = {
      if (newStabilizers.isEmpty) expr else {
        devWarningIf(newStabilizers.forall(_.symbol.owner == context.owner))(s"${context.owner} - ${(newStabilizers.map(vd => (vd.symbol, vd.symbol.owner.fullNameString)), context.owner)}")
        // Insert stabilizing ValDefs (if any) which might have been introduced during the typing of the original expression.
        Block(newStabilizers.reverse, expr).setPos(expr.pos).setType(expr.tpe)
      }
    }

    def atOwner(owner: Symbol): Typer =
      newTyper(context.make(owner = owner))

    def atOwner(tree: Tree, owner: Symbol): Typer =
      newTyper(context.make(tree, owner))

    /** Types expression or definition `tree`.
     */
    @inline final def typed(tree: Tree): Tree =
      typed(tree, context.defaultModeForTyped, WildcardType)

    @inline final def typedByValueExpr(tree: Tree, pt: Type = WildcardType): Tree = typed(tree, EXPRmode | BYVALmode, pt)

    def typedPos(pos: Position, mode: Mode, pt: Type)(tree: Tree) = typed(atPos(pos)(tree), mode, pt)
    def typedPos(pos: Position)(tree: Tree) = typed(atPos(pos)(tree))
    // TODO: see if this formulation would impose any penalty, since
    // it makes for a lot less casting.
    // def typedPos[T <: Tree](pos: Position)(tree: T): T = typed(atPos(pos)(tree)).asInstanceOf[T]

    /** Types expression `tree` with given prototype `pt`.
     */
    @inline final def typed(tree: Tree, pt: Type): Tree =
      typed(tree, context.defaultModeForTyped, pt)

    @inline final def typed(tree: Tree, mode: Mode): Tree =
      typed(tree, mode, WildcardType)

    /** Types qualifier `tree` of a select node.
     *  E.g. is tree occurs in a context like `tree.m`.
     */
    @inline final def typedQualifier(tree: Tree, mode: Mode, pt: Type): Tree =
      typed(checkRootOfQualifier(tree, mode), PolyQualifierModes | mode.onlyTypePat, pt) // TR: don't set BYVALmode, since qualifier might end up as by-name param to an implicit

    /** Types qualifier `tree` of a select node.
     *  E.g. is tree occurs in a context like `tree.m`.
     */
    @inline final def typedQualifier(tree: Tree, mode: Mode): Tree =
      typedQualifier(tree, mode, WildcardType)

    @inline final def typedQualifier(tree: Tree): Tree = typedQualifier(tree, NOmode, WildcardType)

    // if a package id is a selection from _root_ in scope, warn about semantics and set symbol for typedQualifier
    @inline final def typedPackageQualifier(tree: Tree): Tree = typedQualifier(packageQualifierTraverser(tree))

    object packageQualifierTraverser extends Traverser {
      def checkRootSymbol(t: Tree): Unit =
        context.lookupSymbol(nme.ROOTPKG, p => p.hasPackageFlag && !p.isRootPackage) match {
          case LookupSucceeded(_, sym) =>
            runReporting.warning(
              t.pos,
              s"${nme.ROOTPKG} in root position in package definition does not refer to the root package, but to ${sym.fullLocationString}, which is in scope",
              WarningCategory.Other,
              currentOwner)
            t.setSymbol(sym)
          case _ => ()
        }
      override def traverse(tree: Tree): Unit =
        tree match {
          case Select(id@Ident(nme.ROOTPKG), _) if !id.hasExistingSymbol => checkRootSymbol(id)
          case _ => super.traverse(tree)
        }
    }

    /** If import from path starting with _root_, warn if there is a _root_ value in scope,
     *  and ensure _root_ can only be the root package in that position.
     */
    @inline def checkRootOfQualifier(q: Tree, mode: Mode): Tree =
      if (mode.typingPatternOrTypePat) patternQualifierTraverser(q) else nonpatternQualifierTraverser(q)

    abstract class QualifierTraverser extends Traverser {
      def startContext: Context
      def checkRootSymbol(t: Tree): Unit = {
        startContext.lookupSymbol(nme.ROOTPKG, !_.isRootPackage) match {
          case LookupSucceeded(_, sym) =>
            runReporting.warning(
              t.pos,
              s"${nme.ROOTPKG} in root position of qualifier refers to the root package, not ${sym.fullLocationString}, which is in scope",
              WarningCategory.Other,
              currentOwner)
            t.setSymbol(rootMirror.RootPackage)
          case _ => ()
        }
      }
      override def traverse(tree: Tree): Unit =
        tree match {
          case Select(id@Ident(nme.ROOTPKG), _) if !id.hasExistingSymbol => checkRootSymbol(id)
          case _ => super.traverse(tree)
        }
    }
    object patternQualifierTraverser extends QualifierTraverser {
      override def startContext = context.outer
    }
    object nonpatternQualifierTraverser extends QualifierTraverser {
      override def startContext = context
    }

    /** Types function part of an application */
    @inline final def typedOperator(tree: Tree): Tree = typed(tree, OperatorModes)

    // the qualifier type of a supercall constructor is its first parent class
    private def typedSelectOrSuperQualifier(qual: Tree) =
      context withinSuperInit typed(qual, PolyQualifierModes)

    /** Types a pattern with prototype `pt` */
    def typedPattern(tree: Tree, pt: Type): Tree = {
      // We disable implicits because otherwise some constructs will
      // type check which should not.  The pattern matcher does not
      // perform implicit conversions in an attempt to consummate a match.

      // on the one hand,
      //   "abc" match { case Seq('a', 'b', 'c') => true }
      // should be ruled out statically, otherwise this is a runtime
      // error both because there is an implicit from String to Seq
      // (even though such implicits are not used by the matcher) and
      // because the typer is fine with concluding that "abc" might
      // be of type "String with Seq[T]" and thus eligible for a call
      // to unapplySeq.

      // on the other hand, we want to be able to use implicits to add members retro-actively (e.g., add xml to StringContext)

      // as a compromise, context.enrichmentEnabled tells adaptToMember to go ahead and enrich,
      // but arbitrary conversions (in adapt) are disabled
      // TODO: can we achieve the pattern matching bit of the string interpolation SIP without this?
      typingInPattern(context.withImplicitsDisabledAllowEnrichment(typed(tree, PATTERNmode, pt)))
    }

    /** Types a (fully parameterized) type tree */
    def typedType(tree: Tree, mode: Mode): Tree =
      typed(tree, mode.forTypeMode, WildcardType)

    /** Types a (fully parameterized) type tree */
    def typedType(tree: Tree): Tree = typedType(tree, NOmode)

    /** Types a higher-kinded type tree -- pt denotes the expected kind and must be one of `Kind.WildCard` and `Kind.FromParams` */
    def typedHigherKindedType(tree: Tree, mode: Mode, pt: Type): Tree =
      if (pt != Kind.Wildcard && pt.typeParams.isEmpty) typedType(tree, mode) // kind is known and it's *
      else context withinTypeConstructorAllowed typed(tree, NOmode, pt)

    def typedHigherKindedType(tree: Tree, mode: Mode): Tree =
      context withinTypeConstructorAllowed typed(tree)

    /** Types a type constructor tree used in a new or supertype */
    def typedTypeConstructor(tree: Tree, mode: Mode): Tree = {
      val result = typed(tree, mode.forTypeMode | FUNmode, WildcardType)

      // get rid of type aliases for the following check (#1241)
      result.tpe.dealias match {
        case restpe @ TypeRef(pre, _, _) if !phase.erasedTypes && !pre.isStable && !context.unit.isJava =>
          // The isJava exception if OK only because the only type constructors scalac gets
          // to see are those in the signatures. These do not need a unique object as a prefix.
          // The situation is different for new's and super's, but scalac does not look deep
          // enough to see those. See #3938
          ConstructorPrefixError(tree, restpe)
        case _ =>
          // must not normalize: type application must be (bounds-)checked (during RefChecks), see #2208
          // during uncurry (after refchecks), all types are normalized
          result
      }
    }

    def typedTypeConstructor(tree: Tree): Tree = typedTypeConstructor(tree, NOmode)

    def computeType(tree: Tree, pt: Type): Type = {
      // macros employ different logic of `computeType`
      assert(!context.owner.isMacro, context.owner)
      val tree1 = typed(tree, pt)
      transformed(tree) = tree1
      val tpe = packedType(tree1, context.owner)
      checkExistentialsFeature(tree.pos, tpe, "inferred existential type")
      tpe
    }

    def computeMacroDefType(ddef: DefDef, pt: Type): Type = {
      assert(context.owner.isMacro, context.owner)
      assert(ddef.symbol.isMacro, ddef.symbol)

      // macro defs are typechecked in `methodSig` (by calling this method) in order to establish their link to macro implementation asap
      // if a macro def doesn't have explicitly specified return type, this method will be called again by `assignTypeToTree`
      // here we guard against this case
      val rhs1 =
        if (transformed contains ddef.rhs) {
          transformed(ddef.rhs)
        } else {
          val rhs1 = typedMacroBody(this, ddef)
          transformed(ddef.rhs) = rhs1
          rhs1
        }

      val isMacroBodyOkay = !ddef.symbol.isErroneous && !(rhs1 exists (_.isErroneous)) && rhs1 != EmptyTree
      val shouldInheritMacroImplReturnType = ddef.tpt.isEmpty
      if (isMacroBodyOkay && shouldInheritMacroImplReturnType) {
        val commonMessage = "macro defs must have explicitly specified return types"
        def reportFailure() = {
          ddef.symbol.setFlag(IS_ERROR)
          context.error(ddef.pos, commonMessage)
        }
        reportFailure()
      }
      AnyTpe
    }

    @inline final def transformedOr(tree: Tree, op: => Tree): Tree = lookupTransformed(tree) match {
      case Some(tree1) => tree1
      case _           => op
    }

    @inline
    final def transformedOrTyped(tree: Tree, mode: Mode, pt: Type): Tree = {
      lookupTransformed(tree) match {
        case Some(tree1) => tree1
        case _           => if (canSkipRhs(tree)) EmptyTree else typed(tree, mode, pt)
      }
    }
    final def lookupTransformed(tree: Tree): Option[Tree] =
      if (phase.erasedTypes) None // OPT save the hashmap lookup in erasure type and beyond
      else transformed remove tree

    private final def canSkipRhs(tree: Tree) = settings.Youtline.value && !tree.exists {
      case Super(_, mix) =>
        // conservative approximation of method bodies that may give rise to super accessors which must be
        // stored in pickle.
        context.owner.enclClass.isTrait || mix != tpnme.EMPTY
      case _ => false
    }
  }

  /** Finish computation of param aliases after typechecking is completed */
  final def finishComputeParamAlias(): Unit = {
    val classes = superConstructorCalls.keys.toArray
    // superclasses before subclasses to avoid a data race between `superAcc.alias` and `acc.setAlias` below.
    scala.util.Sorting.quickSort(classes)(Ordering.fromLessThan((a, b) => b.isLess(a)))

    for (sym <- classes) {
      for ((ownAcc, superAcc) <- superConstructorCalls.getOrElse(sym, Nil)) {
        // We have a corresponding parameter in the super class.
        val superClazz = sym.superClass
        val alias = (
          superAcc.initialize.alias // Is the param accessor is an alias for a field further up  the class hierarchy?
            orElse (superAcc getterIn superAcc.owner) // otherwise, lookup the accessor for the super
            filter (alias => superClazz.info.nonPrivateMember(alias.name) == alias) // the accessor must be public
          )
        if (alias.exists && !alias.accessed.isVariable && !isRepeatedParamType(alias.accessed.info)) {
          ownAcc match {
            case acc: TermSymbol if !acc.isVariable && !isByNameParamType(acc.info) =>
              debuglog(s"$acc has alias ${alias.fullLocationString}")
              acc setAlias alias
            case _ =>
          }
        }
      }
    }
    superConstructorCalls.clear()
  }

}

trait TypersStats {
  self: TypesStats with Statistics =>
  val typedIdentCount     = newCounter("#typechecked identifiers")
  val typedSelectCount    = newCounter("#typechecked selections")
  val typedApplyCount     = newCounter("#typechecked applications")
  val subtypeFailed       = newSubCounter("  of which in failed", subtypeCount)
  val findMemberFailed    = newSubCounter("  of which in failed", findMemberCount)
  val failedSilentNanos   = newSubTimer("time spent in failed", typerNanos)
  val failedApplyNanos    = newSubTimer("  failed apply", typerNanos)
  val failedOpEqNanos     = newSubTimer("  failed op=", typerNanos)
  val isReferencedNanos   = newSubTimer("time spent ref scanning", typerNanos)
  val visitsByType        = newByClass("#visits by tree node", "typer")(newCounter(""))
  val byTypeNanos         = newByClass("time spent by tree node", "typer")(newStackableTimer("", typerNanos))
  val byTypeStack         = newTimerStack()
}<|MERGE_RESOLUTION|>--- conflicted
+++ resolved
@@ -5298,20 +5298,6 @@
             }
 
             result match {
-<<<<<<< HEAD
-              // could checkAccessible (called by makeAccessible) potentially have skipped checking a type application in qual?
-              case SelectFromTypeTree(qual@TypeTree(), name) if qual.tpe.typeArgs.nonEmpty => // TODO: somehow the new qual is not checked in refchecks
-                treeCopy.SelectFromTypeTree(
-                  result,
-                  TypeTreeWithDeferredRefCheck() { () => val tp = qual.tpe; val sym = tp.typeSymbolDirect
-                    // will execute during refchecks -- TODO: make private checkTypeRef in refchecks public and call that one?
-                    checkBounds(qual, tp.prefix, sym.owner, sym.typeParams, tp.typeArgs, "")
-                    qual // you only get to see the wrapped tree after running this check :-p
-                  }.setType(qual.tpe).setPos(qual.pos),
-                  name
-                )
-=======
->>>>>>> a5899d96
               case _ if accessibleError != null =>
                 // don't adapt constructor, scala/bug#6074
                 val qual1 = if (name == nme.CONSTRUCTOR) qual
@@ -5328,12 +5314,13 @@
               case SelectFromTypeTree(qual@TypeTree(), name) if qual.tpe.typeArgs.nonEmpty => // TODO: somehow the new qual is not checked in refchecks
                 treeCopy.SelectFromTypeTree(
                   result,
-                  (TypeTreeWithDeferredRefCheck(){ () => val tp = qual.tpe; val sym = tp.typeSymbolDirect
+                  TypeTreeWithDeferredRefCheck() { () => val tp = qual.tpe; val sym = tp.typeSymbolDirect
                     // will execute during refchecks -- TODO: make private checkTypeRef in refchecks public and call that one?
                     checkBounds(qual, tp.prefix, sym.owner, sym.typeParams, tp.typeArgs, "")
                     qual // you only get to see the wrapped tree after running this check :-p
-                  }) setType qual.tpe setPos qual.pos,
-                  name)
+                  }.setType(qual.tpe).setPos(qual.pos),
+                  name
+                )
               case _ =>
                 result
             }
