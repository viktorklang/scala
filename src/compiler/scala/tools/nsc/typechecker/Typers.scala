--- conflicted
+++ resolved
@@ -3948,15 +3948,11 @@
        */
       @tailrec
       def tree2ConstArg(tree: Tree, pt: Type): Option[ClassfileAnnotArg] = tree match {
-<<<<<<< HEAD
-        case Apply(Select(New(_), nme.CONSTRUCTOR), _) if pt.typeSymbol == ArrayClass =>
-=======
         case Apply(Select(New(_), nme.CONSTRUCTOR), _) if pt.typeSymbol == ArrayClass && unit.isJava =>
           // In Java, a single value may be passed for array annotation parameters
           tree2ConstArg(Apply(Select(gen.mkAttributedRef(ArrayModule), nme.apply), List(tree)), pt)
 
-        case Apply(Select(New(tpt), nme.CONSTRUCTOR), args) if (pt.typeSymbol == ArrayClass) =>
->>>>>>> bde271aa
+        case Apply(Select(New(_), nme.CONSTRUCTOR), _) if pt.typeSymbol == ArrayClass =>
           reportAnnotationError(ArrayConstantsError(tree)); None
 
         case ann @ Apply(Select(New(tpt), nme.CONSTRUCTOR), _) =>
@@ -3964,13 +3960,8 @@
           val annType = annInfo.atp
 
           if (!annType.typeSymbol.isSubClass(pt.typeSymbol))
-<<<<<<< HEAD
-            reportAnnotationError(AnnotationTypeMismatchError(tpt, annType, annType))
+            reportAnnotationError(AnnotationTypeMismatchError(tpt, pt, annType))
           else if (!annType.typeSymbol.isJavaDefined)
-=======
-            reportAnnotationError(AnnotationTypeMismatchError(tpt, pt, annType))
-          else if (!annType.typeSymbol.isSubClass(ClassfileAnnotationClass))
->>>>>>> bde271aa
             reportAnnotationError(NestedAnnotationError(ann, annType))
 
           if (annInfo.atp.isErroneous) { hasError = true; None }
