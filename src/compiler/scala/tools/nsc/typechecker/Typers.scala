--- conflicted
+++ resolved
@@ -1880,21 +1880,6 @@
         if (clazz.isTrait && clazz.info.parents.nonEmpty && clazz.info.firstParent.typeSymbol == AnyClass)
           checkEphemeral(clazz, impl2.body)
 
-<<<<<<< HEAD
-=======
-        if (!clazz.isJavaDefined && (clazz isNonBottomSubClass ClassfileAnnotationClass) && (clazz != ClassfileAnnotationClass)) {
-          if (!clazz.owner.isPackageClass)
-            context.error(clazz.pos, "inner classes cannot be classfile annotations")
-          // Ignore @SerialVersionUID, because it is special-cased and handled completely differently.
-          // It only extends ClassfileAnnotationClass instead of StaticAnnotation to get the enforcement
-          // of constant argument values "for free". Related to scala/bug#7041.
-          else if (clazz != SerialVersionUIDAttr) restrictionWarning(cdef.pos, unit,
-            """|subclassing Classfile does not
-               |make your annotation visible at runtime.  If that is what
-               |you want, you must write the annotation class in Java.""".stripMargin)
-        }
-
->>>>>>> 6f87360a
         warnTypeParameterShadow(tparams1, clazz)
 
         if (!isPastTyper) {
@@ -2044,12 +2029,6 @@
       if (clazz.isTrait && hasSuperArgs(parents1.head))
         ConstrArgsInParentOfTraitError(parents1.head, clazz)
 
-<<<<<<< HEAD
-=======
-      if (!clazz.isJavaDefined && (clazz isSubClass ClassfileAnnotationClass) && !clazz.isTopLevel)
-        context.error(clazz.pos, "inner classes cannot be classfile annotations")
-
->>>>>>> 6f87360a
       if (!phase.erasedTypes && !clazz.info.resultType.isError) // @S: prevent crash for duplicated type members
         checkFinitary(clazz.info.resultType.asInstanceOf[ClassInfoType])
 
@@ -4119,13 +4098,8 @@
           while (o != owner && o != NoSymbol && !o.hasPackageFlag) o = o.owner
           o == owner && !isVisibleParameter(sym)
         }
-<<<<<<< HEAD
-      val localSyms = mutable.LinkedHashSet.empty[Symbol]
-      val boundSyms = mutable.Set.empty[Symbol]
-=======
       val localSyms = mutable.LinkedHashSet[Symbol]()
       val boundSyms = mutable.LinkedHashSet[Symbol]()
->>>>>>> 6f87360a
       def isLocal(sym: Symbol): Boolean =
         if (sym == NoSymbol || sym.isRefinementClass || sym.isLocalDummy) false
         else if (owner == NoSymbol) tree exists (defines(_, sym))
