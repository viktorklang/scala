--- conflicted
+++ resolved
@@ -1720,7 +1720,7 @@
     }
 
     /** Is name imported explicitly, not via wildcard? */
-    def isExplicitImport(name: Name): Boolean = tree.selectors.exists(_.introduces(name.toTermName))
+    def isExplicitImport(name: Name): Boolean = tree.selectors.exists(_.introduces(name))
 
     /** The symbol with name `name` imported from import clause `tree`. */
     def importedSymbol(name: Name): Symbol = importedSymbol(name, requireExplicit = false, record = true)
@@ -1741,21 +1741,10 @@
       var selectors = tree.selectors
       @inline def current = selectors.head
       while ((selectors ne Nil) && result == NoSymbol) {
-<<<<<<< HEAD
-        if (current.introduces(name.toTermName))
+        if (current.introduces(name))
           result = qual.tpe.nonLocalMember( // #2733: consider only non-local members for imports
-            if (name.isTypeName) current.name.toTypeName else current.name
-          )
-        else if (!current.isWildcard && current.name == name.toTermName)
-=======
-        def sameName(name: Name, other: Name) = {
-          (name eq other) || (name ne null) && name.start == other.start
-        }
-        if (sameName(current.rename, name))
-          result = qual.tpe.nonLocalMember( // new to address #2733: consider only non-local members for imports
             if (name.isTypeName) current.name.toTypeName else current.name)
-        else if (sameName(current.name, name))
->>>>>>> 92f6515e
+        else if (!current.isWildcard && current.hasName(name))
           renamed = true
         else if (current.isWildcard && !renamed && !requireExplicit)
           result = qual.tpe.nonLocalMember(name)
