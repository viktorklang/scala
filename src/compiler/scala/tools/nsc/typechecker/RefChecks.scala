--- conflicted
+++ resolved
@@ -440,13 +440,8 @@
           } else if (other.isValue && other.isLazy && !other.isSourceMethod && !other.isDeferred &&
                      member.isValue && !member.isLazy) {
             overrideError("must be declared lazy to override a concrete lazy value")
-<<<<<<< HEAD
-          } else if (other.isDeferred && member.isTermMacro) { // (1.9)
+          } else if (other.isDeferred && member.isTermMacro && member.extendedOverriddenSymbols.forall(_.isDeferred)) { // (1.9)
             overrideError("cannot be used here - term macros cannot override abstract methods")
-=======
-          } else if (other.isDeferred && member.isTermMacro && member.extendedOverriddenSymbols.forall(_.isDeferred)) { // (1.9)
-            overrideError("cannot override an abstract method")
->>>>>>> 1e5bfdb1
           } else if (other.isTermMacro && !member.isTermMacro) { // (1.10)
             overrideError("cannot be used here - only term macros can override term macros")
           } else {
