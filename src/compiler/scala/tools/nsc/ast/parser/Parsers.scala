--- conflicted
+++ resolved
@@ -2750,35 +2750,12 @@
       val tstart0 = if (body.isEmpty && in.lastOffset < tstart) in.lastOffset else tstart
 
       atPos(tstart0) {
-<<<<<<< HEAD
-        if (inScalaPackage && name == tpnme.AnyVal) {
-          // Not a well-formed constructor, has to be finished later - see note
-          // regarding AnyVal constructor in AddInterfaces.
-          val constructor = DefDef(NoMods, nme.CONSTRUCTOR, Nil, List(Nil), TypeTree(), Block(Nil, Literal(Constant())))
-          Template(parents0, self, constructor :: body)
-        }
-        else if (isPrimitiveType(name))
-          Template(List(scalaAnyValConstr), self, body)
-        else if (parents0 exists isReferenceToAnyVal) {
-          // @inline and other restrictions enforced in refchecks
-          Template(parents0, self, body)
-        }
-        else {
-          val casePs = caseParents()
-          val parents = parents0 match {
-            case Nil if casePs.isEmpty  => List(scalaAnyRefConstr)
-            case _                      => parents0 ++ casePs
-          }
-          Template(parents, self, constrMods, vparamss, argss, body, o2p(tstart))
-        }
-=======
         // [Martin to Paul: This needs to be refined. We should only include the 9 primitive classes,
         // not any other value classes that happen to be defined in the Scala package.
         if (inScalaRootPackage && (name == tpnme.AnyVal || (ScalaValueClassNames contains name)))
           Template(parents0, self, anyvalConstructor :: body)
         else
           Template(anyrefParents, self, constrMods, vparamss, argss, body, o2p(tstart))
->>>>>>> 54e284d6
       }
     }
 
