/*
 * Scala (https://www.scala-lang.org)
 *
 * Copyright EPFL and Lightbend, Inc.
 *
 * Licensed under Apache License 2.0
 * (http://www.apache.org/licenses/LICENSE-2.0).
 *
 * See the NOTICE file distributed with this work for
 * additional information regarding copyright ownership.
 */

// $Id$

package scala.tools
package nsc
package settings

import io.{AbstractFile, Jar, Path, PlainFile, VirtualDirectory}
import scala.annotation.tailrec
import scala.collection.mutable.Clearable
import scala.io.Source
import scala.reflect.internal.util.{SomeOfNil, StringOps}
import scala.reflect.{ClassTag, classTag}

/** A mutable Settings object.
 */
class MutableSettings(val errorFn: String => Unit)
              extends scala.reflect.internal.settings.MutableSettings
                 with AbsSettings
                 with ScalaSettings {
  type ResultOfTryToSet = List[String]

  def withErrorFn(errorFn: String => Unit): MutableSettings = {
    val settings = new MutableSettings(errorFn)
    copyInto(settings)
    settings
  }

<<<<<<< HEAD
  def copyInto(settings: MutableSettings): Unit = {
    allSettings foreach { thisSetting =>
      val otherSetting = settings.allSettings find { _.name == thisSetting.name }
=======
  def copyInto(settings: MutableSettings) {
    allSettings.valuesIterator foreach { thisSetting =>
      val otherSetting = settings.allSettings.get(thisSetting.name)
>>>>>>> d70893c9
      otherSetting foreach { otherSetting =>
        if (thisSetting.isSetByUser || otherSetting.isSetByUser) {
          otherSetting.value = thisSetting.value.asInstanceOf[otherSetting.T]
        }
      }
    }
  }

  /** Iterates over the arguments applying them to settings where applicable.
   *  Then verifies setting dependencies are met.
   *
   *  This temporarily takes a boolean indicating whether to keep
   *  processing if an argument is seen which is not a command line option.
   *  This is an expedience for the moment so that you can say
   *
   *    scalac -d /tmp foo.scala -optimise
   *
   *  while also allowing
   *
   *    scala Program opt opt
   *
   *  to get their arguments.
   *
   *  Returns (success, List of unprocessed arguments)
   */
  def processArguments(arguments: List[String], processAll: Boolean): (Boolean, List[String]) = {
    @tailrec
    def loop(args: List[String], residualArgs: List[String]): (Boolean, List[String]) = args match {
      case Nil        =>
        (checkDependencies, residualArgs)
      case "--" :: xs =>
        (checkDependencies, xs)
      // discard empties, sometimes they appear because of ant or etc.
      // but discard carefully, because an empty string is valid as an argument
      // to an option, e.g. -cp "" .  So we discard them only when they appear
      // where an option should be, not where an argument to an option should be.
      case "" :: xs =>
        loop(xs, residualArgs)
      case x :: xs  =>
        if (x startsWith "-") {
          parseParams(args) match {
            case newArgs if newArgs eq args => errorFn(s"bad option: '$x'") ; (false, args)
            case newArgs                    => loop(newArgs, residualArgs)
          }
        }
        else if (processAll)
          loop(xs, residualArgs :+ x)
        else
          (checkDependencies, args)
    }
    loop(arguments, Nil)
  }
  def processArgumentString(params: String) = processArguments(splitParams(params), processAll = true)

  /** Create a new Settings object, copying all user-set values.
   */
  def copy(): Settings = {
    val s = new Settings()
    s.processArguments(recreateArgs, processAll = true)
    s
  }

  /** A list pairing source directories with their output directory.
   *  This option is not available on the command line, but can be set by
   *  other tools (IDEs especially). The command line specifies a single
   *  output directory that is used for all source files, denoted by a
   *  '*' in this list.
   */
  lazy val outputDirs = new OutputDirs

  /** A list of settings which act based on prefix rather than an exact
   *  match.  This is basically -D and -J.
   */
  lazy val prefixSettings = allSettings.valuesIterator.collect { case x: PrefixSetting => x }.toList

  /** Split the given line into parameters.
   */
  def splitParams(line: String) = cmd.CommandLineParser.tokenize(line, errorFn)

  /** Returns any unprocessed arguments.
   */
  protected def parseParams(args: List[String]): List[String] = {
    // verify command exists and call setter
    def tryToSetIfExists(
      cmd: String,
      args: List[String],
      setter: (Setting) => (List[String] => Option[List[String]])
    ): Option[List[String]] =
      lookupSetting(cmd) match {
        //case None       => errorFn("Parameter '" + cmd + "' is not recognised by Scalac.") ; None
        case None       => None //error reported in processArguments
        case Some(cmd)  => setter(cmd)(args)
      }

    // -Xfoo: clears Clearables
    def clearIfExists(cmd: String): Option[List[String]] = lookupSetting(cmd) match {
      case Some(c: Clearable) => c.clear() ; SomeOfNil
      case Some(s)            => s.errorAndValue(s"Missing argument to $cmd", None)
      case None               => None
    }

    // if arg is of form -Xfoo:bar,baz,quux
    // the entire arg is consumed, so return None for failure
    // any non-Nil return value means failure and we return s unmodified
    def parseColonArg(s: String): Option[List[String]] =
      if (s endsWith ":") {
        clearIfExists(s.init)
      } else {
        StringOps.splitWhere(s, _ == ':', doDropIndex = true).flatMap {
          case (p, args) =>
            tryToSetIfExists(p, (args split ",").toList, (s: Setting) => s.tryToSetColon(_))
        }
      }

    // if arg is of form -Xfoo or -Xfoo bar (name = "-Xfoo")
    def parseNormalArg(p: String, args: List[String]): Option[List[String]] =
      tryToSetIfExists(p, args, (s: Setting) => s.tryToSet(_))

    args match {
      case Nil          => Nil
      case "-" :: rest  => errorFn("'-' is not a valid argument.") ; args
      case arg :: rest if !arg.startsWith("-") => errorFn(s"Argument '$arg' does not start with '-'.") ; args
      case arg :: rest  =>
        // we dispatch differently based on the appearance of p:
        // 1) If it matches a prefix setting it is sent there directly.
        // 2) If it has a : it is presumed to be -Xfoo:bar,baz
        // 3) Otherwise, the whole string should be a command name
        //
        // Internally we use Option[List[String]] to discover error,
        // but the outside expects our arguments back unchanged on failure
        val prefix = prefixSettings.find(_ respondsTo arg)
        prefix.map { setting => setting.tryToSet(args); rest }
        .orElse {
          if (arg contains ":") parseColonArg(arg).map(_ => rest)
          else parseNormalArg(arg, rest)
        }
        .getOrElse(args)
    }
  }

  /** Initializes these settings for embedded use by type `T`.
  * The class loader defining `T` should provide resources `app.class.path`
  * and `boot.class.path`.  These resources should contain the application
  * and boot classpaths in the same form as would be passed on the command line.*/
  def embeddedDefaults[T: ClassTag]: Unit = // called from sbt and repl
    embeddedDefaults(classTag[T].runtimeClass.getClassLoader)

  /** Initializes these settings for embedded use by a class from the given class loader.
  * The class loader for `T` should provide resources `app.class.path`
  * and `boot.class.path`.  These resources should contain the application
  * and boot classpaths in the same form as would be passed on the command line.*/
  def embeddedDefaults(loader: ClassLoader): Unit = {
    explicitParentLoader = Option(loader) // for the Interpreter parentClassLoader
    getClasspath("app", loader) foreach { classpath.value = _ }
    getClasspath("boot", loader) foreach { bootclasspath append _ }
  }

  /** The parent loader to use for the interpreter.*/
  private[nsc] var explicitParentLoader: Option[ClassLoader] = None

  /** Retrieves the contents of resource "${id}.class.path" from `loader`
  * (wrapped in Some) or None if the resource does not exist.*/
  private def getClasspath(id: String, loader: ClassLoader): Option[String] =
    for {
      ld <- Option(loader)
      r  <- Option(ld.getResource(s"$id.class.path"))
    } yield Source.fromURL(r).mkString

  // a wrapper for all Setting creators to keep our list up to date
  private def add[T <: Setting](s: T): T = {
    allSettings(s.name) = s
    s
  }

  def BooleanSetting(name: String, descr: String) = add(new BooleanSetting(name, descr))
  def ChoiceSetting(name: String, helpArg: String, descr: String, choices: List[String], default: String, choicesHelp: List[String] = Nil) =
    add(new ChoiceSetting(name, helpArg, descr, choices, default, choicesHelp))
  def IntSetting(name: String, descr: String, default: Int, range: Option[(Int, Int)], parser: String => Option[Int]) =
    add(new IntSetting(name, descr, default, range, parser))
  def MultiStringSetting(name: String, arg: String, descr: String, helpText: Option[String] = None) = add(new MultiStringSetting(name, arg, descr, helpText))
  def MultiChoiceSetting[E <: MultiChoiceEnumeration](name: String, helpArg: String, descr: String, domain: E, default: Option[List[String]] = None) =
    add(new MultiChoiceSetting[E](name, helpArg, descr, domain, default))
  def OutputSetting(outputDirs: OutputDirs, default: String) = add(new OutputSetting(outputDirs, default))
  def PhasesSetting(name: String, descr: String, default: String = "") = add(new PhasesSetting(name, descr, default))
  def StringSetting(name: String, arg: String, descr: String, default: String, helpText: Option[String] = None) = add(new StringSetting(name, arg, descr, default, helpText))
  def ScalaVersionSetting(name: String, arg: String, descr: String, initial: ScalaVersion, default: Option[ScalaVersion] = None) =
    add(new ScalaVersionSetting(name, arg, descr, initial, default))
  def PathSetting(name: String, descr: String, default: String): PathSetting = {
    val prepend = StringSetting(name + "/p", "", "", "").internalOnly()
    val append = StringSetting(name + "/a", "", "", "").internalOnly()

    add(new PathSetting(name, descr, default, prepend, append))
  }
  def PrefixSetting(name: String, prefix: String, descr: String): PrefixSetting = add(new PrefixSetting(name, prefix, descr))

  /** A class for holding mappings from source directories to
   *  their output location. This functionality can be accessed
   *  only programmatically. The command line compiler uses a
   *  single output location, but tools may use this functionality
   *  to set output location per source directory.
   */
  class OutputDirs {
    /** Pairs of source directory - destination directory. */
    private var outputDirs: List[(AbstractFile, AbstractFile)] = Nil

    /** If this is not None, the output location where all
     *  classes should go.
     */
    private var singleOutDir: Option[AbstractFile] = None

    /** Add a destination directory for sources found under `srcDir`.
     *  Both directories should exist.
     */
    def add(srcDir: String, outDir: String): Unit = // used in ide?
      add(checkDir(AbstractFile.getDirectory(srcDir), srcDir),
          checkDir(AbstractFile.getDirectory(outDir), outDir))

    /** Check that dir is exists and is a directory. */
    private def checkDir(dir: AbstractFile, name: String, allowJar: Boolean = false): AbstractFile = (
      if (dir != null && dir.isDirectory)
        dir
      else if (allowJar && dir == null && Jar.isJarOrZip(name, examineFile = false))
        new PlainFile(Path(name))
      else
        throw new FatalError(name + " does not exist or is not a directory")
    )

    /** Set the single output directory. From now on, all files will
     *  be dumped in there, regardless of previous calls to 'add'.
     */
    def setSingleOutput(outDir: String): Unit = {
      val dst = AbstractFile.getDirectory(outDir)
      setSingleOutput(checkDir(dst, outDir, allowJar = true))
    }

    def getSingleOutput: Option[AbstractFile] = singleOutDir

    /** Set the single output directory. From now on, all files will
     *  be dumped in there, regardless of previous calls to 'add'.
     */
    def setSingleOutput(dir: AbstractFile): Unit = {
      singleOutDir = Some(dir)
    }

    def add(src: AbstractFile, dst: AbstractFile): Unit = {
      singleOutDir = None
      outputDirs ::= ((src, dst))
    }

    /** Return the list of source-destination directory pairs. */
    def outputs: List[(AbstractFile, AbstractFile)] = outputDirs

    /** Return the output directory for the given file.
     */
    def outputDirFor(src: AbstractFile): AbstractFile = {
      def isBelow(srcDir: AbstractFile, outDir: AbstractFile) =
        src.path.startsWith(srcDir.path)

      singleOutDir.getOrElse(outputs.find((isBelow _).tupled) match {
          case Some((_, d)) => d
          case _ =>
            throw new FatalError("Could not find an output directory for "
                                 + src.path + " in " + outputs)
        }
      )
    }

    /** Return the source file path(s) which correspond to the given
     *  classfile path and SourceFile attribute value, subject to the
     *  condition that source files are arranged in the filesystem
     *  according to Java package layout conventions.
     *
     *  The given classfile path must be contained in at least one of
     *  the specified output directories. If it does not then this
     *  method returns Nil.
     *
     *  Note that the source file is not required to exist, so assuming
     *  a valid classfile path this method will always return a list
     *  containing at least one element.
     *
     *  Also that if two or more source path elements target the same
     *  output directory there will be two or more candidate source file
     *  paths.
     */
    def srcFilesFor(classFile : AbstractFile, srcPath : String) : List[AbstractFile] = {
      def isBelow(srcDir: AbstractFile, outDir: AbstractFile) =
        classFile.path.startsWith(outDir.path)

      singleOutDir match {
        case Some(d) =>
          d match {
              case _: VirtualDirectory | _: io.ZipArchive => Nil
              case _                   => List(d.lookupPathUnchecked(srcPath, directory = false))
          }
        case None =>
          (outputs filter (isBelow _).tupled) match {
            case Nil => Nil
            case matches => matches.map(_._1.lookupPathUnchecked(srcPath, directory = false))
          }
      }
    }
  }

  /** A base class for settings of all types.
   *  Subclasses each define a `value` field of the appropriate type.
   */
  abstract class Setting(val name: String, val helpDescription: String) extends AbsSetting with SettingValue {
    /** Will be called after this Setting is set for any extra work. */
    private[this] var _postSetHook: this.type => Unit = (x: this.type) => ()
    override def postSetHook(): Unit = _postSetHook(this)
    def withPostSetHook(f: this.type => Unit): this.type = { _postSetHook = f ; this }

    /** The syntax defining this setting in a help string */
    private[this] var _helpSyntax = name
    override def helpSyntax: String = _helpSyntax
    def withHelpSyntax(s: String): this.type    = { _helpSyntax = s ; this }

    /** Abbreviations for this setting */
    private[this] var _abbreviations: List[String] = Nil
    override def abbreviations = _abbreviations
    def withAbbreviation(s: String): this.type  = { _abbreviations ++= List(s) ; this }

    /** Optional dependency on another setting */
    private var dependency: Option[(Setting, String)] = None
    override def dependencies = dependency.toList
    def dependsOn(s: Setting, value: String): this.type = { dependency = Some((s, value)); this }

    private[this] var _deprecationMessage: Option[String] = None
    override def deprecationMessage = _deprecationMessage
    def withDeprecationMessage(msg: String): this.type = { _deprecationMessage = Some(msg) ; this }
  }

  /** A setting represented by an integer. */
  class IntSetting private[nsc](
    name: String,
    descr: String,
    val default: Int,
    val range: Option[(Int, Int)],
    parser: String => Option[Int])
  extends Setting(name, descr) {
    type T = Int
    protected var v: Int = default
    override def value: Int = v

    // not stable values!
    val IntMin = Int.MinValue
    val IntMax = Int.MaxValue
    def min = range map (_._1) getOrElse IntMin
    def max = range map (_._2) getOrElse IntMax

    override def value_=(s: Int) =
      if (isInputValid(s)) super.value_=(s) else errorMsg()

    // Validate that min and max are consistent
    assert(min <= max)

    // Helper to validate an input
    private def isInputValid(k: Int): Boolean = (min <= k) && (k <= max)

    // Helper to generate a textual explanation of valid inputs
    private def getValidText: String = (min, max) match {
      case (IntMin, IntMax)   => "can be any integer"
      case (IntMin, x)        => f"must be less than or equal to $x%d"
      case (x, IntMax)        => f"must be greater than or equal to $x%d"
      case _                  => f"must be between $min%d and $max%d"
    }

    // Ensure that the default value is actually valid
    assert(isInputValid(default))

    def parseArgument(x: String): Option[Int] = parser(x) orElse x.toIntOption

    def errorMsg() = errorFn(s"invalid setting for $name $getValidText")

    def tryToSet(args: List[String]) =
      if (args.isEmpty) errorAndValue("missing argument", None)
      else parseArgument(args.head) match {
        case Some(i)  => value = i ; Some(args.tail)
        case None     => errorMsg() ; None
      }

    def unparse: List[String] =
      if (value == default) Nil
      else List(name, value.toString)

    withHelpSyntax(s"$name <n>")
  }

  /** A setting represented by a boolean flag (false, unless set) */
  class BooleanSetting private[nsc](
    name: String,
    descr: String)
  extends Setting(name, descr) {
    type T = Boolean
    protected var v: Boolean = false
    override def value: Boolean = v

    def tryToSet(args: List[String]) = { value = true ; Some(args) }
    def unparse: List[String] = if (value) List(name) else Nil
    override def tryToSetFromPropertyValue(s : String): Unit = { // used from ide
      value = s.equalsIgnoreCase("true")
    }
    override def tryToSetColon(args: List[String]) = args match {
      case Nil     => tryToSet(Nil)
      case List(x) =>
        if (x.equalsIgnoreCase("true")) {
          value = true
          SomeOfNil
        } else if (x.equalsIgnoreCase("false")) {
          value = false
          SomeOfNil
        } else errorAndValue(s"'$x' is not a valid choice for '$name'", None)
      case _       => errorAndValue(s"'$name' accepts only one boolean value", None)
    }
  }

  /** A special setting for accumulating arguments like -Dfoo=bar. */
  class PrefixSetting private[nsc](
    name: String,
    prefix: String,
    descr: String)
  extends Setting(name, descr) {
    type T = List[String]
    protected var v: T = Nil

    def tryToSet(args: List[String]) = args match {
      case x :: xs if x startsWith prefix =>
        v = v :+ x
        Some(xs)
      case _  =>
        None
    }
    override def respondsTo(token: String) = token startsWith prefix
    def unparse: List[String] = value
  }

  /** A setting represented by a string, (`default` unless set) */
  class StringSetting private[nsc](
    name: String,
    val arg: String,
    descr: String,
    val default: String,
    helpText: Option[String])
  extends Setting(name, descr) {
    type T = String
    protected var v: T = default
    protected var sawHelp: Boolean = false

    withHelpSyntax(name + " <" + arg + ">")

    def tryToSet(args: List[String]) = args match {
      case Nil      => errorAndValue("missing argument", None)
      case x :: xs  =>
        if (helpText.nonEmpty && x == "help")
          sawHelp = true
        else
          value = x
        Some(xs)
    }
    def unparse: List[String] = if (value == default) Nil else List(name, value)

    override def isHelping: Boolean = sawHelp

    override def help = helpText.get
  }

  /** A setting represented by a Scala version.
    * The `initial` value is used if the setting is not specified.
    * The `default` value is used if the option is specified without argument (e.g., `-Xmigration`).
    */
  class ScalaVersionSetting private[nsc](
    name: String,
    val arg: String,
    descr: String,
    val initial: ScalaVersion,
    default: Option[ScalaVersion])
  extends Setting(name, descr) {
    type T = ScalaVersion
    protected var v: T = initial

    // This method is invoked if there are no colonated args. In this case the default value is
    // used. No arguments are consumed.
    override def tryToSet(args: List[String]) = {
      default match {
        case Some(d) => value = d
        case None => errorFn(s"$name requires an argument, the syntax is $helpSyntax")
      }
      Some(args)
    }

    override def tryToSetColon(args: List[String]) = args match {
      case x :: xs  => value = ScalaVersion(x, errorFn); Some(xs)
      case nil      => Some(nil)
    }

    def unparse: List[String] = if (value == NoScalaVersion) Nil else List(s"${name}:${value.unparse}")

    withHelpSyntax(s"${name}:<${arg}>")
  }

  class PathSetting private[nsc](
    name: String,
    descr: String,
    default: String,
    prependPath: StringSetting,
    appendPath: StringSetting)
  extends StringSetting(name, "path", descr, default, None) {
    import util.ClassPath.join
    def prepend(s: String) = prependPath.value = join(s, prependPath.value)
    def append(s: String) = appendPath.value = join(appendPath.value, s)

    override def isDefault = super.isDefault && prependPath.isDefault && appendPath.isDefault
    override def value = join(
      prependPath.value,
      super.value,
      appendPath.value
    )
  }

  /** Set the output directory. */
  class OutputSetting private[nsc](
    private[nsc] val outputDirs: OutputDirs,
    default: String)
    extends StringSetting("-d", "directory|jar", "destination for generated classfiles.", default, None) {
      value = default
      override def value_=(str: String): Unit = {
        super.value_=(str)
        try outputDirs.setSingleOutput(str)
        catch { case FatalError(msg) => errorFn(msg) }
      }
  }

  /**
   * Each [[MultiChoiceSetting]] takes a MultiChoiceEnumeration as domain. The enumeration may
   * use the Choice class to define values, or simply use the default `Value` constructor:
   *
   *     object SettingDomain extends MultiChoiceEnumeration { val arg1, arg2 = Value }
   *
   * Or
   *
   *     object SettingDomain extends MultiChoiceEnumeration {
   *       val arg1 = Choice("arg1", "help")
   *       val arg2 = Choice("arg2", "help")
   *     }
   *
   * Choices with a non-empty `expandsTo` enable other options. Note that expanding choices are
   * not present in the multiChoiceSetting.value set, only their expansion.
   */
  abstract class MultiChoiceEnumeration extends Enumeration {
    case class Choice(name: String, help: String = "", expandsTo: List[Choice] = Nil) extends Val(name)
  }

  /**
   * A Setting that collects string-valued settings from an enumerated domain.
   *  - These choices can be turned on or off: "-option:on,-off"
   *  - If an option is set both on and off, then the option is on
   *  - The choice "_" enables all choices that have not been explicitly disabled
   *
   *  Arguments can be provided in colonated or non-colonated mode, i.e. "-option a b" or
   *  "-option:a,b". Note that arguments starting with a "-" can only be provided in colonated mode,
   *  otherwise they are interpreted as a new option.
   *
   *  In non-colonated mode, the setting stops consuming arguments at the first non-choice,
   *  i.e. "-option a b c" only consumes "a" and "b" if "c" is not a valid choice.
   *
   *  @param name         command-line setting name, eg "-Xlint"
   *  @param helpArg      help description for the kind of arguments it takes, eg "warning"
   *  @param descr        description of the setting
   *  @param domain       enumeration of choices implementing MultiChoice, or the string value is
   *                      taken for the name
   *  @param default      If Some(args), the default options if none are provided. If None, an
   *                      error is printed if there are no arguments.
   */
  class MultiChoiceSetting[E <: MultiChoiceEnumeration] private[nsc](
    name: String,
    val helpArg: String,
    descr: String,
    val domain: E,
    val default: Option[List[String]]
  ) extends Setting(name, descr) with Clearable {

    withHelpSyntax(s"$name:<${helpArg}s>")

    object ChoiceOrVal {
      def unapply(a: domain.Value): Option[(String, String, List[domain.Choice])] = a match {
        case c: domain.Choice => Some((c.name, c.help, c.expandsTo))
        case v: domain.Value  => Some((v.toString, "", Nil))
      }
    }

    type T = domain.ValueSet
    protected var v: T = domain.ValueSet.empty

    // Explicitly enabled or disabled. Yeas may contain expanding options, nays may not.
    private var yeas = domain.ValueSet.empty
    private var nays = domain.ValueSet.empty

    // Asked for help
    private var sawHelp = false
    // Wildcard _ encountered
    private var sawAll  = false

    private def badChoice(s: String) = errorFn(s"'$s' is not a valid choice for '$name'")
    private def isChoice(s: String) = (s == "_") || (choices contains pos(s))

    private def pos(s: String) = s stripPrefix "-"
    private def isPos(s: String) = !(s startsWith "-")

    override val choices: List[String] = domain.values.toList map {
      case ChoiceOrVal(name, _, _) => name
    }

    def descriptions: List[String] = domain.values.toList map {
      case ChoiceOrVal(_, "", x :: xs) => "Enables the options "+ (x :: xs).map(_.name).mkString(", ")
      case ChoiceOrVal(_, descr, _)    => descr
      case _                           => ""
    }

    /** (Re)compute from current yeas, nays, wildcard status. */
    def compute() = {
      def simple(v: domain.Value) = v match {
        case ChoiceOrVal(_, _, Nil) => true
        case _ => false
      }

      /**
       * Expand an expanding option, if necessary recursively. Expanding options are not included in
       * the result (consistent with "_", which is not in `value` either).
       *
       * Note: by precondition, options in nays are not expanding, they can only be leaves.
       */
      def expand(vs: domain.ValueSet): domain.ValueSet = vs flatMap {
        case c @ ChoiceOrVal(_, _, Nil) => domain.ValueSet(c)
        case ChoiceOrVal(_, _, others)  => expand(domain.ValueSet(others: _*))
      }

      // yeas from _ or expansions are weak: an explicit nay will disable them
      val weakYeas = if (sawAll) domain.values filter simple else expand(yeas filterNot simple)
      value = (yeas filter simple) | (weakYeas &~ nays)
    }

    /** Add a named choice to the multichoice value. */
    def add(arg: String) = arg match {
      case _ if !isChoice(arg) =>
        badChoice(arg)
      case "_" =>
        sawAll = true
        compute()
      case _ if isPos(arg) =>
        yeas += domain withName arg
        compute()
      case _ =>
        val choice = domain withName pos(arg)
        choice match {
          case ChoiceOrVal(_, _, _ :: _) => errorFn(s"'${pos(arg)}' cannot be negated, it enables other arguments")
          case _ =>
        }
        nays += choice
        compute()
    }

    def tryToSet(args: List[String])                  = tryToSetArgs(args, halting = true)
    override def tryToSetColon(args: List[String])    = tryToSetArgs(args, halting = false)
    override def tryToSetFromPropertyValue(s: String) = tryToSet(s.trim.split(',').toList) // used from ide

    /** Try to set args, handling "help" and default.
     *  The "halting" parameter means args were "-option a b c -else" so halt
     *  on "-else" or other non-choice. Otherwise, args were "-option:a,b,c,d",
     *  so process all and report non-choices as errors.
     *  @param args args to process
     *  @param halting stop on non-arg
     */
    private def tryToSetArgs(args: List[String], halting: Boolean) = {
      val added = collection.mutable.ListBuffer.empty[String]

      def tryArg(arg: String) = arg match {
        case "help"           => sawHelp = true
        case s if isChoice(s) => added += s // this case also adds "_"
        case s                => badChoice(s)
      }
      @tailrec
      def loop(args: List[String]): List[String] = args match {
        case arg :: _ if halting && (!isPos(arg) || !isChoice(arg)) => args
        case arg :: rest => tryArg(arg) ; loop(rest)
        case Nil         => Nil
      }
      val rest = loop(args)

      // if no arg consumed, use defaults or error; otherwise, add what they added
      if (rest.size == args.size) default match {
        case Some(defaults) => defaults foreach add
        case None => errorFn(s"'$name' requires an option. See '$name:help'.")
      } else {
        added foreach add
      }

      Some(rest)
    }

    def contains(choice: domain.Value): Boolean = value contains choice

    // programmatically.
    def enable(choice: domain.Value): Unit = { nays -= choice ; yeas += choice ; compute() }

    // programmatically. Disabling expanding option is otherwise disallowed.
    def disable(choice: domain.Value): Unit = { yeas -= choice ; nays += choice ; compute() }

    override def isHelping: Boolean = sawHelp

    override def help: String = {
      val describe: ((String, String)) => String = {
        val choiceWidth = choices.map(_.length).max + 1
        val formatStr   = s"  %-${choiceWidth}s %s"
        locally {
          case (choice, description) => formatStr.format(choice, description)
        }
      }
      val verboseDefault = default match {
        case Some("_" :: Nil) => Some("All choices are enabled by default." :: Nil)
        case _ => default
      }
      val orelse = verboseDefault.map(_.mkString(f"%nDefault: ", ", ", f"%n")).getOrElse("")
      choices.zipAll(descriptions, "", "").map(describe).mkString(f"${descr}%n", f"%n", orelse)
    }

    def clear(): Unit         = {
      v = domain.ValueSet.empty
      yeas = domain.ValueSet.empty
      nays = domain.ValueSet.empty
      sawAll = false
      sawHelp = false
    }
    def unparse: List[String] = value.toList map (s => s"$name:$s")
    def contains(s: String)   = domain.values.find(_.toString == s).exists(value.contains)
  }

  /** A setting that accumulates all strings supplied to it,
   *  until it encounters one starting with a '-'.
   */
  class MultiStringSetting private[nsc](
    name: String,
    val arg: String,
    descr: String,
    helpText: Option[String])
  extends Setting(name, descr) with Clearable {
    type T = List[String]
    protected var v: T = Nil
    protected var sawHelp: Boolean = false

    withHelpSyntax(name + ":<" + arg + ">")

    // try to set. halting means halt at first non-arg
    protected def tryToSetArgs(args: List[String], halting: Boolean) = {
      @tailrec
      def loop(args: List[String]): List[String] = args match {
        case arg :: rest =>
          if (halting && (arg startsWith "-")) args
          else {
            if (helpText.isDefined && arg == "help") sawHelp = true
            else value ++= List(arg)
            loop(rest)
          }
        case Nil         => Nil
      }
      Some(loop(args))
    }
    def tryToSet(args: List[String])                  = tryToSetArgs(args, halting = true)
    override def tryToSetColon(args: List[String])    = tryToSetArgs(args, halting = false)
    override def tryToSetFromPropertyValue(s: String) = tryToSet(s.trim.split(',').toList) // used from ide

    def clear(): Unit         = (v = Nil)
    def unparse: List[String] = value map (name + ":" + _)
    def contains(s: String)   = value contains s

    override def isHelping: Boolean = sawHelp

    override def help = helpText.get
  }

  /** A setting represented by a string in a given set of `choices`,
   *  (`default` unless set).
   */
  class ChoiceSetting private[nsc](
    name: String,
    val helpArg: String,
    descr: String,
    override val choices: List[String],
    val default: String,
    val choicesHelp: List[String])
  extends Setting(name,
    if (choicesHelp.isEmpty) s"$descr ${choices.map(s => if (s == default) s"[$s]" else s).mkString("(", ",", ")")}"
    else s"$descr Default: `$default`, `help` to list choices.") {
    type T = String
    protected var v: T = default
    def indexOfChoice: Int = choices indexOf value

    private[this] var _preSetHook: String => String = s => s
    def withPreSetHook(hook: String => String): this.type = { _preSetHook = hook ; this }

    private def choicesHelpMessage = if (choicesHelp.isEmpty) "" else {
      val choiceLength = choices.map(_.length).max + 1
      val formatStr = s"  %-${choiceLength}s %s%n"
      choices.zipAll(choicesHelp, "", "").map({
        case (choice, desc) => formatStr.format(choice, desc)
      }).mkString("")
    }
    private def usageErrorMessage = f"Usage: $name:<$helpArg> where <$helpArg> choices are ${choices mkString ", "} (default: $default).%n$choicesHelpMessage"

    private var sawHelp = false
    override def isHelping = sawHelp
    override def help = usageErrorMessage

    def tryToSet(args: List[String]) = errorAndValue(usageErrorMessage, None)

    override def tryToSetColon(args: List[String]) = args map _preSetHook match {
      case Nil                            => errorAndValue(usageErrorMessage, None)
      case List("help")                   => sawHelp = true; SomeOfNil
      case List(x) if choices contains x  => value = x ; SomeOfNil
      case List(x)                        => errorAndValue("'" + x + "' is not a valid choice for '" + name + "'", None)
      case xs                             => errorAndValue("'" + name + "' does not accept multiple arguments.", None)
    }
    def unparse: List[String] =
      if (value == default) Nil else List(name + ":" + value)
    override def tryToSetFromPropertyValue(s: String) = tryToSetColon(s::Nil) // used from ide

    withHelpSyntax(name + ":<" + helpArg + ">")
  }

  private def mkPhasesHelp(descr: String, default: String) = {
    descr + " <phases>" + (
      if (default == "") "" else " (default: " + default + ")"
    )
  }

  /** A setting represented by a list of strings which should be prefixes of
   *  phase names. This is not checked here, however.  Alternatively, underscore
   *  can be used to indicate all phases.
   */
  class PhasesSetting private[nsc](
    name: String,
    descr: String,
    val default: String
  ) extends Setting(name, mkPhasesHelp(descr, default)) with Clearable {
    private[nsc] def this(name: String, descr: String) = this(name, descr, "")

    type T = List[String]
    private[this] var _v: T = Nil
    private[this] var _numbs: List[(Int,Int)] = Nil
    private[this] var _names: T = Nil
    //protected var v: T = Nil
    protected def v: T = _v
    protected def v_=(t: T): Unit = {
      // throws NumberFormat on bad range (like -5-6)
      def asRange(s: String): (Int,Int) = (s indexOf '-') match {
        case -1 => (s.toInt, s.toInt)
        case 0  => (-1, s.tail.toInt)
        case i if s.last == '-' => (s.init.toInt, Int.MaxValue)
        case i  => (s.take(i).toInt, s.drop(i+1).toInt)
      }
      val numsAndStrs = t filter (_.nonEmpty) partition (_ forall (ch => ch.isDigit || ch == '-'))
      _numbs = numsAndStrs._1 map asRange
      _names = numsAndStrs._2
      _v     = t
    }
    override def value = if (v contains "_") List("_") else super.value // i.e., v
    private def numericValues = _numbs
    private def stringValues  = _names
    private def phaseIdTest(i: Int): Boolean = numericValues exists (_ match {
      case (min, max) => min <= i && i <= max
    })

    def tryToSet(args: List[String]) =
      if (default == "") errorAndValue("missing phase", None)
      else tryToSetColon(splitDefault) map (_ => args)

    private def splitDefault = default.split(',').toList

    override def tryToSetColon(args: List[String]) = try {
      args match {
        case Nil  => if (default == "") errorAndValue("missing phase", None)
                     else tryToSetColon(splitDefault)
        case xs   => value = (value ++ xs).distinct.sorted ; SomeOfNil
      }
    } catch { case _: NumberFormatException => None }

    def clear(): Unit = (v = Nil)

    // we slightly abuse the usual meaning of "contains" here by returning
    // true if our phase list contains "_", regardless of the incoming argument
    def contains(phName: String)     = doAllPhases || containsName(phName)
    def containsName(phName: String) = stringValues exists (phName startsWith _)
    def containsId(phaseId: Int)     = phaseIdTest(phaseId)
    def containsPhase(ph: Phase)     = contains(ph.name) || containsId(ph.id)

    def doAllPhases = stringValues.contains("_")
    def unparse: List[String] = value.map(v => s"$name:$v")

    withHelpSyntax(
      if (default == "") name + ":<phases>"
      else name + "[:phases]"
    )
  }

  /** Internal use - syntax enhancements. */
  protected class EnableSettings[T <: BooleanSetting](val s: T) {
    def enablingIfNotSetByUser(toEnable: List[BooleanSetting]): s.type = s withPostSetHook (_ => toEnable foreach (sett => if (!sett.isSetByUser) sett.value = s.value))
    def enabling(toEnable: List[BooleanSetting]): s.type = s withPostSetHook (_ => toEnable foreach (_.value = s.value))
    def disabling(toDisable: List[BooleanSetting]): s.type = s withPostSetHook (_ => toDisable foreach (_.value = !s.value))
    def andThen(f: s.T => Unit): s.type = s withPostSetHook (setting => f(setting.value))
  }
  import scala.language.implicitConversions
  protected implicit def installEnableSettings[T <: BooleanSetting](s: T): EnableSettings[T] = new EnableSettings(s)
}<|MERGE_RESOLUTION|>--- conflicted
+++ resolved
@@ -37,15 +37,9 @@
     settings
   }
 
-<<<<<<< HEAD
   def copyInto(settings: MutableSettings): Unit = {
-    allSettings foreach { thisSetting =>
-      val otherSetting = settings.allSettings find { _.name == thisSetting.name }
-=======
-  def copyInto(settings: MutableSettings) {
     allSettings.valuesIterator foreach { thisSetting =>
       val otherSetting = settings.allSettings.get(thisSetting.name)
->>>>>>> d70893c9
       otherSetting foreach { otherSetting =>
         if (thisSetting.isSetByUser || otherSetting.isSetByUser) {
           otherSetting.value = thisSetting.value.asInstanceOf[otherSetting.T]
