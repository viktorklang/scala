--- conflicted
+++ resolved
@@ -446,12 +446,8 @@
 
     def checkPair(member: Symbol, other: Symbol) {
       val otpe = specialErasure(root)(other.tpe)
-<<<<<<< HEAD
       val bridgeNeeded = exitingErasure (
-=======
-      val bridgeNeeded = afterErasure (
         !member.isMacro &&
->>>>>>> 1a84c86c
         !(other.tpe =:= member.tpe) &&
         !(deconstMap(other.tpe) =:= deconstMap(member.tpe)) &&
         { var e = bridgesScope.lookupEntry(member.name)
