--- conflicted
+++ resolved
@@ -359,11 +359,7 @@
     }
 
     // Lock a symbol, using the handler if the recursion depth becomes too great.
-<<<<<<< HEAD
-    def lock(handler: => Unit): Boolean = {
-=======
-    private[scala] def lock(handler: => Unit) = {
->>>>>>> 3a09b784
+    private[scala] def lock(handler: => Unit): Boolean = {
       if ((rawflags & LOCKED) != 0L) {
         if (settings.Yrecursion.value != 0) {
           recursionTable get this match {
@@ -381,12 +377,8 @@
           }
         } else { handler; false }
       } else {
-<<<<<<< HEAD
         rawflags |= LOCKED
         true
-=======
-        _rawflags |= LOCKED
->>>>>>> 3a09b784
 //        activeLocks += 1
 //        lockedSyms += this
       }
