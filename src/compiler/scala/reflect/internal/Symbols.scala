 /* NSC -- new Scala compiler
 * Copyright 2005-2011 LAMP/EPFL
 * @author  Martin Odersky
 */


package scala.reflect
package internal

import scala.collection.{ mutable, immutable }
import scala.collection.mutable.ListBuffer
import util.Statistics._
import Flags._
import api.Modifier

trait Symbols extends api.Symbols { self: SymbolTable =>
  import definitions._

  protected var ids = 0

  val emptySymbolArray = new Array[Symbol](0)

  def symbolCount = ids // statistics

  protected def nextId() = { ids += 1; ids }

  /** Used for deciding in the IDE whether we can interrupt the compiler */
  //protected var activeLocks = 0

  /** Used for debugging only */
  //protected var lockedSyms = collection.immutable.Set[Symbol]()

  /** Used to keep track of the recursion depth on locked symbols */
  private var recursionTable = immutable.Map.empty[Symbol, Int]

  private var nextexid = 0
  protected def freshExistentialName(suffix: String) = {
    nextexid += 1
    newTypeName("_" + nextexid + suffix)
  }

  // Set the fields which point companions at one another.  Returns the module.
  def connectModuleToClass(m: ModuleSymbol, moduleClass: ClassSymbol): ModuleSymbol = {
    moduleClass.sourceModule = m
    m setModuleClass moduleClass
    m
  }

  /** Create a new free variable.  Its owner is NoSymbol.
   */
  def newFreeVar(name: TermName, tpe: Type, value: Any, newFlags: Long = 0L): FreeVar =
    new FreeVar(name, value) initFlags newFlags setInfo tpe

  /** The original owner of a class. Used by the backend to generate
   *  EnclosingMethod attributes.
   */
  val originalOwner = perRunCaches.newMap[Symbol, Symbol]()

  abstract class AbsSymbolImpl extends AbsSymbol { this: Symbol =>
    def newNestedSymbol(name: Name, pos: Position, newFlags: Long) = name match {
      case n: TermName => newTermSymbol(n, pos, newFlags)
      case n: TypeName => newTypeSymbol(n, pos, newFlags)
    }
    def enclosingClass: Symbol            = enclClass
    def enclosingMethod: Symbol           = enclMethod
    def thisPrefix: Type                  = thisType
    def selfType: Type                    = typeOfThis
    def typeSignature: Type               = info
    def typeSignatureIn(site: Type): Type = site memberInfo this

    def asType: Type = tpe
    def asTypeIn(site: Type): Type = site.memberType(this)
    def asTypeConstructor: Type = typeConstructor
    def setInternalFlags(flag: Long): this.type = { setFlag(flag); this }
    def setTypeSignature(tpe: Type): this.type = { setInfo(tpe); this }
    def setAnnotations(annots: AnnotationInfo*): this.type = { setAnnotations(annots.toList); this }
  }

  /** The class for all symbols */
  abstract class Symbol protected[Symbols] (initOwner: Symbol, initPos: Position, initName: Name)
          extends AbsSymbolImpl
             with HasFlags
             with Annotatable[Symbol] {

    type FlagsType          = Long
    type AccessBoundaryType = Symbol
    type AnnotationType     = AnnotationInfo

    private[this] var _rawowner = initOwner // Syncnote: need not be protected, as only assignment happens in owner_=, which is not exposed to api
    private[this] var _rawname  = initName
    private[this] var _rawflags = 0L

    def rawowner = _rawowner
    def rawname = _rawname
    def rawflags = _rawflags

    protected def rawflags_=(x: FlagsType) { _rawflags = x }

    private var rawpos = initPos

    val id = nextId() // identity displayed when -uniqid

    private[this] var _validTo: Period = NoPeriod

    def validTo = _validTo
    def validTo_=(x: Period) { _validTo = x}

    def pos = rawpos
    def setPos(pos: Position): this.type = { this.rawpos = pos; this }

    /** !!! The logic after "hasFlag" is far too opaque to be unexplained.
     *  I'm guessing it's attempting to compensate for flag overloading,
     *  and embedding such logic in an undocumented island like this is a
     *  notarized guarantee of future breakage.
     */
    override def hasModifier(mod: Modifier) =
      hasFlag(flagOfModifier(mod)) &&
      (!(mod == Modifier.bynameParameter) || isTerm) &&
      (!(mod == Modifier.covariant) || isType)

    override def modifiers: Set[Modifier] =
      Modifier.values filter hasModifier

// ------ creators -------------------------------------------------------------------

    final def newValue(name: TermName, pos: Position = NoPosition, newFlags: Long = 0L): TermSymbol =
      newTermSymbol(name, pos, newFlags)
    final def newVariable(name: TermName, pos: Position = NoPosition, newFlags: Long = 0L): TermSymbol =
      newTermSymbol(name, pos, MUTABLE | newFlags)
    final def newValueParameter(name: TermName, pos: Position = NoPosition, newFlags: Long = 0L): TermSymbol =
      newTermSymbol(name, pos, PARAM | newFlags)

    /** Create local dummy for template (owner of local blocks) */
    final def newLocalDummy(pos: Position) =
      newTermSymbol(nme.localDummyName(this), pos) setInfo NoType
    final def newMethod(name: TermName, pos: Position = NoPosition, newFlags: Long = 0L): MethodSymbol =
      newMethodSymbol(name, pos, METHOD | newFlags)
    final def newLabel(name: TermName, pos: Position = NoPosition): MethodSymbol =
      newMethod(name, pos, LABEL)

    /** Propagates ConstrFlags (JAVA, specifically) from owner to constructor. */
    final def newConstructor(pos: Position, newFlags: Long = 0L) =
      newMethod(nme.CONSTRUCTOR, pos, getFlag(ConstrFlags) | newFlags)

    /** Static constructor with info set. */
    def newStaticConstructor(pos: Position) =
      newConstructor(pos, STATIC) setInfo UnitClass.tpe
    /** Instance constructor with info set. */
    def newClassConstructor(pos: Position) =
      newConstructor(pos) setInfo MethodType(Nil, this.tpe)

    // Top-level objects can be automatically marked final, but others
    // must be explicitly marked final if overridable objects are enabled.
    private def ModuleFlags = (
      if (isPackage || !settings.overrideObjects.value) MODULE | FINAL
      else MODULE
    )
    def newLinkedModule(clazz: Symbol, newFlags: Long = 0L): ModuleSymbol = {
      val m = newModuleSymbol(clazz.name.toTermName, clazz.pos, ModuleFlags | newFlags)
      connectModuleToClass(m, clazz.asInstanceOf[ClassSymbol])
    }
    final def newModule(name: TermName, pos: Position = NoPosition, newFlags: Long = 0L): ModuleSymbol = {
      val m     = newModuleSymbol(name, pos, newFlags | ModuleFlags)
      val clazz = newModuleClassSymbol(name.toTypeName, pos, (m getFlag ModuleToClassFlags) | MODULE)
      connectModuleToClass(m, clazz)
    }

    final def newPackage(name: TermName, pos: Position = NoPosition, newFlags: Long = 0L): ModuleSymbol = {
      assert(name == nme.ROOT || isPackageClass, this)
      newModule(name, pos, JAVA | PACKAGE | newFlags)
    }
    final def newThisSym(pos: Position) =
      newTermSymbol(nme.this_, pos, SYNTHETIC)
    final def newImport(pos: Position) =
      newTermSymbol(nme.IMPORT, pos)

    /** Direct symbol factories.
     *  For internal use; these are unlikely to be what you want.
     */
    def newTermSymbol(name: TermName, pos: Position = NoPosition, newFlags: Long = 0L): TermSymbol =
      new TermSymbol(this, pos, name) initFlags newFlags

    def newAbstractTypeSymbol(name: TypeName, pos: Position = NoPosition, newFlags: Long = 0L): AbstractTypeSymbol =
      new AbstractTypeSymbol(this, pos, name) initFlags newFlags

    def newAliasTypeSymbol(name: TypeName, pos: Position = NoPosition, newFlags: Long = 0L): AliasTypeSymbol =
      new AliasTypeSymbol(this, pos, name) initFlags newFlags

    def newModuleSymbol(name: TermName, pos: Position = NoPosition, newFlags: Long = 0L): ModuleSymbol =
      new ModuleSymbol(this, pos, name) initFlags newFlags

    def newMethodSymbol(name: TermName, pos: Position = NoPosition, newFlags: Long = 0L): MethodSymbol =
      new MethodSymbol(this, pos, name) initFlags newFlags

    def newClassSymbol(name: TypeName, pos: Position = NoPosition, newFlags: Long = 0L): ClassSymbol =
      new ClassSymbol(this, pos, name) initFlags newFlags

    def newModuleClassSymbol(name: TypeName, pos: Position = NoPosition, newFlags: Long = 0L): ModuleClassSymbol =
      new ModuleClassSymbol(this, pos, name) initFlags newFlags

    /** Derive whether it is an abstract type from the flags; after creation
     *  the DEFERRED flag will be ignored.
     */
    def newTypeSymbol(name: TypeName, pos: Position = NoPosition, newFlags: Long = 0L): TypeSymbol =
      if ((newFlags & DEFERRED) == 0L)
        newAliasTypeSymbol(name, pos, newFlags)
      else
        newAbstractTypeSymbol(name, pos, newFlags)

    def newTypeSkolemSymbol(name: TypeName, origin: AnyRef, pos: Position = NoPosition, newFlags: Long = 0L): TypeSkolem =
      if ((newFlags & DEFERRED) == 0L)
        new TypeSkolem(this, pos, name, origin) initFlags newFlags
      else
        new TypeSkolem(this, pos, name, origin) with AbstractTypeMixin initFlags newFlags

    /** @param pre   type relative to which alternatives are seen.
     *  for instance:
     *  class C[T] {
     *    def m(x: T): T
     *    def m'(): T
     *  }
     *  val v: C[Int]
     *
     *  Then v.m  has symbol TermSymbol(flags = {OVERLOADED},
     *                                  tpe = OverloadedType(C[Int], List(m, m')))
     *  You recover the type of m doing a
     *
     *    m.tpe.asSeenFrom(pre, C)   (generally, owner of m, which is C here).
     *
     *  or:
     *
     *    pre.memberType(m)
     */
    final def newOverloaded(pre: Type, alternatives: List[Symbol]): Symbol = (
      newTermSymbol(alternatives.head.name.toTermName, alternatives.head.pos, OVERLOADED)
        setInfo OverloadedType(pre, alternatives)
    )

    final def newErrorValue(name: TermName) =
      newTermSymbol(name, pos, SYNTHETIC | IS_ERROR) setInfo ErrorType

    /** Symbol of a type definition  type T = ...
     */
    final def newAliasType(name: TypeName, pos: Position = NoPosition, newFlags: Long = 0L): Symbol =
      newAliasTypeSymbol(name, pos, newFlags)

    /** Symbol of an abstract type  type T >: ... <: ...
     */
    final def newAbstractType(name: TypeName, pos: Position = NoPosition, newFlags: Long = 0L): Symbol =
      newAbstractTypeSymbol(name, pos, DEFERRED | newFlags)

    /** Symbol of a type parameter
     */
    final def newTypeParameter(name: TypeName, pos: Position = NoPosition, newFlags: Long = 0L) =
      newAbstractType(name, pos, PARAM | newFlags)

    /** Synthetic value parameters when parameter symbols are not available
     */
    final def newSyntheticValueParamss(argtypess: List[List[Type]]): List[List[Symbol]] = {
      var cnt = 0
      def freshName() = { cnt += 1; nme.syntheticParamName(cnt) }
      mmap(argtypess)(tp => newValueParameter(freshName(), focusPos(owner.pos), SYNTHETIC) setInfo tp)
    }

    def newSyntheticTypeParam(): Symbol                             = newSyntheticTypeParam("T0", 0L)
    def newSyntheticTypeParam(name: String, newFlags: Long): Symbol = newTypeParameter(newTypeName(name), NoPosition, newFlags) setInfo TypeBounds.empty
    def newSyntheticTypeParams(num: Int): List[Symbol]              = (0 until num).toList map (n => newSyntheticTypeParam("T" + n, 0L))

    /** Create a new existential type skolem with this symbol its owner,
     *  based on the given symbol and origin.
     */
    def newExistentialSkolem(basis: Symbol, origin: AnyRef, name: TypeName = null, info: Type = null): TypeSkolem = {
      val skolem = newTypeSkolemSymbol(if (name eq null) basis.name.toTypeName else name, origin, basis.pos, (basis.flags | EXISTENTIAL) & ~PARAM)
      skolem setInfo (if (info eq null) basis.info cloneInfo skolem else info)
    }

    final def newExistential(name: TypeName, pos: Position = NoPosition, newFlags: Long = 0L): Symbol =
      newAbstractType(name, pos, EXISTENTIAL | newFlags)

    final def freshExistential(suffix: String): Symbol =
      newExistential(freshExistentialName(suffix), pos)

    /** Synthetic value parameters when parameter symbols are not available.
     *  Calling this method multiple times will re-use the same parameter names.
     */
    final def newSyntheticValueParams(argtypes: List[Type]): List[Symbol] =
      newSyntheticValueParamss(List(argtypes)).head

    /** Synthetic value parameter when parameter symbol is not available.
     *  Calling this method multiple times will re-use the same parameter name.
     */
    final def newSyntheticValueParam(argtype: Type): Symbol =
      newSyntheticValueParams(List(argtype)).head

    /** Type skolems are type parameters ''seen from the inside''
     *  Assuming a polymorphic method m[T], its type is a PolyType which has a TypeParameter
     *  with name `T` in its typeParams list. While type checking the parameters, result type and
     *  body of the method, there's a local copy of `T` which is a TypeSkolem.
     */
    final def newTypeSkolem: Symbol =
      owner.newTypeSkolemSymbol(name.toTypeName, this, pos, flags)

    final def newClass(name: TypeName, pos: Position = NoPosition, newFlags: Long = 0L) =
      newClassSymbol(name, pos, newFlags)

    /** A new class with its info set to a ClassInfoType with given scope and parents. */
    def newClassWithInfo(name: TypeName, parents: List[Type], scope: Scope, pos: Position = NoPosition, newFlags: Long = 0L) = {
      val clazz = newClass(name, pos, newFlags)
      clazz setInfo ClassInfoType(parents, scope, clazz)
    }
    final def newErrorClass(name: TypeName) =
      newClassWithInfo(name, Nil, new ErrorScope(this), pos, SYNTHETIC | IS_ERROR)

    final def newModuleClass(name: TypeName, pos: Position = NoPosition) =
      newModuleClassSymbol(name, pos)

    final def newAnonymousClass(pos: Position) =
      newClassSymbol(tpnme.ANON_CLASS_NAME, pos)

    final def newAnonymousFunctionClass(pos: Position, newFlags: Long = 0L) =
      newClassSymbol(tpnme.ANON_FUN_NAME, pos, FINAL | SYNTHETIC | newFlags)

    final def newAnonymousFunctionValue(pos: Position, newFlags: Long = 0L) =
      newTermSymbol(nme.ANON_FUN_NAME, pos, SYNTHETIC | newFlags) setInfo NoType

    /** Refinement types P { val x: String; type T <: Number }
     *  also have symbols, they are refinementClasses
     */
    final def newRefinementClass(pos: Position) =
      newClass(tpnme.REFINE_CLASS_NAME, pos)

    /** Create a new getter for current symbol (which must be a field)
     */
    final def newGetter: Symbol = (
      owner.newMethod(nme.getterName(name.toTermName), NoPosition, getterFlags(flags))
        setPrivateWithin privateWithin
        setInfo MethodType(Nil, tpe)
    )

    final def newErrorSymbol(name: Name): Symbol = name match {
      case x: TypeName  => newErrorClass(x)
      case x: TermName  => newErrorValue(x)
    }

    @deprecated("Use the other signature", "2.10.0")
    def newClass(pos: Position, name: TypeName): Symbol        = newClass(name, pos)
    @deprecated("Use the other signature", "2.10.0")
    def newModuleClass(pos: Position, name: TypeName): Symbol  = newModuleClass(name, pos)
    @deprecated("Use the other signature", "2.10.0")
    def newLabel(pos: Position, name: TermName): MethodSymbol  = newLabel(name, pos)
    @deprecated("Use the other signature", "2.10.0")
    def newValue(pos: Position, name: TermName): TermSymbol    = newTermSymbol(name, pos)
    @deprecated("Use the other signature", "2.10.0")
    def newAliasType(pos: Position, name: TypeName): Symbol    = newAliasType(name, pos)
    @deprecated("Use the other signature", "2.10.0")
    def newAbstractType(pos: Position, name: TypeName): Symbol = newAbstractType(name, pos)
    @deprecated("Use the other signature", "2.10.0")
    def newExistential(pos: Position, name: TypeName): Symbol  = newExistential(name, pos)
    @deprecated("Use the other signature", "2.10.0")
    def newMethod(pos: Position, name: TermName): MethodSymbol = newMethod(name, pos)

// ----- locking and unlocking ------------------------------------------------------

    // True if the symbol is unlocked.
    // True if the symbol is locked but still below the allowed recursion depth.
    // False otherwise
    private[scala] def lockOK: Boolean = {
      ((rawflags & LOCKED) == 0L) ||
      ((settings.Yrecursion.value != 0) &&
       (recursionTable get this match {
         case Some(n) => (n <= settings.Yrecursion.value)
         case None => true }))
    }

    // Lock a symbol, using the handler if the recursion depth becomes too great.
    private[scala] def lock(handler: => Unit): Boolean = {
      if ((rawflags & LOCKED) != 0L) {
        if (settings.Yrecursion.value != 0) {
          recursionTable get this match {
            case Some(n) =>
              if (n > settings.Yrecursion.value) {
                handler
                false
              } else {
                recursionTable += (this -> (n + 1))
                true
              }
            case None =>
              recursionTable += (this -> 1)
              true
          }
        } else { handler; false }
      } else {
        rawflags |= LOCKED
        true
//        activeLocks += 1
//        lockedSyms += this
      }
    }

    // Unlock a symbol
    private[scala] def unlock() = {
      if ((rawflags & LOCKED) != 0L) {
//        activeLocks -= 1
//        lockedSyms -= this
        _rawflags = rawflags & ~LOCKED
        if (settings.Yrecursion.value != 0)
          recursionTable -= this
      }
    }

// ----- tests ----------------------------------------------------------------------

    def isTerm         = false  // to be overridden
    def isType         = false  // to be overridden
    def isClass        = false  // to be overridden
    def isBottomClass  = false  // to be overridden
    def isAliasType    = false  // to be overridden
    def isAbstractType = false  // to be overridden
    private[scala] def isSkolem = false // to be overridden

    /** Is this symbol a type but not a class? */
    def isNonClassType = false // to be overridden

    override final def isTrait     = isClass && hasFlag(TRAIT)
    final def isAbstractClass      = isClass && hasFlag(ABSTRACT)
    final def isBridge             = hasFlag(BRIDGE)
    final def isContravariant      = isType && hasFlag(CONTRAVARIANT)
    final def isConcreteClass      = isClass && !hasFlag(ABSTRACT | TRAIT)
    final def isCovariant          = isType && hasFlag(COVARIANT)
    final def isEarlyInitialized   = isTerm && hasFlag(PRESUPER)
    final def isExistentiallyBound = isType && hasFlag(EXISTENTIAL)
    final def isImplClass          = isClass && hasFlag(IMPLCLASS)
    final def isLazyAccessor       = isLazy && lazyAccessor != NoSymbol
    final def isMethod             = isTerm && hasFlag(METHOD)
    final def isModule             = isTerm && hasFlag(MODULE)
    final def isModuleClass        = isClass && hasFlag(MODULE)
    final def isNumericValueClass  = definitions.isNumericValueClass(this)
    final def isOverloaded         = hasFlag(OVERLOADED)
    final def isOverridableMember  = !(isClass || isEffectivelyFinal) && owner.isClass
    final def isRefinementClass    = isClass && name == tpnme.REFINE_CLASS_NAME
    final def isSourceMethod       = isMethod && !hasFlag(STABLE) // exclude all accessors!!!
    final def isTypeParameter      = isType && isParameter && !isSkolem
    final def isPrimitiveValueClass = definitions.isPrimitiveValueClass(this)
    final def isVarargsMethod      = isMethod && hasFlag(VARARGS)

    /** Package tests */
    final def isEmptyPackage      = isPackage && name == nme.EMPTY_PACKAGE_NAME
    final def isEmptyPackageClass = isPackageClass && name == tpnme.EMPTY_PACKAGE_NAME
    final def isPackage           = isModule && hasFlag(PACKAGE)
    final def isPackageClass      = isClass && hasFlag(PACKAGE)
    final def isRoot              = isPackageClass && owner == NoSymbol
    final def isRootPackage       = isPackage && owner == NoSymbol

    /** Does this symbol denote a wrapper created by the repl? */
    final def isInterpreterWrapper = (
      (isModule || isModuleClass)
      && owner.isPackageClass
      && nme.isReplWrapperName(name)
    )
    /** Is this symbol an effective root for fullname string?
     */
    def isEffectiveRoot = isRoot || isEmptyPackageClass

    /** Term symbols with the exception of static parts of Java classes and packages.
     */
    final def isValue = isTerm && !(isModule && hasFlag(PACKAGE | JAVA))

    final def isVariable  = isTerm && isMutable && !isMethod

    // interesting only for lambda lift. Captured variables are accessed from inner lambdas.
    final def isCapturedVariable  = isVariable && hasFlag(CAPTURED)

    final def isGetter = isTerm && hasAccessorFlag && !nme.isSetterName(name)
    // todo: make independent of name, as this can be forged.
    final def isSetter = isTerm && hasAccessorFlag && nme.isSetterName(name)
    def isSetterParameter = isValueParameter && owner.isSetter

    final def hasGetter = isTerm && nme.isLocalName(name)

    final def isValueParameter = isTerm && hasFlag(PARAM)
    final def isLocalDummy = isTerm && nme.isLocalDummyName(name)
    final def isInitializedToDefault = !isType && hasAllFlags(DEFAULTINIT | ACCESSOR)
    final def isClassConstructor = isTerm && (name == nme.CONSTRUCTOR)
    final def isMixinConstructor = isTerm && (name == nme.MIXIN_CONSTRUCTOR)
    final def isConstructor = isTerm && nme.isConstructorName(name)
    final def isStaticModule = isModule && isStatic && !isMethod
    final def isThisSym = isTerm && owner.thisSym == this
    final def isError = hasFlag(IS_ERROR)
    final def isErroneous = isError || isInitialized && tpe.isErroneous
    final def isTypeParameterOrSkolem = isType && hasFlag(PARAM)
    final def isHigherOrderTypeParameter = (this ne NoSymbol) && owner.isTypeParameterOrSkolem
    final def isTypeSkolem            = isSkolem && hasFlag(PARAM)
    // a type symbol bound by an existential type, for instance the T in
    // List[T] forSome { type T }
    final def isExistentialSkolem     = isExistentiallyBound && isSkolem
    final def isExistentialQuantified = isExistentiallyBound && !isSkolem

    // class C extends D( { class E { ... } ... } ). Here, E is a class local to a constructor
    final def isClassLocalToConstructor = isClass && hasFlag(INCONSTRUCTOR)

<<<<<<< HEAD
    final def isInlineClass = isClass && hasAnnotation(ScalaInlineClass)
=======
    final def isDerivedValueClass =
      isClass && info.parents.headOption.getOrElse(AnyClass.tpe).typeSymbol == AnyValClass &&
      !isPrimitiveValueClass

    final def isMethodWithExtension =
      isMethod && owner.isDerivedValueClass && !isParamAccessor && !isConstructor && !hasFlag(SUPERACCESSOR)
>>>>>>> 54e284d6

    final def isAnonymousClass             = isClass && (name containsName tpnme.ANON_CLASS_NAME)
    final def isAnonymousFunction          = isSynthetic && (name containsName tpnme.ANON_FUN_NAME)
    final def isAnonOrRefinementClass      = isAnonymousClass || isRefinementClass

    // A package object or its module class
    final def isPackageObjectOrClass = (this ne NoSymbol) && owner.isPackageClass && (name == nme.PACKAGE || name == tpnme.PACKAGE)
    final def isPackageObject        = (this ne NoSymbol) && owner.isPackageClass && name == nme.PACKAGE
    final def isPackageObjectClass   = (this ne NoSymbol) && owner.isPackageClass && name == tpnme.PACKAGE

    final def isDefinedInPackage  = effectiveOwner.isPackageClass
    final def isJavaInterface = isJavaDefined && isTrait
    final def needsFlatClasses = phase.flatClasses && rawowner != NoSymbol && !rawowner.isPackageClass

    // In java.lang, Predef, or scala package/package object
    def isInDefaultNamespace = UnqualifiedOwners(effectiveOwner)

    /** The owner, skipping package objects.
     */
    def effectiveOwner = if (owner.isPackageObjectClass) owner.skipPackageObject else owner

    /** If this is a package object or its implementing class, its owner: otherwise this.
     */
    final def skipPackageObject: Symbol = if (isPackageObjectOrClass) owner else this

    /** If this is a constructor, its owner: otherwise this.
     */
    final def skipConstructor: Symbol = if (isConstructor) owner else this

    /** Conditions where we omit the prefix when printing a symbol, to avoid
     *  unpleasantries like Predef.String, $iw.$iw.Foo and <empty>.Bippy.
     */
    final def isOmittablePrefix = !settings.debug.value && (
         UnqualifiedOwners(skipPackageObject)
      || isEmptyPrefix
    )
    def isEmptyPrefix = (
         isEffectiveRoot                      // has no prefix for real, <empty> or <root>
      || isAnonOrRefinementClass              // has uninteresting <anon> or <refinement> prefix
      || nme.isReplWrapperName(name)          // has ugly $iw. prefix (doesn't call isInterpreterWrapper due to nesting)
    )
    def isFBounded = info.baseTypeSeq exists (_ contains this)

    /** Is symbol a monomorphic type?
     *  assumption: if a type starts out as monomorphic, it will not acquire
     *  type parameters in later phases.
     */
    final def isMonomorphicType =
      isType && {
        var is = infos
        (is eq null) || {
          while (is.prev ne null) { is = is.prev }
          is.info.isComplete && !is.info.isHigherKinded // was: is.info.typeParams.isEmpty.
          // YourKit listed the call to PolyType.typeParams as a hot spot but it is likely an artefact.
          // The change to isHigherKinded did not reduce the total running time.
        }
      }

    def isStrictFP          = hasAnnotation(ScalaStrictFPAttr) || (enclClass hasAnnotation ScalaStrictFPAttr)
    def isSerializable      = (
         info.baseClasses.exists(p => p == SerializableClass || p == JavaSerializableClass)
      || hasAnnotation(SerializableAttr) // last part can be removed, @serializable annotation is deprecated
    )
    def hasBridgeAnnotation = hasAnnotation(BridgeClass)
    def isDeprecated        = hasAnnotation(DeprecatedAttr)
    def deprecationMessage  = getAnnotation(DeprecatedAttr) flatMap (_ stringArg 0)
    def deprecationVersion  = getAnnotation(DeprecatedAttr) flatMap (_ stringArg 1)
    def deprecatedParamName = getAnnotation(DeprecatedNameAttr) flatMap (_ symbolArg 0)

    // !!! when annotation arguments are not literal strings, but any sort of
    // assembly of strings, there is a fair chance they will turn up here not as
    // Literal(const) but some arbitrary AST.  However nothing in the compiler
    // prevents someone from writing a @migration annotation with a calculated
    // string.  So this needs attention.  For now the fact that migration is
    // private[scala] ought to provide enough protection.
    def hasMigrationAnnotation = hasAnnotation(MigrationAnnotationClass)
    def migrationMessage    = getAnnotation(MigrationAnnotationClass) flatMap { _.stringArg(0) }
    def migrationVersion    = getAnnotation(MigrationAnnotationClass) flatMap { _.stringArg(1) }
    def elisionLevel        = getAnnotation(ElidableMethodClass) flatMap { _.intArg(0) }
    def implicitNotFoundMsg = getAnnotation(ImplicitNotFoundClass) flatMap { _.stringArg(0) }

    /** Is this symbol an accessor method for outer? */
    final def isOuterAccessor = {
      hasFlag(STABLE | SYNTHETIC) &&
      originalName == nme.OUTER
    }

    /** Is this symbol an accessor method for outer? */
    final def isOuterField = {
      hasFlag(SYNTHETIC) &&
      originalName == nme.OUTER_LOCAL
    }

    /** Does this symbol denote a stable value? */
    final def isStable =
      isTerm &&
      !isMutable &&
      (!hasFlag(METHOD | BYNAMEPARAM) || hasFlag(STABLE)) &&
      !(tpe.isVolatile && !hasAnnotation(uncheckedStableClass))

    // def isVirtualClass = hasFlag(DEFERRED) && isClass
    // def isVirtualTrait = hasFlag(DEFERRED) && isTrait
    def isLiftedMethod = isMethod && hasFlag(LIFTED)
    def isCaseClass    = isClass && isCase

    // unfortunately having the CASEACCESSOR flag does not actually mean you
    // are a case accessor (you can also be a field.)
    def isCaseAccessorMethod = isMethod && isCaseAccessor

    def isMacro = isMethod && hasFlag(MACRO)

    /** Does this symbol denote the primary constructor of its enclosing class? */
    final def isPrimaryConstructor =
      isConstructor && owner.primaryConstructor == this

    /** Does this symbol denote an auxiliary constructor of its enclosing class? */
    final def isAuxiliaryConstructor =
      isConstructor && !isPrimaryConstructor

    /** Is this symbol a synthetic apply or unapply method in a companion object of a case class? */
    final def isCaseApplyOrUnapply =
      isMethod && isCase && isSynthetic

    /** Is this symbol a trait which needs an implementation class? */
    final def needsImplClass: Boolean =
      isTrait && (!isInterface || hasFlag(lateINTERFACE)) && !isImplClass

    /** Is this a symbol which exists only in the implementation class, not in its trait? */
    final def isImplOnly: Boolean =
      hasFlag(PRIVATE) ||
      (owner.isImplClass || owner.isTrait) &&
      ((hasFlag(notPRIVATE | LIFTED) && !hasFlag(ACCESSOR | SUPERACCESSOR | MODULE) || isConstructor) ||
       (hasFlag(LIFTED) && isModule && isMethod))

    /** Is this symbol a module variable?
     *  This used to have to test for MUTABLE to distinguish the overloaded
     *  MODULEVAR/SYNTHETICMETH flag, but now SYNTHETICMETH is gone.
     */
    final def isModuleVar = hasFlag(MODULEVAR)

    /** Is this symbol static (i.e. with no outer instance)? */
    final def isStatic: Boolean =
      hasFlag(STATIC) || isRoot || owner.isStaticOwner

    /** Is this symbol a static constructor? */
    final def isStaticConstructor: Boolean =
      isStaticMember && isClassConstructor

    /** Is this symbol a static member of its class? (i.e. needs to be implemented as a Java static?) */
    final def isStaticMember: Boolean =
      hasFlag(STATIC) || owner.isImplClass

    /** Does this symbol denote a class that defines static symbols? */
    final def isStaticOwner: Boolean =
      isPackageClass || isModuleClass && isStatic

    /** Is this symbol effectively final? I.e, it cannot be overridden */
    final def isEffectivelyFinal: Boolean = (
         isFinal
      || hasModuleFlag && !settings.overrideObjects.value
      || isTerm && (
             isPrivate
          || isLocal
          || owner.isClass && owner.isEffectivelyFinal
      )
    )

    /** Is this symbol locally defined? I.e. not accessed from outside `this` instance */
    final def isLocal: Boolean = owner.isTerm

    /** Is this symbol a constant? */
    final def isConstant: Boolean = isStable && isConstantType(tpe.resultType)

    /** Is this class nested in another class or module (not a package)? */
    final def isNestedClass: Boolean =
      isClass && !isRoot && !owner.isPackageClass

    /** Is this class locally defined?
     *  A class is local, if
     *   - it is anonymous, or
     *   - its owner is a value
     *   - it is defined within a local class
     */
    final def isLocalClass: Boolean =
      isClass && (isAnonOrRefinementClass || isLocal ||
                  !owner.isPackageClass && owner.isLocalClass)

/* code for fixing nested objects
    override final def isModuleClass: Boolean =
      super.isModuleClass && !isExpandedModuleClass
*/
    /** Is this class or type defined as a structural refinement type?
     */
    final def isStructuralRefinement: Boolean =
      (isClass || isType || isModule) && info.normalize/*.underlying*/.isStructuralRefinement

    final def isStructuralRefinementMember = owner.isStructuralRefinement && isPossibleInRefinement && isPublic
    final def isPossibleInRefinement       = !isConstructor && !isOverridingSymbol

    /** Is this symbol a member of class `clazz`? */
    def isMemberOf(clazz: Symbol) =
      clazz.info.member(name).alternatives contains this

    /** A a member of class `base` is incomplete if
     *  (1) it is declared deferred or
     *  (2) it is abstract override and its super symbol in `base` is
     *      nonexistent or incomplete.
     *
     *  @param base ...
     *  @return     ...
     */
    final def isIncompleteIn(base: Symbol): Boolean =
      this.isDeferred ||
      (this hasFlag ABSOVERRIDE) && {
        val supersym = superSymbol(base)
        supersym == NoSymbol || supersym.isIncompleteIn(base)
      }

    // Does not always work if the rawInfo is a SourcefileLoader, see comment
    // in "def coreClassesFirst" in Global.
    final def exists: Boolean =
      this != NoSymbol && (!owner.isPackageClass || { rawInfo.load(this); rawInfo != NoType })

    final def isInitialized: Boolean =
      validTo != NoPeriod

    final def isStableClass: Boolean = {
      def hasNoAbstractTypeMember(clazz: Symbol): Boolean =
        (clazz hasFlag STABLE) || {
          var e = clazz.info.decls.elems
          while ((e ne null) && !(e.sym.isAbstractType && info.member(e.sym.name) == e.sym))
            e = e.next
          e == null
        }
      def checkStable() =
        (info.baseClasses forall hasNoAbstractTypeMember) && { setFlag(STABLE); true }
      isClass && (hasFlag(STABLE) || checkStable())
    }


    /** The variance of this symbol as an integer */
    final def variance: Int =
      if (isCovariant) 1
      else if (isContravariant) -1
      else 0


    /** The sequence number of this parameter symbol among all type
     *  and value parameters of symbol's owner. -1 if symbol does not
     *  appear among the parameters of its owner.
     */
    def paramPos: Int = {
      def searchIn(tpe: Type, base: Int): Int = {
        def searchList(params: List[Symbol], fallback: Type): Int = {
          val idx = params indexOf this
          if (idx >= 0) idx + base
          else searchIn(fallback, base + params.length)
        }
        tpe match {
          case PolyType(tparams, res) => searchList(tparams, res)
          case MethodType(params, res) => searchList(params, res)
          case _ => -1
        }
      }
      searchIn(owner.info, 0)
    }

// ------ owner attribute --------------------------------------------------------------

    def owner: Symbol = rawowner
    def owner_=(owner: Symbol) {
      // don't keep the original owner in presentation compiler runs
      // (the map will grow indefinitely, and the only use case is the
      // backend).
      if (!forInteractive) {
        if (originalOwner contains this) ()
        else originalOwner(this) = rawowner
      }
      assert(!inReflexiveMirror, "owner_= is not thread-safe; cannot be run in reflexive code")
      _rawowner = owner
    }

    def ownerChain: List[Symbol] = this :: owner.ownerChain
    def originalOwnerChain: List[Symbol] = this :: originalOwner.getOrElse(this, rawowner).originalOwnerChain

    def enclClassChain: List[Symbol] = {
      if ((this eq NoSymbol) || isPackageClass) Nil
      else if (isClass) this :: owner.enclClassChain
      else owner.enclClassChain
    }

    def ownersIterator: Iterator[Symbol] = new Iterator[Symbol] {
      private var current = Symbol.this
      def hasNext = current ne NoSymbol
      def next = { val r = current; current = current.owner; r }
    }

    /** same as ownerChain contains sym, but more efficient, and
     *  with a twist for refinement classes. A refinement class
     *  has a transowner X if an of its parents has transowner X.
     */
    def hasTransOwner(sym: Symbol): Boolean = {
      var o = this
      while ((o ne sym) && (o ne NoSymbol)) o = o.owner
      (o eq sym) ||
      isRefinementClass && (info.parents exists (_.typeSymbol.hasTransOwner(sym)))
    }

// ------ name attribute --------------------------------------------------------------

    def name: Name = rawname

    def name_=(name: Name) {
      if (name != rawname) {
        if (owner.isClass) {
          var ifs = owner.infos
          while (ifs != null) {
            ifs.info.decls.rehash(this, name)
            ifs = ifs.prev
          }
        }
        _rawname = name
      }
    }

    /** If this symbol has an expanded name, its original name, otherwise its name itself.
     *  @see expandName
     */
    def originalName: Name = nme.originalName(name)

    /** The name of the symbol before decoding, e.g. `\$eq\$eq` instead of `==`.
     */
    def encodedName: String = name.toString

    /** The decoded name of the symbol, e.g. `==` instead of `\$eq\$eq`.
     */
    def decodedName: String = nme.dropLocalSuffix(name).decode

    private def addModuleSuffix(n: Name): Name =
      if (needsModuleSuffix) n append nme.MODULE_SUFFIX_STRING else n

    def moduleSuffix: String = (
      if (needsModuleSuffix) nme.MODULE_SUFFIX_STRING
      else ""
    )
    /** Whether this symbol needs nme.MODULE_SUFFIX_STRING (aka $) appended on the java platform.
     */
    def needsModuleSuffix = (
         hasModuleFlag
      && !isMethod
      && !isImplClass
      && !isJavaDefined
    )
    /** These should be moved somewhere like JavaPlatform.
     */
    def javaSimpleName: Name = addModuleSuffix(nme.dropLocalSuffix(simpleName))
    def javaBinaryName: Name = addModuleSuffix(fullNameInternal('/'))
    def javaClassName: String  = addModuleSuffix(fullNameInternal('.')).toString

    /** The encoded full path name of this symbol, where outer names and inner names
     *  are separated by `separator` characters.
     *  Never translates expansions of operators back to operator symbol.
     *  Never adds id.
     *  Drops package objects.
     */
    final def fullName(separator: Char): String = fullNameAsName(separator).toString

    /** Doesn't drop package objects, for those situations (e.g. classloading)
     *  where the true path is needed.
     */
    private def fullNameInternal(separator: Char): Name = (
      if (isRoot || isRootPackage || this == NoSymbol) name
      else if (owner.isEffectiveRoot) name
      else effectiveOwner.enclClass.fullNameAsName(separator) append separator append name
    )

    def fullNameAsName(separator: Char): Name = nme.dropLocalSuffix(fullNameInternal(separator))

    /** The encoded full path name of this symbol, where outer names and inner names
     *  are separated by periods.
     */
    final def fullName: String = fullName('.')

// ------ flags attribute --------------------------------------------------------------

    final def flags: Long = {
      val fs = rawflags & phase.flagMask
      (fs | ((fs & LateFlags) >>> LateShift)) & ~(fs >>> AntiShift)
    }
    def flags_=(fs: Long) = _rawflags = fs

    /** Set the symbol's flags to the given value, asserting
     *  that the previous value was 0.
     */
    def initFlags(mask: Long): this.type = {
      assert(rawflags == 0L, this)
      _rawflags = mask
      this
    }
    def setFlag(mask: Long): this.type = { _rawflags = rawflags | mask ; this }
    def resetFlag(mask: Long): this.type = { _rawflags = rawflags & ~mask ; this }
    final def getFlag(mask: Long): Long = flags & mask
    final def resetFlags() { _rawflags = rawflags & TopLevelCreationFlags }

    /** Does symbol have ANY flag in `mask` set? */
    final def hasFlag(mask: Long): Boolean = (flags & mask) != 0L

    /** Does symbol have ALL the flags in `mask` set? */
    final def hasAllFlags(mask: Long): Boolean = (flags & mask) == mask

    /** If the given flag is set on this symbol, also set the corresponding
     *  notFLAG.  For instance if flag is PRIVATE, the notPRIVATE flag will
     *  be set if PRIVATE is currently set.
     */
    final def setNotFlag(flag: Int) = if (hasFlag(flag)) setFlag((flag: @annotation.switch) match {
      case PRIVATE   => notPRIVATE
      case PROTECTED => notPROTECTED
      case OVERRIDE  => notOVERRIDE
      case _         => abort("setNotFlag on invalid flag: " + flag)
    })

    /** The class or term up to which this symbol is accessible,
     *  or RootClass if it is public.  As java protected statics are
     *  otherwise completely inaccessible in scala, they are treated
     *  as public.
     */
    def accessBoundary(base: Symbol): Symbol = {
      if (hasFlag(PRIVATE) || isLocal) owner
      else if (hasAllFlags(PROTECTED | STATIC | JAVA)) RootClass
      else if (hasAccessBoundary && !phase.erasedTypes) privateWithin
      else if (hasFlag(PROTECTED)) base
      else RootClass
    }

    def isLessAccessibleThan(other: Symbol): Boolean = {
      val tb = this.accessBoundary(owner)
      val ob1 = other.accessBoundary(owner)
      val ob2 = ob1.linkedClassOfClass
      var o = tb
      while (o != NoSymbol && o != ob1 && o != ob2) {
        o = o.owner
      }
      o != NoSymbol && o != tb
    }

    /** See comment in HasFlags for how privateWithin combines with flags.
     */
    private[this] var _privateWithin: Symbol = _
    def privateWithin = _privateWithin
    def privateWithin_=(sym: Symbol) { _privateWithin = sym }
    def setPrivateWithin(sym: Symbol): this.type = { privateWithin_=(sym) ; this }

    /** Does symbol have a private or protected qualifier set? */
    final def hasAccessBoundary = (privateWithin != null) && (privateWithin != NoSymbol)

// ------ info and type -------------------------------------------------------------------

    private[Symbols] var infos: TypeHistory = null

    /** Get type. The type of a symbol is:
     *  for a type symbol, the type corresponding to the symbol itself,
     *    @M you should use tpeHK for a type symbol with type parameters if
     *       the kind of the type need not be *, as tpe introduces dummy arguments
     *       to generate a type of kind *
     *  for a term symbol, its usual type.
     *  See the tpe/tpeHK overrides in TypeSymbol for more.
     */
    def tpe: Type = info
    def tpeHK: Type = tpe

    /** Get type info associated with symbol at current phase, after
     *  ensuring that symbol is initialized (i.e. type is completed).
     */
    def info: Type = try {
      var cnt = 0
      while (validTo == NoPeriod) {
        //if (settings.debug.value) System.out.println("completing " + this);//DEBUG
        assert(infos ne null, this.name)
        assert(infos.prev eq null, this.name)
        val tp = infos.info
        //if (settings.debug.value) System.out.println("completing " + this.rawname + tp.getClass());//debug

        if ((rawflags & LOCKED) != 0L) { // rolled out once for performance
          lock {
            setInfo(ErrorType)
            throw CyclicReference(this, tp)
          }
        } else {
          _rawflags |= LOCKED
//          activeLocks += 1
 //         lockedSyms += this
        }
        val current = phase
        try {
          phase = phaseOf(infos.validFrom)
          tp.complete(this)
        } finally {
          unlock()
          phase = current
        }
        cnt += 1
        // allow for two completions:
        //   one: sourceCompleter to LazyType, two: LazyType to completed type
        if (cnt == 3) abort("no progress in completing " + this + ":" + tp)
      }
      rawInfo
    }
    catch {
      case ex: CyclicReference =>
        debugwarn("... hit cycle trying to complete " + this.fullLocationString)
        throw ex
    }

    def info_=(info: Type) {
      assert(info ne null)
      infos = TypeHistory(currentPeriod, info, null)
      unlock()
      _validTo = if (info.isComplete) currentPeriod else NoPeriod
    }

    /** Set initial info. */
    def setInfo(info: Type): this.type                      = { info_=(info); this }
    /** Modifies this symbol's info in place. */
    def modifyInfo(f: Type => Type): this.type              = setInfo(f(info))
    /** Substitute second list of symbols for first in current info. */
<<<<<<< HEAD
    def substInfo(syms0: List[Symbol], syms1: List[Symbol]): this.type =
      if (syms0.isEmpty) this
      else modifyInfo(_.substSym(syms0, syms1))

    def setInfoOwnerAdjusted(info: Type): this.type = setInfo(info atOwner this)
=======
    def substInfo(syms0: List[Symbol], syms1: List[Symbol]) = modifyInfo(_.substSym(syms0, syms1))
    def setInfoOwnerAdjusted(info: Type): this.type         = setInfo(info atOwner this)
>>>>>>> 54e284d6

    /** Set the info and enter this symbol into the owner's scope. */
    def setInfoAndEnter(info: Type): this.type = {
      setInfo(info)
      owner.info.decls enter this
      this
    }

    /** Set new info valid from start of this phase. */
    def updateInfo(info: Type): Symbol = {
      assert(phaseId(infos.validFrom) <= phase.id)
      if (phaseId(infos.validFrom) == phase.id) infos = infos.prev
      infos = TypeHistory(currentPeriod, info, infos)
      _validTo = if (info.isComplete) currentPeriod else NoPeriod
      this
    }

    def hasRawInfo: Boolean = infos ne null
    def hasCompleteInfo = hasRawInfo && rawInfo.isComplete

    /** Return info without checking for initialization or completing */
    def rawInfo: Type = {
      var infos = this.infos
      assert(infos != null)
      val curPeriod = currentPeriod
      val curPid = phaseId(curPeriod)

      if (validTo != NoPeriod) {
        // skip any infos that concern later phases
        while (curPid < phaseId(infos.validFrom) && infos.prev != null)
          infos = infos.prev

        if (validTo < curPeriod) {
          // adapt any infos that come from previous runs
          val current = phase
          try {
            infos = adaptInfos(infos)

            //assert(runId(validTo) == currentRunId, name)
            //assert(runId(infos.validFrom) == currentRunId, name)

            if (validTo < curPeriod) {
              var itr = infoTransformers.nextFrom(phaseId(validTo))
              infoTransformers = itr; // caching optimization
              while (itr.pid != NoPhase.id && itr.pid < current.id) {
                phase = phaseWithId(itr.pid)
                val info1 = itr.transform(this, infos.info)
                if (info1 ne infos.info) {
                  infos = TypeHistory(currentPeriod + 1, info1, infos)
                  this.infos = infos
                }
                _validTo = currentPeriod + 1 // to enable reads from same symbol during info-transform
                itr = itr.next
              }
              _validTo = if (itr.pid == NoPhase.id) curPeriod
                         else period(currentRunId, itr.pid)
            }
          } finally {
            phase = current
          }
        }
      }
      infos.info
    }

    // adapt to new run in fsc.
    private def adaptInfos(infos: TypeHistory): TypeHistory = {
      assert(!inReflexiveMirror)
      if (infos == null || runId(infos.validFrom) == currentRunId) {
        infos
      } else {
        val prev1 = adaptInfos(infos.prev)
        if (prev1 ne infos.prev) prev1
        else {
          val pid = phaseId(infos.validFrom)

          _validTo = period(currentRunId, pid)
          phase   = phaseWithId(pid)

          val info1 = (
            if (isPackageClass) infos.info
            else adaptToNewRunMap(infos.info)
          )
          if (info1 eq infos.info) {
            infos.validFrom = validTo
            infos
          } else {
            this.infos = TypeHistory(validTo, info1, prev1)
            this.infos
          }
        }
      }
    }

    /** Initialize the symbol */
    final def initialize: this.type = {
      if (!isInitialized) info
      this
    }

    /** Was symbol's type updated during given phase? */
    final def isUpdatedAt(pid: Phase#Id): Boolean = {
      assert(!inReflexiveMirror)
      var infos = this.infos
      while ((infos ne null) && phaseId(infos.validFrom) != pid + 1) infos = infos.prev
      infos ne null
    }

    /** Was symbol's type updated during given phase? */
    final def hasTypeAt(pid: Phase#Id): Boolean = {
      assert(!inReflexiveMirror)
      var infos = this.infos
      while ((infos ne null) && phaseId(infos.validFrom) > pid) infos = infos.prev
      infos ne null
    }

    /** Modify term symbol's type so that a raw type C is converted to an existential C[_]
     *
     * This is done in checkAccessible and overriding checks in refchecks
     * We can't do this on class loading because it would result in infinite cycles.
     */
    final def cookJavaRawInfo() {
      if (hasFlag(TRIEDCOOKING)) return else setFlag(TRIEDCOOKING) // only try once...
      val oldInfo = info
      doCookJavaRawInfo()
    }

    protected def doCookJavaRawInfo(): Unit

    /** The type constructor of a symbol is:
     *  For a type symbol, the type corresponding to the symbol itself,
     *  excluding parameters.
     *  Not applicable for term symbols.
     */
    def typeConstructor: Type =
      abort("typeConstructor inapplicable for " + this)

    /** The logic approximately boils down to finding the most recent phase
     *  which immediately follows any of parser, namer, typer, or erasure.
     *  In effect that means this will return one of:
     *
     *    - packageobjects (follows namer) 
     *    - superaccessors (follows typer)
     *    - lazyvals       (follows erasure)
     *    - null
     */
    private def unsafeTypeParamPhase = {
      var ph = phase
      while (ph.prev.keepsTypeParams)
        ph = ph.prev

      if (ph ne phase)
        debuglog("checking unsafeTypeParams(" + this + ") at: " + phase + " reading at: " + ph)

      ph
    }
    /** The type parameters of this symbol, without ensuring type completion.
     *  assumption: if a type starts out as monomorphic, it will not acquire
     *  type parameters later.
     */
    def unsafeTypeParams: List[Symbol] =
      if (isMonomorphicType) Nil
      else atPhase(unsafeTypeParamPhase)(rawInfo.typeParams)

    /** The type parameters of this symbol.
     *  assumption: if a type starts out as monomorphic, it will not acquire
     *  type parameters later.
     */
    def typeParams: List[Symbol] =
      if (isMonomorphicType) Nil
      else {
        // analogously to the "info" getter, here we allow for two completions:
        //   one: sourceCompleter to LazyType, two: LazyType to completed type
        if (validTo == NoPeriod)
          atPhase(phaseOf(infos.validFrom))(rawInfo load this)
        if (validTo == NoPeriod)
          atPhase(phaseOf(infos.validFrom))(rawInfo load this)

        rawInfo.typeParams
      }

    /** The value parameter sections of this symbol.
     */
    def paramss: List[List[Symbol]] = info.paramss
    def hasParamWhich(cond: Symbol => Boolean) = paramss exists (_ exists cond)

    /** The least proper supertype of a class; includes all parent types
     *  and refinement where needed. You need to compute that in a situation like this:
     *  {
     *    class C extends P { ... }
     *    new C
     *  }
     */
    def classBound: Type = {
      val tp = refinedType(info.parents, owner)
      val thistp = tp.typeSymbol.thisType
      val oldsymbuf = new ListBuffer[Symbol]
      val newsymbuf = new ListBuffer[Symbol]
      for (sym <- info.decls) {
        // todo: what about public references to private symbols?
        if (sym.isPublic && !sym.isConstructor) {
          oldsymbuf += sym
          newsymbuf += (
            if (sym.isClass)
              tp.typeSymbol.newAbstractType(sym.name.toTypeName, sym.pos).setInfo(sym.existentialBound)
            else
              sym.cloneSymbol(tp.typeSymbol))
        }
      }
      val oldsyms = oldsymbuf.toList
      val newsyms = newsymbuf.toList
      for (sym <- newsyms) {
        addMember(thistp, tp, sym modifyInfo (_ substThisAndSym(this, thistp, oldsyms, newsyms)))
      }
      tp
    }

    /** If we quantify existentially over this symbol,
     *  the bound of the type variable that stands for it
     *  pre: symbol is a term, a class, or an abstract type (no alias type allowed)
     */
    def existentialBound: Type

    /** Reset symbol to initial state
     */
    def reset(completer: Type) {
      resetFlags()
      infos = null
      _validTo = NoPeriod
      //limit = NoPhase.id
      setInfo(completer)
    }

    /**
     * Adds the interface scala.Serializable to the parents of a ClassInfoType.
     * Note that the tree also has to be updated accordingly.
     */
    def makeSerializable() {
      info match {
        case ci @ ClassInfoType(_, _, _) =>
          updateInfo(ci.copy(parents = ci.parents :+ SerializableClass.tpe))
        case i =>
          abort("Only ClassInfoTypes can be made serializable: "+ i)
      }
    }

// ----- setters implemented in selected subclasses -------------------------------------

    def typeOfThis_=(tp: Type)       { throw new UnsupportedOperationException("typeOfThis_= inapplicable for " + this) }
    def sourceModule_=(sym: Symbol)  { throw new UnsupportedOperationException("sourceModule_= inapplicable for " + this) }
    def addChild(sym: Symbol)        { throw new UnsupportedOperationException("addChild inapplicable for " + this) }

// ----- annotations ------------------------------------------------------------

    // null is a marker that they still need to be obtained.
    private[this] var _annotations: List[AnnotationInfo] = Nil

    def annotationsString = if (annotations.isEmpty) "" else annotations.mkString("(", ", ", ")")

    /** After the typer phase (before, look at the definition's Modifiers), contains
     *  the annotations attached to member a definition (class, method, type, field).
     */
    def annotations: List[AnnotationInfo] = {
      // Necessary for reflection, see SI-5423
      if (inReflexiveMirror)
        initialize

      _annotations
    }

    def setAnnotations(annots: List[AnnotationInfo]): this.type = {
      _annotations = annots
      this
    }

    def withAnnotations(annots: List[AnnotationInfo]): this.type =
      setAnnotations(annots ::: annotations)

    def withoutAnnotations: this.type =
      setAnnotations(Nil)

    def filterAnnotations(p: AnnotationInfo => Boolean): this.type =
      setAnnotations(annotations filter p)

    def addAnnotation(annot: AnnotationInfo): this.type =
      setAnnotations(annot :: annotations)

    // Convenience for the overwhelmingly common case
    def addAnnotation(sym: Symbol, args: Tree*): this.type =
      addAnnotation(AnnotationInfo(sym.tpe, args.toList, Nil))

// ------ comparisons ----------------------------------------------------------------

    /** A total ordering between symbols that refines the class
     *  inheritance graph (i.e. subclass.isLess(superclass) always holds).
     *  the ordering is given by: (_.isType, -_.baseTypeSeq.length) for type symbols, followed by `id`.
     */
    final def isLess(that: Symbol): Boolean = {
      def baseTypeSeqLength(sym: Symbol) =
        if (sym.isAbstractType) 1 + sym.info.bounds.hi.baseTypeSeq.length
        else sym.info.baseTypeSeq.length
      if (this.isType)
        (that.isType &&
         { val diff = baseTypeSeqLength(this) - baseTypeSeqLength(that)
           diff > 0 || diff == 0 && this.id < that.id })
      else
        that.isType || this.id < that.id
    }

    /** A partial ordering between symbols.
     *  (this isNestedIn that) holds iff this symbol is defined within
     *  a class or method defining that symbol
     */
    final def isNestedIn(that: Symbol): Boolean =
      owner == that || owner != NoSymbol && (owner isNestedIn that)

    /** Is this class symbol a subclass of that symbol,
     *  and is this class symbol also different from Null or Nothing? */
    def isNonBottomSubClass(that: Symbol): Boolean = false

    /** Overridden in NullClass and NothingClass for custom behavior.
     */
    def isSubClass(that: Symbol) = isNonBottomSubClass(that)

    final def isNumericSubClass(that: Symbol): Boolean =
      definitions.isNumericSubClass(this, that)

    final def isWeakSubClass(that: Symbol) =
      isSubClass(that) || isNumericSubClass(that)

// ------ overloaded alternatives ------------------------------------------------------

    def alternatives: List[Symbol] =
      if (isOverloaded) info.asInstanceOf[OverloadedType].alternatives
      else List(this)

    def filter(cond: Symbol => Boolean): Symbol =
      if (isOverloaded) {
        val alts = alternatives
        val alts1 = alts filter cond
        if (alts1 eq alts) this
        else if (alts1.isEmpty) NoSymbol
        else if (alts1.tail.isEmpty) alts1.head
        else owner.newOverloaded(info.prefix, alts1)
      }
      else if (cond(this)) this
      else NoSymbol

    def suchThat(cond: Symbol => Boolean): Symbol = {
      val result = filter(cond)
      assert(!result.isOverloaded, result.alternatives)
      result
    }

// ------ cloneing -------------------------------------------------------------------

    /** A clone of this symbol. */
    final def cloneSymbol: Symbol =
      cloneSymbol(owner)

    /** A clone of this symbol, but with given owner. */
    final def cloneSymbol(newOwner: Symbol): Symbol =
      cloneSymbol(newOwner, this.rawflags)
    final def cloneSymbol(newOwner: Symbol, newFlags: Long): Symbol =
      cloneSymbol(newOwner, newFlags, nme.NO_NAME)
    final def cloneSymbol(newOwner: Symbol, newFlags: Long, newName: Name): Symbol = {
      val clone = cloneSymbolImpl(newOwner, newFlags)
      ( clone
          setPrivateWithin privateWithin
          setInfo (this.info cloneInfo clone)
          setAnnotations this.annotations
      )
      if (clone.thisSym != clone)
        clone.typeOfThis = (clone.typeOfThis cloneInfo clone)
      if (newName != nme.NO_NAME)
        clone.name = newName

      clone
    }

    /** Internal method to clone a symbol's implementation with the given flags and no info. */
    def cloneSymbolImpl(owner: Symbol, newFlags: Long): Symbol
    def cloneSymbolImpl(owner: Symbol): Symbol = cloneSymbolImpl(owner, 0L)

// ------ access to related symbols --------------------------------------------------

    /** The next enclosing class. */
    def enclClass: Symbol = if (isClass) this else owner.enclClass

    /** The next enclosing method. */
    def enclMethod: Symbol = if (isSourceMethod) this else owner.enclMethod

    /** The primary constructor of a class. */
    def primaryConstructor: Symbol = {
      var c = info.decl(
        if (isTrait || isImplClass) nme.MIXIN_CONSTRUCTOR
        else nme.CONSTRUCTOR)
      c = if (c hasFlag OVERLOADED) c.alternatives.head else c
      //assert(c != NoSymbol)
      c
    }

    /** The self symbol (a TermSymbol) of a class with explicit self type, or else the
     *  symbol itself (a TypeSymbol).
     *
     *  WARNING: you're probably better off using typeOfThis, as it's more uniform across classes with and without self variables.
     *
     *  Example by Paul:
     *   scala> trait Foo1 { }
     *   scala> trait Foo2 { self => }
     *   scala> intp("Foo1").thisSym
     *   res0: $r.intp.global.Symbol = trait Foo1
     *
     *   scala> intp("Foo2").thisSym
     *   res1: $r.intp.global.Symbol = value self
     *
     *  Martin says: The reason `thisSym' is `this' is so that thisType can be this.thisSym.tpe.
     *  It's a trick to shave some cycles off.
     *
     *  Morale: DO:    if (clazz.typeOfThis.typeConstructor ne clazz.typeConstructor) ...
     *          DON'T: if (clazz.thisSym ne clazz) ...
     *
     */
    def thisSym: Symbol = this

    /** The type of `this` in a class, or else the type of the symbol itself. */
    def typeOfThis = thisSym.tpe

    /** If symbol is a class, the type <code>this.type</code> in this class,
     * otherwise <code>NoPrefix</code>.
     * We always have: thisType <:< typeOfThis
     */
    def thisType: Type = NoPrefix

    /** For a case class, the symbols of the accessor methods, one for each
     *  argument in the first parameter list of the primary constructor.
     *  The empty list for all other classes.
     */
    final def caseFieldAccessors: List[Symbol] =
      info.decls filter (_.isCaseAccessorMethod) toList

    final def constrParamAccessors: List[Symbol] =
      info.decls.toList filter (sym => !sym.isMethod && sym.isParamAccessor)

    /** The symbol accessed by this accessor (getter or setter) function. */
    final def accessed: Symbol = accessed(owner.info)

    /** The symbol accessed by this accessor function, but with given owner type. */
    final def accessed(ownerTp: Type): Symbol = {
      assert(hasAccessorFlag, this)
      ownerTp decl nme.getterToLocal(getterName.toTermName)
    }

    /** The module corresponding to this module class (note that this
     *  is not updated when a module is cloned), or NoSymbol if this is not a ModuleClass.
     */
    def sourceModule: Symbol = NoSymbol

    /** The implementation class of a trait.  If available it will be the
     *  symbol with the same owner, and the name of this symbol with $class
     *  appended to it.
     */
    final def implClass: Symbol = owner.info.decl(nme.implClassName(name))

    /** The class that is logically an outer class of given `clazz`.
     *  This is the enclosing class, except for classes defined locally to constructors,
     *  where it is the outer class of the enclosing class.
     */
    final def outerClass: Symbol =
      if (owner.isClass) owner
      else if (isClassLocalToConstructor) owner.enclClass.outerClass
      else owner.outerClass

    /** For a paramaccessor: a superclass paramaccessor for which this symbol
     *  is an alias, NoSymbol for all others.
     */
    def alias: Symbol = NoSymbol

    /** For a lazy value, its lazy accessor. NoSymbol for all others. */
    def lazyAccessor: Symbol = NoSymbol

    /** If this is a lazy value, the lazy accessor; otherwise this symbol. */
    def lazyAccessorOrSelf: Symbol = if (isLazy) lazyAccessor else this

    /** If this is an accessor, the accessed symbol.  Otherwise, this symbol. */
    def accessedOrSelf: Symbol = if (hasAccessorFlag) accessed else this

    /** For an outer accessor: The class from which the outer originates.
     *  For all other symbols: NoSymbol
     */
    def outerSource: Symbol = NoSymbol

    /** The superclass of this class. */
    def superClass: Symbol = if (info.parents.isEmpty) NoSymbol else info.parents.head.typeSymbol
    def parentSymbols: List[Symbol] = info.parents map (_.typeSymbol)

    /** The directly or indirectly inherited mixins of this class
     *  except for mixin classes inherited by the superclass. Mixin classes appear
     *  in linearization order.
     */
    def mixinClasses: List[Symbol] = {
      val sc = superClass
      ancestors takeWhile (sc ne)
    }

    /** All directly or indirectly inherited classes. */
    def ancestors: List[Symbol] = info.baseClasses drop 1

    /** The package class containing this symbol, or NoSymbol if there
     *  is not one. */
    def enclosingPackageClass: Symbol =
      if (this == NoSymbol) this else {
        var packSym = this.owner
        while (packSym != NoSymbol && !packSym.isPackageClass)
          packSym = packSym.owner
        packSym
      }

    /** The package containing this symbol, or NoSymbol if there
     *  is not one. */
    def enclosingPackage: Symbol = enclosingPackageClass.companionModule

    /** Return the original enclosing method of this symbol. It should return
     *  the same thing as enclMethod when called before lambda lift,
     *  but it preserves the original nesting when called afterwards.
     *
     *  @note This method is NOT available in the presentation compiler run. The
     *        originalOwner map is not populated for memory considerations (the symbol
     *        may hang on to lazy types and in turn to whole (outdated) compilation units.
     */
    def originalEnclosingMethod: Symbol = {
      assert(!forInteractive, "originalOwner is not kept in presentation compiler runs.")
      if (isMethod) this
      else {
        val owner = originalOwner.getOrElse(this, rawowner)
        if (isLocalDummy) owner.enclClass.primaryConstructor
        else owner.originalEnclosingMethod
      }
    }

    /** The method or class which logically encloses the current symbol.
     *  If the symbol is defined in the initialization part of a template
     *  this is the template's primary constructor, otherwise it is
     *  the physically enclosing method or class.
     *
     *  Example 1:
     *
     *  def f() { val x = { def g() = ...; g() } }
     *
     *  In this case the owner chain of `g` is `x`, followed by `f` and
     *  `g.logicallyEnclosingMember == f`.
     *
     *  Example 2:
     *
     *  class C {
     *    def <init> = { ... }
     *    val x = { def g() = ...; g() } }
     *  }
     *
     *  In this case the owner chain of `g` is `x`, followed by `C` but
     *  g.logicallyEnclosingMember is the primary constructor symbol `<init>`
     *  (or, for traits: `$init`) of `C`.
     *
     */
    def logicallyEnclosingMember: Symbol =
      if (isLocalDummy) enclClass.primaryConstructor
      else if (isMethod || isClass) this
      else owner.logicallyEnclosingMember

    /** Kept for source compatibility with 2.9. Scala IDE for Eclipse relies on this. */
    @deprecated("Use enclosingTopLevelClass", "2.10.0")
    def toplevelClass: Symbol = enclosingTopLevelClass

    /** The top-level class containing this symbol. */
    def enclosingTopLevelClass: Symbol =
      if (owner.isPackageClass) {
        if (isClass) this else moduleClass
      } else owner.enclosingTopLevelClass

    /** Is this symbol defined in the same scope and compilation unit as `that` symbol? */
    def isCoDefinedWith(that: Symbol) = (
      (this.rawInfo ne NoType) &&
      (this.effectiveOwner == that.effectiveOwner) && {
        !this.effectiveOwner.isPackageClass ||
        (this.sourceFile eq null) ||
        (that.sourceFile eq null) ||
        (this.sourceFile == that.sourceFile) || {
          // recognize companion object in separate file and fail, else compilation
          // appears to succeed but highly opaque errors come later: see bug #1286
          if (this.sourceFile.path != that.sourceFile.path) {
            // The cheaper check can be wrong: do the expensive normalization
            // before failing.
            if (this.sourceFile.canonicalPath != that.sourceFile.canonicalPath)
              throw InvalidCompanions(this, that)
          }

          false
        }
      }
    )

    /** The internal representation of classes and objects:
     *
     *  class Foo is "the class" or sometimes "the plain class"
     * object Foo is "the module"
     * class Foo$ is "the module class" (invisible to the user: it implements object Foo)
     *
     * class Foo  <
     *  ^  ^ (2)   \
     *  |  |  |     \
     *  | (5) |     (3)
     *  |  |  |       \
     * (1) v  v        \
     * object Foo (4)-> > class Foo$
     *
     * (1) companionClass
     * (2) companionModule
     * (3) linkedClassOfClass
     * (4) moduleClass
     * (5) companionSymbol
     */

    /** For a module: the class with the same name in the same package.
     *  For all others: NoSymbol
     *  Note: does not work for classes owned by methods, see Namers.companionClassOf
     *
     *  object Foo  .  companionClass -->  class Foo
     */
    final def companionClass: Symbol = {
      if (this != NoSymbol)
        flatOwnerInfo.decl(name.toTypeName).suchThat(_ isCoDefinedWith this)
      else NoSymbol
    }

    /** A helper method that factors the common code used the discover a
     *  companion module of a class. If a companion module exists, its symbol is
     *  returned, otherwise, `NoSymbol` is returned. The method assumes that
     *  `this` symbol has already been checked to be a class (using `isClass`).
     */
    private final def companionModule0: Symbol =
      flatOwnerInfo.decl(name.toTermName).suchThat(
        sym => sym.hasFlag(MODULE) && (sym isCoDefinedWith this) && !sym.isMethod)

    /** For a class: the module or case class factory with the same name in the same package.
     *  For all others: NoSymbol
     *  Note: does not work for modules owned by methods, see Namers.companionModuleOf
     *
     *  class Foo  .  companionModule -->  object Foo
     */
    final def companionModule: Symbol =
      if (isClass && !isRefinementClass) companionModule0
      else NoSymbol

    /** For a module: its linked class
     *  For a plain class: its linked module or case factory.
     *  Note: does not work for modules owned by methods, see Namers.companionSymbolOf
     *
     *  class Foo  <-- companionSymbol -->  object Foo
     */
    final def companionSymbol: Symbol =
      if (isTerm) companionClass
      else if (isClass) companionModule0
      else NoSymbol

    /** For a module class: its linked class
     *   For a plain class: the module class of its linked module.
     *
     *  class Foo  <-- linkedClassOfClass -->  class Foo$
     */
    final def linkedClassOfClass: Symbol =
      if (isModuleClass) companionClass else companionModule.moduleClass

    /**
     * Returns the rawInfo of the owner. If the current phase has flat classes,
     * it first applies all pending type maps to this symbol.
     *
     * assume this is the ModuleSymbol for B in the following definition:
     *   package p { class A { object B { val x = 1 } } }
     *
     * The owner after flatten is "package p" (see "def owner"). The flatten type map enters
     * symbol B in the decls of p. So to find a linked symbol ("object B" or "class B")
     * we need to apply flatten to B first. Fixes #2470.
     */
    private final def flatOwnerInfo: Type = {
      if (needsFlatClasses)
        info
      owner.rawInfo
    }

    /** If this symbol is an implementation class, its interface, otherwise the symbol itself
     *  The method follows two strategies to determine the interface.
     *   - during or after erasure, it takes the last parent of the implementation class
     *     (which is always the interface, by convention)
     *   - before erasure, it looks up the interface name in the scope of the owner of the class.
     *     This only works for implementation classes owned by other classes or traits.
     *     !!! Why?
     */
    final def toInterface: Symbol =
      if (isImplClass) {
        val result =
          if (phase.next.erasedTypes) {
            assert(!tpe.parents.isEmpty, this)
            tpe.parents.last.typeSymbol
          } else {
            owner.info.decl(nme.interfaceName(name))
          }
        assert(result != NoSymbol, this)
        result
      } else this

    /** The module class corresponding to this module.
     */
    def moduleClass: Symbol = NoSymbol

    /** The non-private symbol whose type matches the type of this symbol
     *  in in given class.
     *
     *  @param ofclazz   The class containing the symbol's definition
     *  @param site      The base type from which member types are computed
     */
    final def matchingSymbol(ofclazz: Symbol, site: Type): Symbol =
      ofclazz.info.nonPrivateDecl(name).filter(sym =>
        !sym.isTerm || (site.memberType(this) matches site.memberType(sym)))

    /** The non-private member of `site` whose type and name match the type of this symbol. */
    final def matchingSymbol(site: Type, admit: Long = 0L): Symbol =
      site.nonPrivateMemberAdmitting(name, admit).filter(sym =>
        !sym.isTerm || (site.memberType(this) matches site.memberType(sym)))

    /** The symbol overridden by this symbol in given class `ofclazz`.
     *
     *  @param ofclazz is a base class of this symbol's owner.
     */
    final def overriddenSymbol(ofclazz: Symbol): Symbol =
      if (isClassConstructor) NoSymbol else matchingSymbol(ofclazz, owner.thisType)

    /** The symbol overriding this symbol in given subclass `ofclazz`.
     *
     *  @param ofclazz is a subclass of this symbol's owner
     */
    final def overridingSymbol(ofclazz: Symbol): Symbol =
      if (isClassConstructor) NoSymbol else matchingSymbol(ofclazz, ofclazz.thisType)

    /** Returns all symbols overriden by this symbol. */
    final def allOverriddenSymbols: List[Symbol] =
      if (!owner.isClass) Nil
      else owner.ancestors map overriddenSymbol filter (_ != NoSymbol)

    /** Equivalent to allOverriddenSymbols.nonEmpty, but more efficient. */
    // !!! When if ever will this answer differ from .isOverride?
    // How/where is the OVERRIDE flag managed, as compared to how checks
    // based on type membership will evaluate?
    def isOverridingSymbol = owner.isClass && (
      owner.ancestors exists (cls => matchingSymbol(cls, owner.thisType) != NoSymbol)
    )
    /** Equivalent to allOverriddenSymbols.head (or NoSymbol if no overrides) but more efficient. */
    def nextOverriddenSymbol: Symbol = {
      if (owner.isClass) owner.ancestors foreach { base =>
        val sym = overriddenSymbol(base)
        if (sym != NoSymbol)
          return sym
      }
      NoSymbol
    }

    /** Returns all symbols overridden by this symbol, plus all matching symbols
     *  defined in parents of the selftype.
     */
    final def extendedOverriddenSymbols: List[Symbol] =
      if (!owner.isClass) Nil
      else owner.thisSym.ancestors map overriddenSymbol filter (_ != NoSymbol)

    /** The symbol accessed by a super in the definition of this symbol when
     *  seen from class `base`. This symbol is always concrete.
     *  pre: `this.owner` is in the base class sequence of `base`.
     */
    final def superSymbol(base: Symbol): Symbol = {
      var bcs = base.info.baseClasses.dropWhile(owner !=).tail
      var sym: Symbol = NoSymbol
      while (!bcs.isEmpty && sym == NoSymbol) {
        if (!bcs.head.isImplClass)
          sym = matchingSymbol(bcs.head, base.thisType).suchThat(!_.isDeferred)
        bcs = bcs.tail
      }
      sym
    }

    /** The getter of this value or setter definition in class `base`, or NoSymbol if
     *  none exists.
     */
    final def getter(base: Symbol): Symbol = base.info.decl(getterName) filter (_.hasAccessorFlag)

    def getterName: TermName = (
      if (isSetter) nme.setterToGetter(name.toTermName)
      else if (nme.isLocalName(name)) nme.localToGetter(name.toTermName)
      else name.toTermName
    )

    /** The setter of this value or getter definition, or NoSymbol if none exists */
    final def setter(base: Symbol): Symbol = setter(base, false)

    final def setter(base: Symbol, hasExpandedName: Boolean): Symbol = {
      var sname = nme.getterToSetter(nme.getterName(name.toTermName))
      if (hasExpandedName) sname = nme.expandedSetterName(sname, base)
      base.info.decl(sname) filter (_.hasAccessorFlag)
    }

    /** Return the accessor method of the first parameter of this class.
     *  or NoSymbol if it does not exist.
     */
    def firstParamAccessor: Symbol = NoSymbol

     /** The case module corresponding to this case class
     *  @pre case class is a member of some other class or package
     */
    final def caseModule: Symbol = {
      var modname = name.toTermName
      if (privateWithin.isClass && !privateWithin.isModuleClass && !hasFlag(EXPANDEDNAME))
        modname = nme.expandedName(modname, privateWithin)
      initialize.owner.info.decl(modname).suchThat(_.isModule)
    }

    /** If this symbol is a type parameter skolem (not an existential skolem!)
     *  its corresponding type parameter, otherwise this */
    def deSkolemize: Symbol = this

    /** If this symbol is an existential skolem the location (a Tree or null)
     *  where it was unpacked. Resulttype is AnyRef because trees are not visible here. */
    def unpackLocation: AnyRef = null

    /** Remove private modifier from symbol `sym`s definition. If `sym` is a
     *  term symbol rename it by expanding its name to avoid name clashes
     */
    final def makeNotPrivate(base: Symbol) {
      if (this.isPrivate) {
        setFlag(notPRIVATE)
        // Marking these methods final causes problems for proxies which use subclassing. If people
        // write their code with no usage of final, we probably shouldn't introduce it ourselves
        // unless we know it is safe. ... Unfortunately if they aren't marked final the inliner
        // thinks it can't inline them. So once again marking lateFINAL, and in genjvm we no longer
        // generate ACC_FINAL on "final" methods which are actually lateFINAL.
        if (isMethod && !isDeferred)
          setFlag(lateFINAL)
        if (!isStaticModule && !isClassConstructor) {
          expandName(base)
          if (isModule) moduleClass.makeNotPrivate(base)
        }
      }
    }

    /** Remove any access boundary and clear flags PROTECTED | PRIVATE.
     */
    def makePublic = this setPrivateWithin NoSymbol resetFlag AccessFlags

    /** The first parameter to the first argument list of this method,
     *  or NoSymbol if inapplicable.
     */
    def firstParam = info.params match {
      case p :: _ => p
      case _      => NoSymbol
    }

    /** change name by appending $$<fully-qualified-name-of-class `base`>
     *  Do the same for any accessed symbols or setters/getters
     */
    def expandName(base: Symbol) {
      if (this.isTerm && this != NoSymbol && !hasFlag(EXPANDEDNAME)) {
        setFlag(EXPANDEDNAME)
        if (hasAccessorFlag && !isDeferred) {
          accessed.expandName(base)
        } else if (hasGetter) {
          getter(owner).expandName(base)
          setter(owner).expandName(base)
        }
        name = nme.expandedName(name.toTermName, base)
        if (isType) name = name
      }
    }
/* code for fixing nested objects
    def expandModuleClassName() {
      name = newTypeName(name.toString + "$")
    }

    def isExpandedModuleClass: Boolean = name(name.length - 1) == '$'
*/
    def sourceFile: AbstractFileType =
      if (isModule) moduleClass.sourceFile
      else enclosingTopLevelClass.sourceFile

    def sourceFile_=(f: AbstractFileType) {
      abort("sourceFile_= inapplicable for " + this)
    }

    /** If this is a sealed class, its known direct subclasses.
     *  Otherwise, the empty set.
     */
    def children: Set[Symbol] = Set()

    /** Recursively assemble all children of this symbol.
     */
    def sealedDescendants: Set[Symbol] = children.flatMap(_.sealedDescendants) + this

    def orElse[T](alt: => Symbol): Symbol = if (this ne NoSymbol) this else alt

// ------ toString -------------------------------------------------------------------

    /** A tag which (in the ideal case) uniquely identifies class symbols */
    final def tag: Int = fullName.##

    /** The simple name of this Symbol */
    final def simpleName: Name = name

    /** The String used to order otherwise identical sealed symbols.
     *  This uses data which is stable across runs and variable classpaths
     *  (the initial Name) before falling back on id, which varies depending
     *  on exactly when a symbol is loaded.
     */
    final def sealedSortName: String = initName + "#" + id

    /** String representation of symbol's definition key word */
    final def keyString: String =
      if (isJavaInterface) "interface"
      else if (isTrait) "trait"
      else if (isClass) "class"
      else if (isType && !isParameter) "type"
      else if (isVariable) "var"
      else if (isPackage) "package"
      else if (isModule) "object"
      else if (isSourceMethod) "def"
      else if (isTerm && (!isParameter || isParamAccessor)) "val"
      else ""

    private case class SymbolKind(accurate: String, sanitized: String, abbreviation: String)
    private def symbolKind: SymbolKind = {
      val kind =
        if (isInstanceOf[FreeVar]) ("free variable", "free variable", "FV")
        else if (isPackage) ("package", "package", "PK")
        else if (isPackageClass) ("package class", "package", "PKC")
        else if (isPackageObject) ("package object", "package", "PKO")
        else if (isPackageObjectClass) ("package object class", "package", "PKOC")
        else if (isAnonymousClass) ("anonymous class", "anonymous class", "AC")
        else if (isRefinementClass) ("refinement class", "", "RC")
        else if (isModule) ("module", "object", "MOD")
        else if (isModuleClass) ("module class", "object", "MODC")
        else if (isGetter) ("getter", if (isSourceMethod) "method" else "value", "GET")
        else if (isSetter) ("setter", if (isSourceMethod) "method" else "value", "SET")
        else if (isTerm && isLazy) ("lazy value", "lazy value", "LAZ")
        else if (isVariable) ("field", "variable", "VAR")
        else if (isTrait) ("trait", "trait", "TRT")
        else if (isClass) ("class", "class", "CLS")
        else if (isType) ("type", "type", "TPE")
        else if (isClassConstructor) ("constructor", "constructor", "CTOR")
        else if (isSourceMethod) ("method", "method", "METH")
        else if (isTerm) ("value", "value", "VAL")
        else ("", "", "???")
      SymbolKind(kind._1, kind._2, kind._3)
    }

    /** Accurate string representation of symbols' kind, suitable for developers. */
    final def accurateKindString: String =
      symbolKind.accurate

    /** String representation of symbol's kind, suitable for the masses. */
    private def sanitizedKindString: String =
      symbolKind.sanitized

    /** String representation of symbol's kind, suitable for the masses. */
    protected[scala] def abbreviatedKindString: String =
      symbolKind.abbreviation

    final def kindString: String =
      if (settings.debug.value) accurateKindString
      else sanitizedKindString

    /** If the name of the symbol's owner should be used when you care about
     *  seeing an interesting name: in such cases this symbol is e.g. a method
     *  parameter with a synthetic name, a constructor named "this", an object
     *  "package", etc.  The kind string, if non-empty, will be phrased relative
     *  to the name of the owner.
     */
    def hasMeaninglessName = (
         isSetterParameter        // x$1
      || isClassConstructor       // this
      || isRefinementClass        // <refinement>
      || (name == nme.PACKAGE)    // package
    )

    /** String representation of symbol's simple name.
     *  If !settings.debug translates expansions of operators back to operator symbol.
     *  E.g. $eq => =.
     *  If settings.uniqid, adds id.
     *  If settings.Yshowsymkinds, adds abbreviated symbol kind.
     */
    def nameString: String = (
      if (!settings.uniqid.value && !settings.Yshowsymkinds.value) "" + decodedName
      else if (settings.uniqid.value && !settings.Yshowsymkinds.value) decodedName + "#" + id
      else if (!settings.uniqid.value && settings.Yshowsymkinds.value) decodedName + "#" + abbreviatedKindString
      else decodedName + "#" + id + "#" + abbreviatedKindString
    )

    def fullNameString: String = {
      def recur(sym: Symbol): String = {
        if (sym.isRoot || sym.isRootPackage || sym == NoSymbol) sym.nameString
        else if (sym.owner.isEffectiveRoot) sym.nameString
        else recur(sym.effectiveOwner.enclClass) + "." + sym.nameString
      }

      recur(this)
    }

    /** If settings.uniqid is set, the symbol's id, else "" */
    final def idString = if (settings.uniqid.value) "#"+id else ""

    /** String representation, including symbol's kind e.g., "class Foo", "method Bar".
     *  If hasMeaninglessName is true, uses the owner's name to disambiguate identity.
     */
    override def toString: String = compose(
      kindString,
      if (hasMeaninglessName) owner.decodedName + idString else nameString
    )

    /** String representation of location.
     */
    def ownsString: String = {
      val owns = effectiveOwner
      if (owns.isClass && !owns.isEmptyPrefix) "" + owns else ""
    }

    /** String representation of location, plus a preposition.  Doesn't do much,
     *  for backward compatibility reasons.
     */
    def locationString: String = ownsString match {
      case ""   => ""
      case s    => " in " + s
    }
    def fullLocationString: String = toString + locationString
    def signatureString: String = if (hasRawInfo) infoString(rawInfo) else "<_>"

    /** String representation of symbol's definition following its name */
    final def infoString(tp: Type): String = {
      def typeParamsString: String = tp match {
        case PolyType(tparams, _) if tparams.nonEmpty =>
          (tparams map (_.defString)).mkString("[", ",", "]")
        case _ =>
          ""
      }
      if (isClass)
        typeParamsString + " extends " + tp.resultType
      else if (isAliasType)
        typeParamsString + " = " + tp.resultType
      else if (isAbstractType)
        typeParamsString + {
          tp.resultType match {
            case TypeBounds(lo, hi) =>
              (if (lo.typeSymbol == NothingClass) "" else " >: " + lo) +
              (if (hi.typeSymbol == AnyClass) "" else " <: " + hi)
            case rtp =>
              "<: " + rtp
          }
        }
      else if (isModule)
        moduleClass.infoString(tp)
      else
        tp match {
          case PolyType(tparams, res) =>
            typeParamsString + infoString(res)
          case NullaryMethodType(res) =>
            infoString(res)
          case MethodType(params, res) =>
            params.map(_.defString).mkString("(", ",", ")") + infoString(res)
          case _ =>
            ": " + tp
        }
    }

    def infosString = infos.toString()

    def debugLocationString = fullLocationString + " " + debugFlagString
    def debugFlagString = hasFlagsToString(-1L)
    def hasFlagsToString(mask: Long): String = flagsToString(
      flags & mask,
      if (hasAccessBoundary) privateWithin.toString else ""
    )

    /** String representation of symbol's variance */
    def varianceString: String =
      if (variance == 1) "+"
      else if (variance == -1) "-"
      else ""

    def defaultFlagMask =
      if (settings.debug.value) -1L
      else if (owner.isRefinementClass) ExplicitFlags & ~OVERRIDE
      else ExplicitFlags

    def accessString = hasFlagsToString(PRIVATE | PROTECTED | LOCAL)
    def defaultFlagString = hasFlagsToString(defaultFlagMask)
    private def defStringCompose(infoString: String) = compose(
      defaultFlagString,
      keyString,
      varianceString + nameString + infoString
    )
    /** String representation of symbol's definition.  It uses the
     *  symbol's raw info to avoid forcing types.
     */
    def defString = defStringCompose(signatureString)

    /** String representation of symbol's definition, using the supplied
     *  info rather than the symbol's.
     */
    def defStringSeenAs(info: Type) = defStringCompose(infoString(info))

    /** Concatenate strings separated by spaces */
    private def compose(ss: String*) = ss filter (_ != "") mkString " "

    def isSingletonExistential =
      nme.isSingletonName(name) && (info.bounds.hi.typeSymbol isSubClass SingletonClass)

    /** String representation of existentially bound variable */
    def existentialToString =
      if (isSingletonExistential && !settings.debug.value)
        "val " + nme.dropSingletonName(name) + ": " + dropSingletonType(info.bounds.hi)
      else defString
  }

  /** A class for term symbols */
  class TermSymbol protected[Symbols] (initOwner: Symbol, initPos: Position, initName: TermName)
  extends Symbol(initOwner, initPos, initName) {
    final override def isTerm = true

    override def name: TermName = rawname.toTermName
    privateWithin = NoSymbol

    private[this] var _referenced: Symbol = NoSymbol

    def referenced: Symbol = _referenced
    def referenced_=(x: Symbol) { _referenced = x }

    def existentialBound = singletonBounds(this.tpe)

    def cloneSymbolImpl(owner: Symbol, newFlags: Long): Symbol =
      owner.newTermSymbol(name, pos, newFlags).copyAttrsFrom(this)

    def copyAttrsFrom(original: TermSymbol): this.type = {
      referenced = original.referenced
      this
    }

    private val validAliasFlags = SUPERACCESSOR | PARAMACCESSOR | MIXEDIN | SPECIALIZED

    override def alias: Symbol =
      if (hasFlag(validAliasFlags)) initialize.referenced
      else NoSymbol

    def setAlias(alias: Symbol): TermSymbol = {
      assert(alias != NoSymbol, this)
      assert(!alias.isOverloaded, alias)
      assert(hasFlag(validAliasFlags), this)

      referenced = alias
      this
    }

    override def outerSource: Symbol =
      if (name endsWith nme.OUTER) initialize.referenced
      else NoSymbol

    override def moduleClass: Symbol =
      if (hasFlag(MODULE)) referenced else NoSymbol

    def setModuleClass(clazz: Symbol): TermSymbol = {
      assert(hasFlag(MODULE), this)
      referenced = clazz
      this
    }

    def setLazyAccessor(sym: Symbol): TermSymbol = {
      assert(isLazy && (referenced == NoSymbol || referenced == sym), (this, debugFlagString, referenced, sym))
      referenced = sym
      this
    }

    override def lazyAccessor: Symbol = {
      assert(isLazy, this)
      referenced
    }

    protected def doCookJavaRawInfo() {
      def cook(sym: Symbol) {
        require(sym.isJavaDefined, sym)
        // @M: I think this is more desirable, but Martin prefers to leave raw-types as-is as much as possible
        // object rawToExistentialInJava extends TypeMap {
        //   def apply(tp: Type): Type = tp match {
        //     // any symbol that occurs in a java sig, not just java symbols
        //     // see http://lampsvn.epfl.ch/trac/scala/ticket/2454#comment:14
        //     case TypeRef(pre, sym, List()) if !sym.typeParams.isEmpty =>
        //       val eparams = typeParamsToExistentials(sym, sym.typeParams)
        //       existentialAbstraction(eparams, TypeRef(pre, sym, eparams map (_.tpe)))
        //     case _ =>
        //       mapOver(tp)
        //   }
        // }
        val tpe1 = rawToExistential(sym.tpe)
        // println("cooking: "+ sym +": "+ sym.tpe +" to "+ tpe1)
        if (tpe1 ne sym.tpe) {
          sym.setInfo(tpe1)
        }
      }

      if (isJavaDefined)
        cook(this)
      else if (isOverloaded)
        for (sym2 <- alternatives)
          if (sym2.isJavaDefined)
            cook(sym2)
    }
  }

  /** A class for module symbols */
  class ModuleSymbol protected[Symbols] (initOwner: Symbol, initPos: Position, initName: TermName)
  extends TermSymbol(initOwner, initPos, initName) {
    private var flatname: TermName = null

    override def owner = (
      if (!isMethod && needsFlatClasses) rawowner.owner
      else rawowner
    )
    override def name: TermName = (
      if (!isMethod && needsFlatClasses) {
        if (flatname eq null)
          flatname = nme.flattenedName(rawowner.name, rawname)

        flatname
      }
      else rawname.toTermName
    )

    override def cloneSymbolImpl(owner: Symbol, newFlags: Long): Symbol =
      owner.newModuleSymbol(name, pos, newFlags).copyAttrsFrom(this)
  }

  /** A class for method symbols */
  class MethodSymbol protected[Symbols] (initOwner: Symbol, initPos: Position, initName: TermName)
  extends TermSymbol(initOwner, initPos, initName) {
    private var mtpePeriod = NoPeriod
    private var mtpePre: Type = _
    private var mtpeResult: Type = _
    private var mtpeInfo: Type = _

    override def cloneSymbolImpl(owner: Symbol, newFlags: Long): Symbol =
      owner.newMethodSymbol(name, pos, newFlags).copyAttrsFrom(this)

    def typeAsMemberOf(pre: Type): Type = {
      if (mtpePeriod == currentPeriod) {
        if ((mtpePre eq pre) && (mtpeInfo eq info)) return mtpeResult
      } else if (isValid(mtpePeriod)) {
        mtpePeriod = currentPeriod
        if ((mtpePre eq pre) && (mtpeInfo eq info)) return mtpeResult
      }
      val res = pre.computeMemberType(this)
      mtpePeriod = currentPeriod
      mtpePre = pre
      mtpeInfo = info
      mtpeResult = res
      res
    }
  }

  class AliasTypeSymbol protected[Symbols] (initOwner: Symbol, initPos: Position, initName: TypeName)
  extends TypeSymbol(initOwner, initPos, initName) {
    // Temporary programmatic help tracking down who might do such a thing
    override def setFlag(mask: Long): this.type = {
      if (isSetting(DEFERRED, mask)) {
        println("Setting DEFERRED on alias at")
        (new Throwable).printStackTrace
      }
      super.setFlag(mask)
    }
    final override def isAliasType = true
    override def cloneSymbolImpl(owner: Symbol, newFlags: Long): AliasTypeSymbol =
      owner.newAliasTypeSymbol(name, pos, newFlags)
  }

  class AbstractTypeSymbol(initOwner: Symbol, initPos: Position, initName: TypeName)
  extends TypeSymbol(initOwner, initPos, initName) with AbstractTypeMixin {
    override def cloneSymbolImpl(owner: Symbol, newFlags: Long): AbstractTypeSymbol =
      owner.newAbstractTypeSymbol(name, pos, newFlags)
  }

  /** Might be mixed into TypeSymbol or TypeSkolem.
   */
  trait AbstractTypeMixin extends TypeSymbol {
    override def resetFlag(mask: Long): this.type = {
      // Temporary programmatic help tracking down who might do such a thing
      if (settings.debug.value) {
        if (isClearing(DEFERRED, mask)) {
          println("Clearing DEFERRED on abstract type at")
          (new Throwable).printStackTrace
        }
      }
      super.resetFlag(mask)
    }
    final override def isAbstractType = true
    override def existentialBound = this.info
  }

  /** A class of type symbols. Alias and abstract types are direct instances
   *  of this class. Classes are instances of a subclass.
   */
  abstract class TypeSymbol protected[Symbols] (initOwner: Symbol, initPos: Position, initName: TypeName) extends Symbol(initOwner, initPos, initName) {
    privateWithin = NoSymbol
    private var tyconCache: Type = null
    private var tyconRunId = NoRunId
    private var tpeCache: Type = _
    private var tpePeriod = NoPeriod

    /** Overridden in subclasses for which it makes sense.
     */
    def existentialBound: Type = abort("unexpected type: "+this.getClass+ " "+debugLocationString)

    override def name: TypeName = super.name.toTypeName
    final override def isType = true
    override def isNonClassType = true
    override def isAbstractType = {
      if (settings.debug.value) {
        if (isDeferred) {
          println("TypeSymbol claims to be abstract type: " + this.getClass + " " + debugFlagString + " at ")
          (new Throwable).printStackTrace
        }
      }
      isDeferred
    }
    private def newTypeRef(targs: List[Type]) = {
      val pre = if (hasFlag(PARAM | EXISTENTIAL)) NoPrefix else owner.thisType
      typeRef(pre, this, targs)
    }

    /** Let's say you have a type definition
     *
     *  {{{
     *    type T <: Number
     *  }}}
     *
     *  and tsym is the symbol corresponding to T. Then
     *
     *  {{{
     *    tsym.info = TypeBounds(Nothing, Number)
     *    tsym.tpe  = TypeRef(NoPrefix, T, List())
     *  }}}
     */
    override def tpe: Type = {
      if (tpeCache eq NoType) throw CyclicReference(this, typeConstructor)
      if (tpePeriod != currentPeriod) {
        if (isValid(tpePeriod)) {
          tpePeriod = currentPeriod
        } else {
          if (isInitialized) tpePeriod = currentPeriod
          tpeCache = NoType
          val targs =
            if (phase.erasedTypes && this != ArrayClass) List()
            else unsafeTypeParams map (_.typeConstructor)
            //@M! use typeConstructor to generate dummy type arguments,
            // sym.tpe should not be called on a symbol that's supposed to be a higher-kinded type
            // memberType should be used instead, that's why it uses tpeHK and not tpe
          tpeCache = newTypeRef(targs)
        }
      }
      assert(tpeCache ne null/*, "" + this + " " + phase*/)//debug
      tpeCache
    }

    /** @M -- tpe vs tpeHK:
     *
     *    tpe: creates a TypeRef with dummy type arguments and kind *
     *  tpeHK: creates a TypeRef with no type arguments but with type parameters
     *
     * If typeParams is nonEmpty, calling tpe may hide errors or
     * introduce spurious ones. (For example, when deriving a type from
     * the symbol of a type argument that may be higher-kinded.) As far
     * as I can tell, it only makes sense to call tpe in conjunction
     * with a substitution that replaces the generated dummy type
     * arguments by their actual types.
     *
     * TODO: the above conditions desperately need to be enforced by code.
     */
    override def tpeHK = typeConstructor // @M! used in memberType

    override def typeConstructor: Type = {
      if ((tyconCache eq null) || tyconRunId != currentRunId) {
        tyconCache = newTypeRef(Nil)
        tyconRunId = currentRunId
      }
      assert(tyconCache ne null)
      tyconCache
    }

    override def info_=(tp: Type) {
      tpePeriod = NoPeriod
      tyconCache = null
      super.info_=(tp)
    }

    final override def isNonBottomSubClass(that: Symbol): Boolean = (
      (this eq that) || this.isError || that.isError ||
      info.baseTypeIndex(that) >= 0
    )

    override def reset(completer: Type) {
      super.reset(completer)
      tpePeriod = NoPeriod
      tyconRunId = NoRunId
    }

    /*** example:
     * public class Test3<T> {}
     * public class Test1<T extends Test3> {}
     * info for T in Test1 should be >: Nothing <: Test3[_]
     */
    protected def doCookJavaRawInfo() {
      if (isJavaDefined || owner.isJavaDefined) {
        val tpe1 = rawToExistential(info)
        // println("cooking type: "+ this +": "+ info +" to "+ tpe1)
        if (tpe1 ne info) {
          setInfo(tpe1)
        }
      }
    }

    def cloneSymbolImpl(owner: Symbol, newFlags: Long): Symbol =
      owner.newTypeSymbol(name, pos, newFlags)

    incCounter(typeSymbolCount)
  }

  /** A class for type parameters viewed from inside their scopes
   *
   *  @param origin  Can be either a tree, or a symbol, or null.
   *  If skolem got created from newTypeSkolem (called in Namers), origin denotes
   *  the type parameter from which the skolem was created. If it got created from
   *  skolemizeExistential, origin is either null or a Tree. If it is a Tree, it indicates
   *  where the skolem was introduced (this is important for knowing when to pack it
   *  again into ab Existential). origin is `null` only in skolemizeExistentials called
   *  from <:< or isAsSpecific, because here its value does not matter.
   *  I elieve the following invariant holds:
   *
   *     origin.isInstanceOf[Symbol] == !hasFlag(EXISTENTIAL)
   */
  class TypeSkolem protected[Symbols] (initOwner: Symbol, initPos: Position, initName: TypeName, origin: AnyRef)
  extends TypeSymbol(initOwner, initPos, initName) {

    /** The skolemization level in place when the skolem was constructed */
    val level = skolemizationLevel

    final override def isSkolem = true

    /** If typeskolem comes from a type parameter, that parameter, otherwise skolem itself */
    override def deSkolemize = origin match {
      case s: Symbol => s
      case _ => this
    }

    /** If type skolem comes from an existential, the tree where it was created */
    override def unpackLocation = origin

    //@M! (not deSkolemize.typeParams!!), also can't leave superclass definition: use info, not rawInfo
    override def typeParams = info.typeParams

    override def cloneSymbolImpl(owner: Symbol, newFlags: Long): Symbol =
      owner.newTypeSkolemSymbol(name, origin, pos, newFlags)

    override def nameString: String =
      if (settings.debug.value) (super.nameString + "&" + level)
      else super.nameString
  }

  /** A class for class symbols */
  class ClassSymbol protected[Symbols] (initOwner: Symbol, initPos: Position, initName: TypeName)
  extends TypeSymbol(initOwner, initPos, initName) {
    private[this] var flatname: TypeName = null
    private[this] var source: AbstractFileType = null
    private[this] var thissym: Symbol = this

    final override def isClass = true
    final override def isNonClassType = false
    final override def isAbstractType = false
    final override def isAliasType = false
<<<<<<< HEAD
    
=======

>>>>>>> 54e284d6
    override def existentialBound = GenPolyType(this.typeParams, TypeBounds.upper(this.classBound))

    override def sourceFile =
      if (owner.isPackageClass) source
      else super.sourceFile
    override def sourceFile_=(f: AbstractFileType) { source = f }

    override def reset(completer: Type) {
      super.reset(completer)
      thissym = this
    }

    private var thisTypeCache: Type = _
    private var thisTypePeriod = NoPeriod

    private var typeOfThisCache: Type = _
    private var typeOfThisPeriod = NoPeriod

    /** the type this.type in this class */
    override def thisType: Type = {
      val period = thisTypePeriod
      if (period != currentPeriod) {
        thisTypePeriod = currentPeriod
        if (!isValid(period)) thisTypeCache = ThisType(this)
      }
      thisTypeCache
    }

    override def owner: Symbol =
      if (needsFlatClasses) rawowner.owner else rawowner
    override def name: TypeName = (
      if (needsFlatClasses) {
        if (flatname eq null)
          flatname = nme.flattenedName(rawowner.name, rawname).toTypeName

        flatname
      }
      else rawname.toTypeName
    )

    /** A symbol carrying the self type of the class as its type */
    override def thisSym: Symbol = thissym

    /** the self type of an object foo is foo.type, not class<foo>.this.type
     */
    override def typeOfThis: Type = {
      if (getFlag(MODULE | IMPLCLASS) == MODULE.toLong && owner != NoSymbol) {
        val period = typeOfThisPeriod
        if (period != currentPeriod) {
          typeOfThisPeriod = currentPeriod
          if (!isValid(period))
            typeOfThisCache = singleType(owner.thisType, sourceModule)
        }
        typeOfThisCache
      }
      else thisSym.tpe
    }

    /** Sets the self type of the class */
    override def typeOfThis_=(tp: Type) {
      thissym = newThisSym(pos).setInfo(tp)
    }

    override def cloneSymbolImpl(owner: Symbol, newFlags: Long): Symbol = {
      val clone = owner.newClassSymbol(name, pos, newFlags)
      if (thisSym != this) {
        clone.typeOfThis = typeOfThis
        clone.thisSym.name = thisSym.name
      }
      clone
    }

    override def sourceModule =
      if (isModuleClass) companionModule else NoSymbol

    override def firstParamAccessor =
      info.decls.find(m => (m hasFlag PARAMACCESSOR) && m.isMethod) getOrElse NoSymbol


    private[this] var childSet: Set[Symbol] = Set()
    override def children = childSet
    override def addChild(sym: Symbol) { childSet = childSet + sym }

    incCounter(classSymbolCount)
  }

  /** A class for module class symbols
   *  Note: Not all module classes are of this type; when unpickled, we get
   *  plain class symbols!
   */
  class ModuleClassSymbol protected[Symbols] (owner: Symbol, pos: Position, name: TypeName)
  extends ClassSymbol(owner, pos, name) {
    private var module: Symbol = null
    private var implicitMembersCacheValue: List[Symbol] = List()
    private var implicitMembersCacheKey1: Type = NoType
    private var implicitMembersCacheKey2: ScopeEntry = null

    def implicitMembers: List[Symbol] = {
      val tp = info
      if ((implicitMembersCacheKey1 ne tp) || (implicitMembersCacheKey2 ne tp.decls.elems)) {
        // Skip a package object class, because the members are also in
        // the package and we wish to avoid spurious ambiguities as in pos/t3999.
        if (!isPackageObjectClass) {
          implicitMembersCacheKey1 = tp
          implicitMembersCacheKey2 = tp.decls.elems
          implicitMembersCacheValue = tp.implicitMembers
        }
      }
      implicitMembersCacheValue
    }
    override def sourceModule = module
    override def sourceModule_=(module: Symbol) { this.module = module }
  }

  class FreeVar(name0: TermName, val value: Any) extends TermSymbol(NoSymbol, NoPosition, name0) {
    override def hashCode = if (value == null) 0 else value.hashCode
    override def equals(other: Any): Boolean = other match {
      case that: FreeVar => this.value.asInstanceOf[AnyRef] eq that.value.asInstanceOf[AnyRef]
      case _             => false
    }
  }

  /** An object representing a missing symbol */
  class NoSymbol protected[Symbols]() extends Symbol(null, NoPosition, nme.NO_NAME) {
    synchronized {
      setInfo(NoType)
      privateWithin = this
    }
    override def info_=(info: Type) = {
      infos = TypeHistory(1, NoType, null)
      unlock()
      validTo = currentPeriod
    }
    override def isSubClass(that: Symbol) = false
    override def filter(cond: Symbol => Boolean) = this
    override def defString: String = toString
    override def locationString: String = ""
    override def enclClass: Symbol = this
    override def enclosingTopLevelClass: Symbol = this
    override def enclMethod: Symbol = this
    override def sourceFile: AbstractFileType = null
    override def ownerChain: List[Symbol] = List()
    override def ownersIterator: Iterator[Symbol] = Iterator.empty
    override def alternatives: List[Symbol] = List()
    override def reset(completer: Type) {}
    override def info: Type = NoType
    override def existentialBound: Type = NoType
    override def rawInfo: Type = NoType
    protected def doCookJavaRawInfo() {}
    override def accessBoundary(base: Symbol): Symbol = RootClass
    def cloneSymbolImpl(owner: Symbol, newFlags: Long): Symbol = abort()
    override def originalEnclosingMethod = this

    override def owner: Symbol =
      abort("no-symbol does not have an owner (this is a bug: scala " + scala.util.Properties.versionString + ")")
    override def typeConstructor: Type =
      abort("no-symbol does not have a type constructor (this may indicate scalac cannot find fundamental classes)")
  }

  protected def makeNoSymbol = new NoSymbol

  lazy val NoSymbol = makeNoSymbol

  /** Derives a new list of symbols from the given list by mapping the given
   *  list across the given function.  Then fixes the info of all the new symbols
   *  by substituting the new symbols for the original symbols.
   *
   *  @param    syms    the prototypical symbols
   *  @param    symFn   the function to create new symbols
   *  @return           the new list of info-adjusted symbols
   */
  def deriveSymbols(syms: List[Symbol], symFn: Symbol => Symbol): List[Symbol] = {
    val syms1 = syms map symFn
    syms1 map (_ substInfo (syms, syms1))
  }

  /** Derives a new Type by first deriving new symbols as in deriveSymbols,
   *  then performing the same oldSyms => newSyms substitution on `tpe` as is
   *  performed on the symbol infos in deriveSymbols.
   *
   *  @param    syms    the prototypical symbols
   *  @param    symFn   the function to create new symbols
   *  @param    tpe     the prototypical type
   *  @return           the new symbol-subsituted type
   */
  def deriveType(syms: List[Symbol], symFn: Symbol => Symbol)(tpe: Type): Type = {
    val syms1 = deriveSymbols(syms, symFn)
    tpe.substSym(syms, syms1)
  }
  /** Derives a new Type by instantiating the given list of symbols as
   *  WildcardTypes.
   *
   *  @param    syms    the symbols to replace
   *  @return           the new type with WildcardType replacing those syms
   */
  def deriveTypeWithWildcards(syms: List[Symbol])(tpe: Type): Type = {
    if (syms.isEmpty) tpe
    else tpe.instantiateTypeParams(syms, syms map (_ => WildcardType))
  }
  /** Convenience functions which derive symbols by cloning.
   */
  def cloneSymbols(syms: List[Symbol]): List[Symbol] =
    deriveSymbols(syms, _.cloneSymbol)
  def cloneSymbolsAtOwner(syms: List[Symbol], owner: Symbol): List[Symbol] =
    deriveSymbols(syms, _ cloneSymbol owner)

  /** Clone symbols and apply the given function to each new symbol's info.
   *
   *  @param    syms    the prototypical symbols
   *  @param    infoFn  the function to apply to the infos
   *  @return           the newly created, info-adjusted symbols
   */
  def cloneSymbolsAndModify(syms: List[Symbol], infoFn: Type => Type): List[Symbol] =
    cloneSymbols(syms) map (_ modifyInfo infoFn)
  def cloneSymbolsAtOwnerAndModify(syms: List[Symbol], owner: Symbol, infoFn: Type => Type): List[Symbol] =
    cloneSymbolsAtOwner(syms, owner) map (_ modifyInfo infoFn)

  /** Functions which perform the standard clone/substituting on the given symbols and type,
   *  then call the creator function with the new symbols and type as arguments.
   */
  def createFromClonedSymbols[T](syms: List[Symbol], tpe: Type)(creator: (List[Symbol], Type) => T): T = {
    val syms1 = cloneSymbols(syms)
    creator(syms1, tpe.substSym(syms, syms1))
  }
  def createFromClonedSymbolsAtOwner[T](syms: List[Symbol], owner: Symbol, tpe: Type)(creator: (List[Symbol], Type) => T): T = {
    val syms1 = cloneSymbolsAtOwner(syms, owner)
    creator(syms1, tpe.substSym(syms, syms1))
  }

  /** A deep map on a symbol's paramss.
   */
  def mapParamss[T](sym: Symbol)(f: Symbol => T): List[List[T]] = mmap(sym.info.paramss)(f)

  /** An exception for cyclic references of symbol definitions */
  case class CyclicReference(sym: Symbol, info: Type)
  extends TypeError("illegal cyclic reference involving " + sym) {
    if (settings.debug.value) printStackTrace()
  }

  case class InvalidCompanions(sym1: Symbol, sym2: Symbol) extends Throwable(
    "Companions '" + sym1 + "' and '" + sym2 + "' must be defined in same file:\n" +
    "  Found in " + sym1.sourceFile.canonicalPath + " and " + sym2.sourceFile.canonicalPath
  ) {
      override def toString = getMessage
  }

  /** A class for type histories */
  private sealed case class TypeHistory(var validFrom: Period, info: Type, prev: TypeHistory) {
    assert((prev eq null) || phaseId(validFrom) > phaseId(prev.validFrom), this)
    assert(validFrom != NoPeriod)
    override def toString() =
      "TypeHistory(" + phaseOf(validFrom)+":"+runId(validFrom) + "," + info + "," + prev + ")"
    
    def toList: List[TypeHistory] = this :: ( if (prev eq null) Nil else prev.toList )
  }
}<|MERGE_RESOLUTION|>--- conflicted
+++ resolved
@@ -499,16 +499,12 @@
     // class C extends D( { class E { ... } ... } ). Here, E is a class local to a constructor
     final def isClassLocalToConstructor = isClass && hasFlag(INCONSTRUCTOR)
 
-<<<<<<< HEAD
-    final def isInlineClass = isClass && hasAnnotation(ScalaInlineClass)
-=======
     final def isDerivedValueClass =
       isClass && info.parents.headOption.getOrElse(AnyClass.tpe).typeSymbol == AnyValClass &&
       !isPrimitiveValueClass
 
     final def isMethodWithExtension =
       isMethod && owner.isDerivedValueClass && !isParamAccessor && !isConstructor && !hasFlag(SUPERACCESSOR)
->>>>>>> 54e284d6
 
     final def isAnonymousClass             = isClass && (name containsName tpnme.ANON_CLASS_NAME)
     final def isAnonymousFunction          = isSynthetic && (name containsName tpnme.ANON_FUN_NAME)
@@ -1034,16 +1030,11 @@
     /** Modifies this symbol's info in place. */
     def modifyInfo(f: Type => Type): this.type              = setInfo(f(info))
     /** Substitute second list of symbols for first in current info. */
-<<<<<<< HEAD
     def substInfo(syms0: List[Symbol], syms1: List[Symbol]): this.type =
       if (syms0.isEmpty) this
       else modifyInfo(_.substSym(syms0, syms1))
 
     def setInfoOwnerAdjusted(info: Type): this.type = setInfo(info atOwner this)
-=======
-    def substInfo(syms0: List[Symbol], syms1: List[Symbol]) = modifyInfo(_.substSym(syms0, syms1))
-    def setInfoOwnerAdjusted(info: Type): this.type         = setInfo(info atOwner this)
->>>>>>> 54e284d6
 
     /** Set the info and enter this symbol into the owner's scope. */
     def setInfoAndEnter(info: Type): this.type = {
@@ -2530,11 +2521,7 @@
     final override def isNonClassType = false
     final override def isAbstractType = false
     final override def isAliasType = false
-<<<<<<< HEAD
-    
-=======
-
->>>>>>> 54e284d6
+
     override def existentialBound = GenPolyType(this.typeParams, TypeBounds.upper(this.classBound))
 
     override def sourceFile =
