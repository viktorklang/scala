--- conflicted
+++ resolved
@@ -166,7 +166,6 @@
   @throws(classOf[IOException])
   def toByteArray: Array[Byte] = {
     val in = input
-<<<<<<< HEAD
     sizeOption match {
       case Some(size) =>
         var rest = size
@@ -188,25 +187,6 @@
         }
         in.close()
         out.toByteArray()
-=======
-    try {
-      sizeOption match {
-        case Some(rest) =>
-          var rest = sizeOption.getOrElse(0)
-          val arr = new Array[Byte](rest)
-          while (rest > 0) {
-            val res = in.read(arr, arr.length - rest, rest)
-            if (res == -1)
-              throw new IOException("read error")
-            rest -= res
-          }
-          arr
-        case None =>
-          Streamable.bytes(in)
-      }
-    } finally {
-      in.close()
->>>>>>> ac0c3fcd
     }
   }
 
