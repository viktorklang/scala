--- conflicted
+++ resolved
@@ -3003,16 +3003,11 @@
     // <region name="constraint mutators + undoLog">
     // invariant: before mutating constr, save old state in undoLog
     // (undoLog is used to reset constraints to avoid piling up unrelated ones)
-<<<<<<< HEAD
-    def setInst(tp: Type) {
+    def setInst(tp: Type): this.type = {
       if (tp eq this) {
         log(s"TypeVar cycle: called setInst passing $this to itself.")
-        return
-      }
-=======
-    def setInst(tp: Type): this.type = {
-//      assert(!(tp containsTp this), this)
->>>>>>> 4525e922
+        return this
+      }
       undoLog record this
       // if we were compared against later typeskolems, repack the existential,
       // because skolems are only compatible if they were created at the same level
