--- conflicted
+++ resolved
@@ -53,22 +53,13 @@
       while (rest ne Nil) {
         val head = rest.head
         rest = rest.tail
-<<<<<<< HEAD
-        
-        // TODO: a tree's range position should cover the positions of all trees it "includes" 
+        // TODO: a tree's range position should cover the positions of all trees it "includes"
         // (inclusion mostly refers to subtrees, but also other attributes reached through the tree, such as its annotations/modifiers);
         // concretely, a MemberDef's position should cover its annotations (scala/bug#11060)
         // Workaround, which explicitly includes annotations of traversed trees, can be removed when TODO above is resolved:
         head match { case md: MemberDef => rest = md.mods.annotations ::: rest  case _ => }
-        
-        val pos = head.pos
-        if (pos.isRange) {
-          min = Math.min(min, pos.start)
-          max = Math.max(max, pos.end)
-        }
-=======
+
         accum(head)
->>>>>>> 2bbb9275
       }
       accum.result(default, focus)
     }
@@ -307,7 +298,7 @@
       inform("error while set children pos "+pos+" of "+parent.children)
       throw ex
   }
-  private val setChildrenPosAccumulator = new ReusableInstance[SetChildrenPosAccumulator](() => new SetChildrenPosAccumulator, isCompilerUniverse)
+  private val setChildrenPosAccumulator = ReusableInstance[SetChildrenPosAccumulator](new SetChildrenPosAccumulator)
   private final class SetChildrenPosAccumulator extends (Tree => Boolean) {
     private[this] val wrappingPosAccumulator = new WrappingPosAccumulator
     private[this] var pos: Position = _
