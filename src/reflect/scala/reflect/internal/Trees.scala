/* NSC -- new Scala compiler
 * Copyright 2005-2013 LAMP/EPFL
 * @author  Martin Odersky
 */

package scala
package reflect
package internal

import Flags._
import scala.collection.mutable
import scala.reflect.macros.Attachments
import util.{Statistics, StatisticsStatics}

trait Trees extends api.Trees {
  self: SymbolTable =>

  private[scala] var nodeCount = 0

  protected def treeLine(t: Tree): String =
    if (t.pos.isDefined && t.pos.isRange) t.pos.lineContent.drop(t.pos.column - 1).take(t.pos.end - t.pos.start + 1)
    else t.summaryString

  protected def treeStatus(t: Tree, enclosingTree: Tree = null) = {
    val parent = if (enclosingTree eq null) "        " else " P#%5s".format(enclosingTree.id)

    "[L%4s%8s] #%-6s %-15s %-10s // %s".format(t.pos.line, parent, t.id, t.pos.show, t.shortClass, treeLine(t))
  }
  protected def treeSymStatus(t: Tree) = {
    val line = if (t.pos.isDefined) "line %-4s".format(t.pos.line) else "         "
    "#%-5s %s %-10s // %s".format(t.id, line, t.shortClass,
      if (t.symbol ne NoSymbol) "(" + t.symbol.fullLocationString + ")"
      else treeLine(t)
    )
  }

  abstract class Tree extends TreeContextApiImpl with Attachable with Product {
    val id = nodeCount // TODO: add to attachment?
    nodeCount += 1

    if (StatisticsStatics.areSomeHotStatsEnabled())
      statistics.incCounter(statistics.nodeByType, getClass)

    final override def pos: Position = rawatt.pos

    private[this] var rawtpe: Type = _
    final def tpe = rawtpe
    @deprecated("use setType", "2.11.0") def tpe_=(t: Type): Unit = setType(t)

    def clearType(): this.type = this setType null
    def setType(tp: Type): this.type = { rawtpe = tp; this }
    def defineType(tp: Type): this.type = setType(tp)

    def symbol: Symbol = null //!!!OPT!!! symbol is about 3% of hot compile times -- megamorphic dispatch?
    def symbol_=(sym: Symbol) { throw new UnsupportedOperationException("symbol_= inapplicable for " + this) }
    def setSymbol(sym: Symbol): this.type = { symbol = sym; this }
    def hasSymbolField = false
    @deprecated("use hasSymbolField", "2.11.0") def hasSymbol = hasSymbolField

    def isDef = false

    def isEmpty = false
    def nonEmpty = !isEmpty

    def canHaveAttrs = true

    /** The canonical way to test if a Tree represents a term.
     */
    def isTerm: Boolean = this match {
      case _: TermTree       => true
      case Bind(name, _)     => name.isTermName
      case Select(_, name)   => name.isTermName
      case Ident(name)       => name.isTermName
      case Annotated(_, arg) => arg.isTerm
      case _                 => false
    }

    /** The canonical way to test if a Tree represents a type.
     */
    def isType: Boolean = this match {
      case _: TypTree        => true
      case Bind(name, _)     => name.isTypeName
      case Select(_, name)   => name.isTypeName
      case Ident(name)       => name.isTypeName
      case Annotated(_, arg) => arg.isType
      case _                 => false
    }

    private[scala] def copyAttrs(tree: Tree): this.type = {
      rawatt = tree.rawatt
      setType(tree.tpe)
      if (hasSymbolField) symbol = tree.symbol
      this
    }

    override def hashCode(): Int = System.identityHashCode(this)
    override def equals(that: Any) = this eq that.asInstanceOf[AnyRef]

    override def duplicate: this.type =
      (duplicator transform this).asInstanceOf[this.type]
  }

  abstract class TreeContextApiImpl extends TreeApi { this: Tree =>

    override def orElse(alt: => Tree) = if (!isEmpty) this else alt

    override def foreach(f: Tree => Unit) { new ForeachTreeTraverser(f).traverse(this) }

    override def withFilter(f: Tree => Boolean): List[Tree] = {
      val ft = new FilterTreeTraverser(f)
      ft.traverse(this)
      ft.hits.toList
    }

    override def filter(f: Tree => Boolean): List[Tree] = withFilter(f)

    override def collect[T](pf: PartialFunction[Tree, T]): List[T] = {
      val ctt = new CollectTreeTraverser[T](pf)
      ctt.traverse(this)
      ctt.results.toList
    }

    override def find(p: Tree => Boolean): Option[Tree] = {
      val ft = new FindTreeTraverser(p)
      ft.traverse(this)
      ft.result
    }

    override def exists(p: Tree => Boolean): Boolean = !find(p).isEmpty

    override def forAll(p: Tree => Boolean): Boolean = find(!p(_)).isEmpty

    override def equalsStructure(that : Tree) = correspondsStructure(that)(_ eq _)

    def correspondsStructure(that: Tree)(f: (Tree,Tree) => Boolean): Boolean =
      f(this, that) || ((productArity == that.productArity) && {
        def equals0(this0: Any, that0: Any): Boolean = (this0, that0) match {
          case (x: Tree, y: Tree)         => f(x, y) || (x correspondsStructure y)(f)
          case (xs: List[_], ys: List[_]) => (xs corresponds ys)(equals0)
          case _                          => this0 == that0
        }
        def compareOriginals() = (this, that) match {
          case (x: TypeTree, y: TypeTree) if x.original != null && y.original != null =>
            (x.original correspondsStructure y.original)(f)
          case _                          =>
            true
        }

        (productIterator zip that.productIterator forall { case (x, y) => equals0(x, y) }) && compareOriginals()
      })

    override def children: List[Tree] = {
      def subtrees(x: Any): List[Tree] = x match {
        case EmptyTree   => Nil
        case t: Tree     => List(t)
        case xs: List[_] => xs flatMap subtrees
        case _           => Nil
      }
      productIterator.toList flatMap subtrees
    }

    def freeTerms: List[FreeTermSymbol] = freeSyms[FreeTermSymbol](_.isFreeTerm, _.termSymbol)
    def freeTypes: List[FreeTypeSymbol] = freeSyms[FreeTypeSymbol](_.isFreeType, _.typeSymbol)

    private def freeSyms[S <: Symbol](isFree: Symbol => Boolean, symOfType: Type => Symbol): List[S] = {
      val s = mutable.LinkedHashSet[S]()
      def addIfFree(sym: Symbol): Unit = if (sym != null && isFree(sym)) s += sym.asInstanceOf[S]
      for (t <- this) {
        addIfFree(t.symbol)
        if (t.tpe != null) {
          for (tp <- t.tpe) {
            addIfFree(symOfType(tp))
          }
        }
      }
      s.toList
    }

    def substituteSymbols(from: List[Symbol], to: List[Symbol]): Tree =
      new TreeSymSubstituter(from, to)(this)

    def substituteTypes(from: List[Symbol], to: List[Type]): Tree =
      new TreeTypeSubstituter(from, to)(this)

    def substituteThis(clazz: Symbol, to: => Tree): Tree =
      new ThisSubstituter(clazz, to) transform this

    def hasExistingSymbol = (symbol ne null) && (symbol ne NoSymbol)
    def hasSymbolWhich(f: Symbol => Boolean) = hasExistingSymbol && f(symbol)

    def isErroneous = (tpe ne null) && tpe.isErroneous
    def isTyped     = (tpe ne null) && !tpe.isErroneous

    /** Sets the tree's type to the result of the given function.
     *  If the type is null, it remains null - the function is not called.
     */
    def modifyType(f: Type => Type): Tree =
      if (tpe eq null) this
      else this setType f(tpe)

    /** If `pf` is defined for a given subtree, call super.traverse(pf(tree)),
     *  otherwise super.traverse(tree).
     */
    def foreachPartial(pf: PartialFunction[Tree, Tree]) {
      new ForeachPartialTreeTraverser(pf).traverse(this)
    }

    def changeOwner(pairs: (Symbol, Symbol)*): Tree = {
      pairs.foldLeft(this) { case (t, (oldOwner, newOwner)) =>
        new ChangeOwnerTraverser(oldOwner, newOwner) apply t
      }
    }

    def shallowDuplicate: Tree = new ShallowDuplicator(this) transform this
    def shortClass: String = (getClass.getName split "[.$]").last

    def isErrorTyped = (tpe ne null) && tpe.isError

    /** When you want to know a little more than the class, but a lot
     *  less than the whole tree.
     */
    def summaryString: String = this match {
      case Literal(const)     => "Literal(" + const + ")"
      case Ident(name)        => "Ident(%s)".format(name.decode)
      case Select(qual, name) => "Select(%s, %s)".format(qual.summaryString, name.decode)
      case t: NameTree        => t.name.longString
      case t                  =>
        t.shortClass + (
          if (t.symbol != null && t.symbol != NoSymbol) "(" + t.symbol + ")"
          else ""
        )
    }
    def transform(transformer: Transformer): Tree = xtransform(transformer, this)
    def traverse(traverser: Traverser): Unit = xtraverse(traverser, this)
  }

  trait TermTree extends Tree with TermTreeApi

  trait TypTree extends Tree with TypTreeApi

  abstract class SymTree extends Tree with SymTreeApi {
    override def hasSymbolField = true
    override var symbol: Symbol = NoSymbol
  }

  trait NameTree extends Tree with NameTreeApi {
    def name: Name
    def getterName: TermName = name.getterName
    def setterName: TermName = name.setterName
    def localName: TermName = name.localName
  }

  trait RefTree extends SymTree with NameTree with RefTreeApi {
    def qualifier: Tree    // empty for Idents
    def name: Name
  }

  object RefTree extends RefTreeExtractor {
    def apply(qualifier: Tree, name: Name): RefTree = qualifier match {
      case EmptyTree =>
        Ident(name)
      case qual if qual.isTerm =>
        Select(qual, name)
      case qual if qual.isType =>
        assert(name.isTypeName, s"qual = $qual, name = $name")
        SelectFromTypeTree(qual, name.toTypeName)
    }
    def unapply(refTree: RefTree): Option[(Tree, Name)] = Some((refTree.qualifier, refTree.name))
  }

  abstract class DefTree extends SymTree with NameTree with DefTreeApi {
    def name: Name
    override def isDef = true
  }

  abstract class MemberDef extends DefTree with MemberDefApi {
    def mods: Modifiers
    def keyword: String = this match {
      case TypeDef(_, _, _, _)      => "type"
      case ClassDef(mods, _, _, _)  => if (mods hasFlag TRAIT) "trait" else "class"
      case DefDef(_, _, _, _, _, _) => "def"
      case ModuleDef(_, _, _)       => "object"
      case PackageDef(_, _)         => "package"
      case ValDef(mods, _, _, _)    => if (mods hasFlag MUTABLE) "var" else "val"
      case _ => ""
    }

  }

  case class PackageDef(pid: RefTree, stats: List[Tree])
       extends MemberDef with PackageDefApi {
    def name = pid.name
    def mods = NoMods
    override def transform(transformer: Transformer): Tree =
      transformer.treeCopy.PackageDef(
        this, transformer.transform(pid).asInstanceOf[RefTree],
        transformer.atOwner(mclass(this.symbol)) {
          transformer.transformStats(stats, transformer.currentOwner)
        }
      )
    override def traverse(traverser: Traverser): Unit = {
      traverser.traverse(pid)
      traverser.traverseStats(stats, mclass(this.symbol))
    }
  }
  object PackageDef extends PackageDefExtractor

  abstract class ImplDef extends MemberDef with ImplDefApi {
    def impl: Template
  }

  case class ClassDef(mods: Modifiers, name: TypeName, tparams: List[TypeDef], impl: Template)
       extends ImplDef with ClassDefApi {
    override def transform(transformer: Transformer): Tree =
      transformer.atOwner(this.symbol) {
        transformer.treeCopy.ClassDef(this, transformer.transformModifiers(mods), name,
          transformer.transformTypeDefs(tparams), transformer.transformTemplate(impl))
      }
    override def traverse(traverser: Traverser): Unit = traverser.atOwner(symbol) {
      traverser.traverseModifiers(mods)
      traverser.traverseName(name)
      traverser.traverseParams(tparams)
      traverser.traverse(impl)
    }
  }
  object ClassDef extends ClassDefExtractor {
    /** @param sym       the class symbol
     *  @param impl      the implementation template
     *  @return          the class definition
     */
    def apply(sym: Symbol, impl: Template): ClassDef =
      atPos(sym.pos) {
        ClassDef(Modifiers(sym.flags),
                 sym.name.toTypeName,
                 sym.typeParams map TypeDef.apply,
                 impl) setSymbol sym
      }

    /** @param sym       the class symbol
     *  @param body      trees that constitute the body of the class
     *  @return          the class definition
     */
    def apply(sym: Symbol, body: List[Tree]): ClassDef =
      ClassDef(sym, Template(sym, body))
  }

  case class ModuleDef(mods: Modifiers, name: TermName, impl: Template)
        extends ImplDef with ModuleDefApi {
    override def transform(transformer: Transformer): Tree =
      transformer.atOwner(mclass(this.symbol)) {
        transformer.treeCopy.ModuleDef(this, transformer.transformModifiers(mods),
          name, transformer.transformTemplate(impl))
      }
    override def traverse(traverser: Traverser): Unit = traverser.atOwner(mclass(symbol)) {
      traverser.traverseModifiers(mods)
      traverser.traverseName(name)
      traverser.traverse(impl)
    }
  }
  object ModuleDef extends ModuleDefExtractor {
    /**
     *  @param sym       the class symbol
     *  @param impl      the implementation template
     */
    def apply(sym: Symbol, impl: Template): ModuleDef =
      atPos(sym.pos) {
        ModuleDef(Modifiers(sym.flags), sym.name.toTermName, impl) setSymbol sym
      }
  }

  abstract class ValOrDefDef extends MemberDef with ValOrDefDefApi {
    def name: TermName
    def tpt: Tree
    def rhs: Tree
  }

  object ValOrDefDef {
    def unapply(tree: Tree): Option[(Modifiers, TermName, Tree, Tree)] = tree match {
      case ValDef(mods, name, tpt, rhs)       => Some((mods, name, tpt, rhs))
      case DefDef(mods, name, _, _, tpt, rhs) => Some((mods, name, tpt, rhs))
      case _                                  => None
    }
  }

  case class ValDef(mods: Modifiers, name: TermName, tpt: Tree, rhs: Tree) extends ValOrDefDef with ValDefApi {
    override def transform(transformer: Transformer): Tree =
      transformer.atOwner(this.symbol) {
        transformer.treeCopy.ValDef(this, transformer.transformModifiers(mods),
          name, transformer.transform(tpt), transformer.transform(rhs))
      }
    override def traverse(traverser: Traverser): Unit = traverser.atOwner(symbol) {
      traverser.traverseModifiers(mods)
      traverser.traverseName(name)
      traverser.traverseTypeAscription(tpt)
      traverser.traverse(rhs)
    }
  }
  object ValDef extends ValDefExtractor {
    def apply(sym: Symbol): ValDef            = newValDef(sym, EmptyTree)()
    def apply(sym: Symbol, rhs: Tree): ValDef = newValDef(sym, rhs)()
  }

  case class DefDef(mods: Modifiers, name: TermName, tparams: List[TypeDef],
                    vparamss: List[List[ValDef]], tpt: Tree, rhs: Tree) extends ValOrDefDef with DefDefApi {
    override def transform(transformer: Transformer): Tree =
      transformer.atOwner(this.symbol) {
        transformer.treeCopy.DefDef(this, transformer.transformModifiers(mods), name,
          transformer.transformTypeDefs(tparams), transformer.transformValDefss(vparamss),
          transformer.transform(tpt), transformer.transform(rhs))
      }
    override def traverse(traverser: Traverser): Unit = traverser.atOwner(symbol) {
      traverser.traverseModifiers(mods)
      traverser.traverseName(name)
      traverser.traverseParams(tparams)
      traverser.traverseParamss(vparamss)
      traverser.traverseTypeAscription(tpt)
      traverser.traverse(rhs)
    }

  }
  object DefDef extends DefDefExtractor {
    def apply(sym: Symbol, rhs: Tree): DefDef                                                = newDefDef(sym, rhs)()
    def apply(sym: Symbol, vparamss: List[List[ValDef]], rhs: Tree): DefDef                  = newDefDef(sym, rhs)(vparamss = vparamss)
    def apply(sym: Symbol, mods: Modifiers, rhs: Tree): DefDef                               = newDefDef(sym, rhs)(mods = mods)
    def apply(sym: Symbol, mods: Modifiers, vparamss: List[List[ValDef]], rhs: Tree): DefDef = newDefDef(sym, rhs)(mods = mods, vparamss = vparamss)
    def apply(sym: Symbol, rhs: List[List[Symbol]] => Tree): DefDef                          = newDefDef(sym, rhs(sym.info.paramss))()
  }

  case class TypeDef(mods: Modifiers, name: TypeName, tparams: List[TypeDef], rhs: Tree)
       extends MemberDef with TypeDefApi {
    override def transform(transformer: Transformer): Tree =
      transformer.atOwner(this.symbol) {
        transformer.treeCopy.TypeDef(this, transformer.transformModifiers(mods), name,
          transformer.transformTypeDefs(tparams), transformer.transform(rhs))
      }
    override def traverse(traverser: Traverser): Unit = traverser.atOwner(symbol) {
      traverser.traverseModifiers(mods)
      traverser.traverseName(name)
      traverser.traverseParams(tparams)
      traverser.traverse(rhs)
    }
  }
  object TypeDef extends TypeDefExtractor {
    /** A TypeDef node which defines abstract type or type parameter for given `sym` */
    def apply(sym: Symbol): TypeDef            = newTypeDef(sym, TypeBoundsTree(sym))()
    def apply(sym: Symbol, rhs: Tree): TypeDef = newTypeDef(sym, rhs)()
  }

  case class LabelDef(name: TermName, params: List[Ident], rhs: Tree)
       extends DefTree with TermTree with LabelDefApi {
    override def transform(transformer: Transformer): Tree =
      transformer.treeCopy.LabelDef(this, name, transformer.transformIdents(params), transformer.transform(rhs)) //bq: Martin, once, atOwner(...) works, also change `LambdaLifter.proxy'
    override def traverse(traverser: Traverser): Unit = {
      traverser.traverseName(name)
      traverser.traverseParams(params)
      traverser.traverse(rhs)
    }
  }
  object LabelDef extends LabelDefExtractor {
    def apply(sym: Symbol, params: List[Symbol], rhs: Tree): LabelDef =
      atPos(sym.pos) {
        LabelDef(sym.name.toTermName, params map Ident, rhs) setSymbol sym
      }
  }

  case class ImportSelector(name: Name, namePos: Int, rename: Name, renamePos: Int) extends ImportSelectorApi
  object ImportSelector extends ImportSelectorExtractor {
    val wild     = ImportSelector(nme.WILDCARD, -1, null, -1)
    val wildList = List(wild) // OPT This list is shared for performance.
  }

  case class Import(expr: Tree, selectors: List[ImportSelector])
       extends SymTree with ImportApi {
    override def transform(transformer: Transformer): Tree =
      transformer.treeCopy.Import(this, transformer.transform(expr), selectors)
    override def traverse(traverser: Traverser): Unit = {
      traverser.traverse(expr)
      selectors foreach traverser.traverseImportSelector
    }
  }
  object Import extends ImportExtractor

  case class Template(parents: List[Tree], self: ValDef, body: List[Tree])
       extends SymTree with TemplateApi {
    override def transform(transformer: Transformer): Tree =
      transformer.treeCopy.Template(this, transformer.transformTrees(parents), transformer.transformValDef(self), transformer.transformStats(body, this.symbol))
    override def traverse(traverser: Traverser): Unit = {
      traverser.traverseParents(parents)
      traverser.traverseSelfType(self)
      traverser.traverseStats(body, this.symbol)
    }
  }
  object Template extends TemplateExtractor

  case class Block(stats: List[Tree], expr: Tree)
       extends TermTree with BlockApi {
    override def transform(transformer: Transformer): Tree =
      treeCopy.Block(this, transformer.transformStats(stats, transformer.currentOwner), transformer.transform(expr))
    override def traverse(traverser: Traverser): Unit = {
      traverser.traverseTrees(stats)
      traverser.traverse(expr)
    }
  }
  object Block extends BlockExtractor

  case class CaseDef(pat: Tree, guard: Tree, body: Tree)
       extends Tree with CaseDefApi {
    override def transform(transformer: Transformer): Tree =
      transformer.treeCopy.CaseDef(this, transformer.transform(pat), transformer.transform(guard), transformer.transform(body))
    override def traverse(traverser: Traverser): Unit = {
      traverser.traversePattern(pat)
      traverser.traverseGuard(guard)
      traverser.traverse(body)
    }
  }
  object CaseDef extends CaseDefExtractor

  case class Alternative(trees: List[Tree])
       extends TermTree with AlternativeApi {
    override def transform(transformer: Transformer): Tree =
      transformer.treeCopy.Alternative(this, transformer.transformTrees(trees))
    override def traverse(traverser: Traverser): Unit =
      traverser.traverseTrees(trees)
  }
  object Alternative extends AlternativeExtractor

  case class Star(elem: Tree)
       extends TermTree with StarApi {
    override def transform(transformer: Transformer): Tree =
      transformer.treeCopy.Star(this, transformer.transform(elem))
    override def traverse(traverser: Traverser): Unit = {
      traverser.traverse(elem)
    }
  }
  object Star extends StarExtractor

  case class Bind(name: Name, body: Tree)
       extends DefTree with BindApi {
    override def transform(transformer: Transformer): Tree =
      transformer.treeCopy.Bind(this, name, transformer.transform(body))
    override def traverse(traverser: Traverser): Unit = {
      traverser.traverseName(name)
      traverser.traverse(body)
    }
  }
  object Bind extends BindExtractor

  case class UnApply(fun: Tree, args: List[Tree])
       extends TermTree with UnApplyApi {
    override def transform(transformer: Transformer): Tree =
      transformer.treeCopy.UnApply(this, transformer.transform(fun), transformer.transformTrees(args)) // bq: see test/.../unapplyContexts2.scala
    override def traverse(traverser: Traverser): Unit = {
      traverser.traverse(fun)
      traverser.traverseTrees(args)
    }
  }
  object UnApply extends UnApplyExtractor

  /** An array of expressions. This AST node needs to be translated in backend.
   *  It is used to pass arguments to vararg arguments.
   *  Introduced by compiler phase uncurry.
   *
   *  This AST node does not have direct correspondence to Scala code,
   *  and is used to pass arguments to vararg arguments. For instance:
   *
   *    printf("%s%d", foo, 42)
   *
   *  Is translated to after compiler phase uncurry to:
   *
   *    Apply(
   *      Ident("printf"),
   *      Literal("%s%d"),
   *      ArrayValue(<Any>, List(Ident("foo"), Literal(42))))
   */
  case class ArrayValue(elemtpt: Tree, elems: List[Tree]) extends TermTree {
    override def transform(transformer: Transformer): Tree =
      transformer.treeCopy.ArrayValue(this, transformer.transform(elemtpt), transformer.transformTrees(elems))
    override def traverse(traverser: Traverser): Unit = {
      traverser.traverse(elemtpt)
      traverser.traverseTrees(elems)
    }
  }

  case class Function(vparams: List[ValDef], body: Tree)
       extends SymTree with TermTree with FunctionApi {
    override def transform(transformer: Transformer): Tree =
      transformer.atOwner(this.symbol) {
        transformer.treeCopy.Function(this, transformer.transformValDefs(vparams), transformer.transform(body))
      }
    override def traverse(traverser: Traverser): Unit = traverser.atOwner(this.symbol) {
      traverser.traverseParams(vparams) ; traverser.traverse(body)
    }
  }
  object Function extends FunctionExtractor

  case class Assign(lhs: Tree, rhs: Tree)
       extends TermTree with AssignApi {
    override def transform(transformer: Transformer): Tree =
      transformer.treeCopy.Assign(this, transformer.transform(lhs), transformer.transform(rhs))
    override def traverse(traverser: Traverser): Unit = {
      traverser.traverse(lhs)
      traverser.traverse(rhs)
    }
  }
  object Assign extends AssignExtractor

<<<<<<< HEAD
  case class AssignOrNamedArg(lhs: Tree, rhs: Tree)
       extends TermTree with AssignOrNamedArgApi {
    override def transform(transformer: Transformer): Tree =
      transformer.treeCopy.AssignOrNamedArg(this, transformer.transform(lhs), transformer.transform(rhs))
    override def traverse(traverser: Traverser): Unit = {
      traverser.traverse(lhs)
      traverser.traverse(rhs)
    }
  }
  object AssignOrNamedArg extends AssignOrNamedArgExtractor
=======
  case class NamedArg(lhs: Tree, rhs: Tree)
       extends TermTree with NamedArgApi
  object NamedArg extends NamedArgExtractor
>>>>>>> 9303e82b

  case class If(cond: Tree, thenp: Tree, elsep: Tree)
       extends TermTree with IfApi {
    override def transform(transformer: Transformer): Tree =
      transformer.treeCopy.If(this, transformer.transform(cond), transformer.transform(thenp), transformer.transform(elsep))
    override def traverse(traverser: Traverser): Unit = {
      traverser.traverse(cond)
      traverser.traverse(thenp)
      traverser.traverse(elsep)
    }
  }
  object If extends IfExtractor

  case class Match(selector: Tree, cases: List[CaseDef])
       extends TermTree with MatchApi {
    override def transform(transformer: Transformer): Tree =
      transformer.treeCopy.Match(this, transformer.transform(selector), transformer.transformCaseDefs(cases))
    override def traverse(traverser: Traverser): Unit = {
      traverser.traverse(selector)
      traverser.traverseCases(cases)
    }
  }
  object Match extends MatchExtractor

  case class Return(expr: Tree)
       extends SymTree with TermTree with ReturnApi {
    override def transform(transformer: Transformer): Tree =
      transformer.treeCopy.Return(this, transformer.transform(expr))
    override def traverse(traverser: Traverser): Unit = {
      traverser.traverse(expr)
    }
  }
  object Return extends ReturnExtractor

  case class Try(block: Tree, catches: List[CaseDef], finalizer: Tree)
       extends TermTree with TryApi {
    override def transform(transformer: Transformer): Tree =
      transformer.treeCopy.Try(this, transformer.transform(block), transformer.transformCaseDefs(catches), transformer.transform(finalizer))
    override def traverse(traverser: Traverser): Unit = {
      traverser.traverse(block)
      traverser.traverseCases(catches)
      traverser.traverse(finalizer)
    }
  }
  object Try extends TryExtractor

  case class Throw(expr: Tree)
       extends TermTree with ThrowApi {
    override def transform(transformer: Transformer): Tree =
      transformer.treeCopy.Throw(this, transformer.transform(expr))
    override def traverse(traverser: Traverser): Unit = {
      traverser.traverse(expr)
    }
  }
  object Throw extends ThrowExtractor

  case class New(tpt: Tree) extends TermTree with NewApi {
    override def transform(transformer: Transformer): Tree =
      transformer.treeCopy.New(this, transformer.transform(tpt))
    override def traverse(traverser: Traverser): Unit = {
      traverser.traverse(tpt)
    }
  }
  object New extends NewExtractor

  case class Typed(expr: Tree, tpt: Tree)
       extends TermTree with TypedApi {
    override def transform(transformer: Transformer): Tree =
      transformer.treeCopy.Typed(this, transformer.transform(expr), transformer.transform(tpt))
    override def traverse(traverser: Traverser): Unit = {
      traverser.traverse(expr)
      traverser.traverseTypeAscription(tpt)
    }
  }
  object Typed extends TypedExtractor

  abstract class GenericApply extends TermTree with GenericApplyApi {
    val fun: Tree
    val args: List[Tree]
  }

  case class TypeApply(fun: Tree, args: List[Tree])
       extends GenericApply with TypeApplyApi {

    assert(fun.isTerm, fun)

    override def symbol: Symbol = fun.symbol
    override def symbol_=(sym: Symbol) { fun.symbol = sym }
    override def transform(transformer: Transformer): Tree =
      transformer.treeCopy.TypeApply(this, transformer.transform(fun), transformer.transformTrees(args))
    override def traverse(traverser: Traverser): Unit = {
      traverser.traverse(fun)
      traverser.traverseTypeArgs(args)
    }
  }
  object TypeApply extends TypeApplyExtractor

  case class Apply(fun: Tree, args: List[Tree])
       extends GenericApply with ApplyApi {
    override def symbol: Symbol = fun.symbol
    override def symbol_=(sym: Symbol) { fun.symbol = sym }
    override def transform(transformer: Transformer): Tree =
      transformer.treeCopy.Apply(this, transformer.transform(fun), transformer.transformTrees(args))
    override def traverse(traverser: Traverser): Unit = {
      traverser.traverse(fun)
      traverser.traverseTrees(args)
    }
  }
  object Apply extends ApplyExtractor

  // TODO remove this class, add a tree attachment to Apply to track whether implicits were involved
  // copying trees will all too easily forget to distinguish subclasses
  class ApplyToImplicitArgs(fun: Tree, args: List[Tree]) extends Apply(fun, args)

  // TODO remove this class, add a tree attachment to Apply to track whether implicits were involved
  // copying trees will all too easily forget to distinguish subclasses
  class ApplyImplicitView(fun: Tree, args: List[Tree]) extends Apply(fun, args)

  def ApplyConstructor(tpt: Tree, args: List[Tree]) = Apply(Select(New(tpt), nme.CONSTRUCTOR), args)

  // Creates a constructor call from the constructor symbol.  This is
  // to avoid winding up with an OverloadedType for the constructor call.
  def NewFromConstructor(constructor: Symbol, args: Tree*) = {
    assert(constructor.isConstructor, constructor)
    val instance = New(TypeTree(constructor.owner.tpe))
    val init     = Select(instance, nme.CONSTRUCTOR) setSymbol constructor

    Apply(init, args.toList)
  }

  case class ApplyDynamic(qual: Tree, args: List[Tree]) extends SymTree with TermTree {
    override def transform(transformer: Transformer): Tree =
      transformer.treeCopy.ApplyDynamic(this, transformer.transform(qual), transformer.transformTrees(args))
    override def traverse(traverser: Traverser): Unit = {
      traverser.traverse(qual)
      traverser.traverseTrees(args)
    }
  }

  case class Super(qual: Tree, mix: TypeName) extends TermTree with SuperApi {
    override def symbol: Symbol = qual.symbol
    override def symbol_=(sym: Symbol) { qual.symbol = sym }
    override def transform(transformer: Transformer): Tree =
      transformer.treeCopy.Super(this, transformer.transform(qual), mix)
    override def traverse(traverser: Traverser): Unit = {
      traverser.traverse(qual)
      traverser.traverseName(mix)
    }
  }
  object Super extends SuperExtractor

  case class This(qual: TypeName)
        extends SymTree with TermTree with ThisApi {
    override def transform(transformer: Transformer): Tree =
      transformer.treeCopy.This(this, qual)
    override def traverse(traverser: Traverser): Unit = {
      traverser.traverseName(qual)
    }
  }
  object This extends ThisExtractor

  case class Select(qualifier: Tree, name: Name)
       extends RefTree with SelectApi {

    // !!! assert disabled due to test case pos/annotDepMethType.scala triggering it.
    // assert(qualifier.isTerm, qualifier)

    override def transform(transformer: Transformer): Tree = {
      transformer.treeCopy.Select(this, transformer.transform(qualifier), name)
    }
    override def traverse(traverser: Traverser): Unit = {
      traverser.traverse(qualifier)
      traverser.traverseName(name)
    }
  }
  object Select extends SelectExtractor

  case class Ident(name: Name) extends RefTree with IdentApi {
    def qualifier: Tree = EmptyTree
    def isBackquoted = this.hasAttachment[BackquotedIdentifierAttachment.type]
    override def transform(transformer: Transformer): Tree = {
      transformer.treeCopy.Ident(this, name)
    }
    override def traverse(traverser: Traverser): Unit = {
      traverser.traverseName(name)
    }
  }
  object Ident extends IdentExtractor

  case class ReferenceToBoxed(ident: Ident) extends TermTree with ReferenceToBoxedApi {
    override def symbol: Symbol = ident.symbol
    override def symbol_=(sym: Symbol) { ident.symbol = sym }
    override def transform(transformer: Transformer): Tree =
      transformer.treeCopy.ReferenceToBoxed(this, transformer.transform(ident) match { case idt1: Ident => idt1 })
    override def traverse(traverser: Traverser): Unit = {
      traverser.traverse(ident)
    }
  }
  object ReferenceToBoxed extends ReferenceToBoxedExtractor

  case class Literal(value: Constant)
        extends TermTree with LiteralApi {
    assert(value ne null)
    override def transform(transformer: Transformer): Tree =
      transformer.treeCopy.Literal(this, value)
    override def traverse(traverser: Traverser): Unit = {
      traverser.traverseConstant(value)
    }
  }
  object Literal extends LiteralExtractor

//  @deprecated("will be removed and then be re-introduced with changed semantics, use Literal(Constant(x)) instead")
//  def Literal(x: Any) = new Literal(Constant(x))

  case class Annotated(annot: Tree, arg: Tree) extends Tree with AnnotatedApi {
    override def transform(transformer: Transformer): Tree =
      transformer.treeCopy.Annotated(this, transformer.transform(annot), transformer.transform(arg))
    override def traverse(traverser: Traverser): Unit = {
      traverser.traverse(annot)
      traverser.traverse(arg)
    }
  }
  object Annotated extends AnnotatedExtractor

  case class SingletonTypeTree(ref: Tree)
        extends TypTree with SingletonTypeTreeApi {
    override def transform(transformer: Transformer): Tree =
      transformer.treeCopy.SingletonTypeTree(this, transformer.transform(ref))
    override def traverse(traverser: Traverser): Unit = {
      traverser.traverse(ref)
    }
  }
  object SingletonTypeTree extends SingletonTypeTreeExtractor

  case class SelectFromTypeTree(qualifier: Tree, name: TypeName)
       extends RefTree with TypTree with SelectFromTypeTreeApi {

    assert(qualifier.isType, qualifier)
    override def transform(transformer: Transformer): Tree =
      transformer.treeCopy.SelectFromTypeTree(this, transformer.transform(qualifier), name)
    override def traverse(traverser: Traverser): Unit = {
      traverser.traverse(qualifier)
      traverser.traverseName(name)
    }
  }
  object SelectFromTypeTree extends SelectFromTypeTreeExtractor

  case class CompoundTypeTree(templ: Template)
       extends TypTree with CompoundTypeTreeApi {
    override def transform(transformer: Transformer): Tree =
      transformer.treeCopy.CompoundTypeTree(this, transformer.transformTemplate(templ))
    override def traverse(traverser: Traverser): Unit = {
      traverser.traverse(templ)
    }
  }
  object CompoundTypeTree extends CompoundTypeTreeExtractor

  case class AppliedTypeTree(tpt: Tree, args: List[Tree])
       extends TypTree with AppliedTypeTreeApi {

    assert(tpt.isType, tpt)

    override def symbol: Symbol = tpt.symbol
    override def symbol_=(sym: Symbol) { tpt.symbol = sym }
    override def transform(transformer: Transformer): Tree =
      transformer.treeCopy.AppliedTypeTree(this, transformer.transform(tpt), transformer.transformTrees(args))
    override def traverse(traverser: Traverser): Unit = {
      traverser.traverse(tpt)
      traverser.traverseTypeArgs(args)
    }
  }
  object AppliedTypeTree extends AppliedTypeTreeExtractor

  case class TypeBoundsTree(lo: Tree, hi: Tree)
       extends TypTree with TypeBoundsTreeApi {
    override def transform(transformer: Transformer): Tree =
      transformer.treeCopy.TypeBoundsTree(this, transformer.transform(lo), transformer.transform(hi))
    override def traverse(traverser: Traverser): Unit = {
      traverser.traverse(lo)
      traverser.traverse(hi)
    }
  }
  object TypeBoundsTree extends TypeBoundsTreeExtractor

  case class ExistentialTypeTree(tpt: Tree, whereClauses: List[MemberDef])
       extends TypTree with ExistentialTypeTreeApi {
    override def transform(transformer: Transformer): Tree =
      transformer.treeCopy.ExistentialTypeTree(this, transformer.transform(tpt), transformer.transformMemberDefs(whereClauses))
    override def traverse(traverser: Traverser): Unit = {
      traverser.traverse(tpt)
      traverser.traverseTrees(whereClauses)
    }
  }
  object ExistentialTypeTree extends ExistentialTypeTreeExtractor

  case class TypeTree() extends TypTree with TypeTreeApi {
    private var orig: Tree = null
    /** Was this type tree originally empty? That is, does it now contain
      * an inferred type that must be forgotten in `resetAttrs` to
      * enable retyping.
      */
    private[scala] var wasEmpty: Boolean = false

    override def symbol = typeTreeSymbol(this) // if (tpe == null) null else tpe.typeSymbol
    override def isEmpty = (tpe eq null) || tpe == NoType

    def original: Tree = orig
    def setOriginal(tree: Tree): this.type = {
      def followOriginal(t: Tree): Tree = t match {
        case tt: TypeTree => followOriginal(tt.original)
        case t => t
      }

      orig = followOriginal(tree); setPos(tree.pos)
      this
    }

    override def defineType(tp: Type): this.type = {
      wasEmpty = isEmpty
      setType(tp)
    }

    override private[scala] def copyAttrs(tree: Tree) = {
      super.copyAttrs(tree)
      tree match {
        case other: TypeTree =>
          // scala/bug#6648 Critical for correct operation of `resetAttrs`.
          wasEmpty = other.wasEmpty
          if (other.orig != null)
            orig = other.orig.duplicate
        case _ =>
      }
      this
    }
    override def transform(transformer: Transformer): Tree =
      transformer.treeCopy.TypeTree(this)
    override def traverse(traverser: Traverser): Unit =
      ()

  }
  object TypeTree extends TypeTreeExtractor

  def TypeTree(tp: Type): TypeTree = TypeTree() setType tp
  private def TypeTreeMemberType(sym: Symbol): TypeTree = {
    // Needed for pos/t4970*.scala. See scala/bug#7853
    val resType = (if (sym.isLocalToBlock) sym.tpe else (sym.owner.thisType memberType sym)).finalResultType
    atPos(sym.pos.focus)(TypeTree(resType))
  }

  def TypeBoundsTree(bounds: TypeBounds): TypeBoundsTree = TypeBoundsTree(TypeTree(bounds.lo), TypeTree(bounds.hi))
  def TypeBoundsTree(sym: Symbol): TypeBoundsTree        = atPos(sym.pos)(TypeBoundsTree(sym.info.bounds))

  override type TreeCopier >: Null <: InternalTreeCopierOps
  abstract class InternalTreeCopierOps extends TreeCopierOps {
    def ApplyDynamic(tree: Tree, qual: Tree, args: List[Tree]): ApplyDynamic
    def ArrayValue(tree: Tree, elemtpt: Tree, trees: List[Tree]): ArrayValue
  }

  class StrictTreeCopier extends InternalTreeCopierOps {
    def ClassDef(tree: Tree, mods: Modifiers, name: Name, tparams: List[TypeDef], impl: Template) =
      new ClassDef(mods, name.toTypeName, tparams, impl).copyAttrs(tree)
    def PackageDef(tree: Tree, pid: RefTree, stats: List[Tree]) =
      new PackageDef(pid, stats).copyAttrs(tree)
    def ModuleDef(tree: Tree, mods: Modifiers, name: Name, impl: Template) =
      new ModuleDef(mods, name.toTermName, impl).copyAttrs(tree)
    def ValDef(tree: Tree, mods: Modifiers, name: Name, tpt: Tree, rhs: Tree) =
      new ValDef(mods, name.toTermName, tpt, rhs).copyAttrs(tree)
    def DefDef(tree: Tree, mods: Modifiers, name: Name, tparams: List[TypeDef], vparamss: List[List[ValDef]], tpt: Tree, rhs: Tree) =
      new DefDef(mods, name.toTermName, tparams, vparamss, tpt, rhs).copyAttrs(tree)
    def TypeDef(tree: Tree, mods: Modifiers, name: Name, tparams: List[TypeDef], rhs: Tree) =
      new TypeDef(mods, name.toTypeName, tparams, rhs).copyAttrs(tree)
    def LabelDef(tree: Tree, name: Name, params: List[Ident], rhs: Tree) =
      new LabelDef(name.toTermName, params, rhs).copyAttrs(tree)
    def Import(tree: Tree, expr: Tree, selectors: List[ImportSelector]) =
      new Import(expr, selectors).copyAttrs(tree)
    def Template(tree: Tree, parents: List[Tree], self: ValDef, body: List[Tree]) =
      new Template(parents, self, body).copyAttrs(tree)
    def Block(tree: Tree, stats: List[Tree], expr: Tree) =
      new Block(stats, expr).copyAttrs(tree)
    def CaseDef(tree: Tree, pat: Tree, guard: Tree, body: Tree) =
      new CaseDef(pat, guard, body).copyAttrs(tree)
    def Alternative(tree: Tree, trees: List[Tree]) =
      new Alternative(trees).copyAttrs(tree)
    def Star(tree: Tree, elem: Tree) =
      new Star(elem).copyAttrs(tree)
    def Bind(tree: Tree, name: Name, body: Tree) =
      new Bind(name, body).copyAttrs(tree)
    def UnApply(tree: Tree, fun: Tree, args: List[Tree]) =
      new UnApply(fun, args).copyAttrs(tree)
    def ArrayValue(tree: Tree, elemtpt: Tree, trees: List[Tree]) =
      new ArrayValue(elemtpt, trees).copyAttrs(tree)
    def Function(tree: Tree, vparams: List[ValDef], body: Tree) =
      new Function(vparams, body).copyAttrs(tree)
    def Assign(tree: Tree, lhs: Tree, rhs: Tree) =
      new Assign(lhs, rhs).copyAttrs(tree)
    def NamedArg(tree: Tree, lhs: Tree, rhs: Tree) =
      new NamedArg(lhs, rhs).copyAttrs(tree)
    def If(tree: Tree, cond: Tree, thenp: Tree, elsep: Tree) =
      new If(cond, thenp, elsep).copyAttrs(tree)
    def Match(tree: Tree, selector: Tree, cases: List[CaseDef]) =
      new Match(selector, cases).copyAttrs(tree)
    def Return(tree: Tree, expr: Tree) =
      new Return(expr).copyAttrs(tree)
    def Try(tree: Tree, block: Tree, catches: List[CaseDef], finalizer: Tree) =
      new Try(block, catches, finalizer).copyAttrs(tree)
    def Throw(tree: Tree, expr: Tree) =
      new Throw(expr).copyAttrs(tree)
    def New(tree: Tree, tpt: Tree) =
      new New(tpt).copyAttrs(tree)
    def Typed(tree: Tree, expr: Tree, tpt: Tree) =
      new Typed(expr, tpt).copyAttrs(tree)
    def TypeApply(tree: Tree, fun: Tree, args: List[Tree]) =
      new TypeApply(fun, args).copyAttrs(tree)
    def Apply(tree: Tree, fun: Tree, args: List[Tree]) =
      (tree match { // TODO: use a tree attachment to track whether this is an apply to implicit args or a view
        case _: ApplyToImplicitArgs => new ApplyToImplicitArgs(fun, args)
        case _: ApplyImplicitView => new ApplyImplicitView(fun, args)
        // TODO: ApplyConstructor ???
        case self.pendingSuperCall => self.pendingSuperCall
        case _ => new Apply(fun, args)
      }).copyAttrs(tree)
    def ApplyDynamic(tree: Tree, qual: Tree, args: List[Tree]) =
      new ApplyDynamic(qual, args).copyAttrs(tree)
    def Super(tree: Tree, qual: Tree, mix: TypeName) =
      new Super(qual, mix).copyAttrs(tree)
    def This(tree: Tree, qual: Name) =
      new This(qual.toTypeName).copyAttrs(tree)
    def Select(tree: Tree, qualifier: Tree, selector: Name) =
      new Select(qualifier, selector).copyAttrs(tree)
    def Ident(tree: Tree, name: Name) =
      new Ident(name) copyAttrs tree
    def RefTree(tree: Tree, qualifier: Tree, selector: Name) =
      self.RefTree(qualifier, selector) copyAttrs tree
    def ReferenceToBoxed(tree: Tree, idt: Ident) =
      new ReferenceToBoxed(idt).copyAttrs(tree)
    def Literal(tree: Tree, value: Constant) =
      new Literal(value).copyAttrs(tree)
    def TypeTree(tree: Tree) =
      new TypeTree().copyAttrs(tree)
    def Annotated(tree: Tree, annot: Tree, arg: Tree) =
      new Annotated(annot, arg).copyAttrs(tree)
    def SingletonTypeTree(tree: Tree, ref: Tree) =
      new SingletonTypeTree(ref).copyAttrs(tree)
    def SelectFromTypeTree(tree: Tree, qualifier: Tree, selector: Name) =
      new SelectFromTypeTree(qualifier, selector.toTypeName).copyAttrs(tree)
    def CompoundTypeTree(tree: Tree, templ: Template) =
      new CompoundTypeTree(templ).copyAttrs(tree)
    def AppliedTypeTree(tree: Tree, tpt: Tree, args: List[Tree]) =
      new AppliedTypeTree(tpt, args).copyAttrs(tree)
    def TypeBoundsTree(tree: Tree, lo: Tree, hi: Tree) =
      new TypeBoundsTree(lo, hi).copyAttrs(tree)
    def ExistentialTypeTree(tree: Tree, tpt: Tree, whereClauses: List[MemberDef]) =
      new ExistentialTypeTree(tpt, whereClauses).copyAttrs(tree)
  }

  class LazyTreeCopier extends InternalTreeCopierOps {
    val treeCopy: TreeCopier = newStrictTreeCopier
    def ClassDef(tree: Tree, mods: Modifiers, name: Name, tparams: List[TypeDef], impl: Template) = tree match {
      case t @ ClassDef(mods0, name0, tparams0, impl0)
      if (mods0 == mods) && (name0 == name) && (tparams0 == tparams) && (impl0 == impl) => t
      case _ => treeCopy.ClassDef(tree, mods, name, tparams, impl)
    }
    def PackageDef(tree: Tree, pid: RefTree, stats: List[Tree]) = tree match {
      case t @ PackageDef(pid0, stats0)
      if (pid0 == pid) && (stats0 == stats) => t
      case _ => treeCopy.PackageDef(tree, pid, stats)
    }
    def ModuleDef(tree: Tree, mods: Modifiers, name: Name, impl: Template) = tree match {
      case t @ ModuleDef(mods0, name0, impl0)
      if (mods0 == mods) && (name0 == name) && (impl0 == impl) => t
      case _ => treeCopy.ModuleDef(tree, mods, name, impl)
    }
    def ValDef(tree: Tree, mods: Modifiers, name: Name, tpt: Tree, rhs: Tree) = tree match {
      case t @ ValDef(mods0, name0, tpt0, rhs0)
      if (mods0 == mods) && (name0 == name) && (tpt0 == tpt) && (rhs0 == rhs) => t
      case _ => treeCopy.ValDef(tree, mods, name, tpt, rhs)
    }
    def DefDef(tree: Tree, mods: Modifiers, name: Name, tparams: List[TypeDef], vparamss: List[List[ValDef]], tpt: Tree, rhs: Tree) = tree match {
      case t @ DefDef(mods0, name0, tparams0, vparamss0, tpt0, rhs0)
      if (mods0 == mods) && (name0 == name) && (tparams0 == tparams) &&
         (vparamss0 == vparamss) && (tpt0 == tpt) && (rhs == rhs0) => t
      case _ => treeCopy.DefDef(tree, mods, name, tparams, vparamss, tpt, rhs)
    }
    def TypeDef(tree: Tree, mods: Modifiers, name: Name, tparams: List[TypeDef], rhs: Tree) = tree match {
      case t @ TypeDef(mods0, name0, tparams0, rhs0)
      if (mods0 == mods) && (name0 == name) && (tparams0 == tparams) && (rhs0 == rhs) => t
      case _ => treeCopy.TypeDef(tree, mods, name, tparams, rhs)
    }
    def LabelDef(tree: Tree, name: Name, params: List[Ident], rhs: Tree) = tree match {
      case t @ LabelDef(name0, params0, rhs0)
      if (name0 == name) && (params0 == params) && (rhs0 == rhs) => t
      case _ => treeCopy.LabelDef(tree, name, params, rhs)
    }
    def Import(tree: Tree, expr: Tree, selectors: List[ImportSelector]) = tree match {
      case t @ Import(expr0, selectors0)
      if (expr0 == expr) && (selectors0 == selectors) => t
      case _ => treeCopy.Import(tree, expr, selectors)
    }
    def Template(tree: Tree, parents: List[Tree], self: ValDef, body: List[Tree]) = tree match {
      case t @ Template(parents0, self0, body0)
      if (parents0 == parents) && (self0 == self) && (body0 == body) => t
      case _ => treeCopy.Template(tree, parents, self, body)
    }
    def Block(tree: Tree, stats: List[Tree], expr: Tree) = tree match {
      case t @ Block(stats0, expr0)
      if ((stats0 == stats) && (expr0 == expr)) => t
      case _ => treeCopy.Block(tree, stats, expr)
    }
    def CaseDef(tree: Tree, pat: Tree, guard: Tree, body: Tree) = tree match {
      case t @ CaseDef(pat0, guard0, body0)
      if (pat0 == pat) && (guard0 == guard) && (body0 == body) => t
      case _ => treeCopy.CaseDef(tree, pat, guard, body)
    }
    def Alternative(tree: Tree, trees: List[Tree]) = tree match {
      case t @ Alternative(trees0)
      if trees0 == trees => t
      case _ => treeCopy.Alternative(tree, trees)
    }
    def Star(tree: Tree, elem: Tree) = tree match {
      case t @ Star(elem0)
      if elem0 == elem => t
      case _ => treeCopy.Star(tree, elem)
    }
    def Bind(tree: Tree, name: Name, body: Tree) = tree match {
      case t @ Bind(name0, body0)
      if (name0 == name) && (body0 == body) => t
      case _ => treeCopy.Bind(tree, name, body)
    }
    def UnApply(tree: Tree, fun: Tree, args: List[Tree]) = tree match {
      case t @ UnApply(fun0, args0)
      if (fun0 == fun) && (args0 == args) => t
      case _ => treeCopy.UnApply(tree, fun, args)
    }
    def ArrayValue(tree: Tree, elemtpt: Tree, trees: List[Tree]) = tree match {
      case t @ ArrayValue(elemtpt0, trees0)
      if (elemtpt0 == elemtpt) && (trees0 == trees) => t
      case _ => treeCopy.ArrayValue(tree, elemtpt, trees)
    }
    def Function(tree: Tree, vparams: List[ValDef], body: Tree) = tree match {
      case t @ Function(vparams0, body0)
      if (vparams0 == vparams) && (body0 == body) => t
      case _ => treeCopy.Function(tree, vparams, body)
    }
    def Assign(tree: Tree, lhs: Tree, rhs: Tree) = tree match {
      case t @ Assign(lhs0, rhs0)
      if (lhs0 == lhs) && (rhs0 == rhs) => t
      case _ => treeCopy.Assign(tree, lhs, rhs)
    }
    def NamedArg(tree: Tree, lhs: Tree, rhs: Tree) = tree match {
      case t @ NamedArg(lhs0, rhs0)
      if (lhs0 == lhs) && (rhs0 == rhs) => t
      case _ => treeCopy.NamedArg(tree, lhs, rhs)
    }
    def If(tree: Tree, cond: Tree, thenp: Tree, elsep: Tree) = tree match {
      case t @ If(cond0, thenp0, elsep0)
      if (cond0 == cond) && (thenp0 == thenp) && (elsep0 == elsep) => t
      case _ => treeCopy.If(tree, cond, thenp, elsep)
    }
    def Match(tree: Tree, selector: Tree, cases: List[CaseDef]) =  tree match {
      case t @ Match(selector0, cases0)
      if (selector0 == selector) && (cases0 == cases) => t
      case _ => treeCopy.Match(tree, selector, cases)
    }
    def Return(tree: Tree, expr: Tree) = tree match {
      case t @ Return(expr0)
      if expr0 == expr => t
      case _ => treeCopy.Return(tree, expr)
    }
    def Try(tree: Tree, block: Tree, catches: List[CaseDef], finalizer: Tree) = tree match {
      case t @ Try(block0, catches0, finalizer0)
      if (block0 == block) && (catches0 == catches) && (finalizer0 == finalizer) => t
      case _ => treeCopy.Try(tree, block, catches, finalizer)
    }
    def Throw(tree: Tree, expr: Tree) = tree match {
      case t @ Throw(expr0)
      if expr0 == expr => t
      case _ => treeCopy.Throw(tree, expr)
    }
    def New(tree: Tree, tpt: Tree) = tree match {
      case t @ New(tpt0)
      if tpt0 == tpt => t
      case _ => treeCopy.New(tree, tpt)
    }
    def Typed(tree: Tree, expr: Tree, tpt: Tree) = tree match {
      case t @ Typed(expr0, tpt0)
      if (expr0 == expr) && (tpt0 == tpt) => t
      case _ => treeCopy.Typed(tree, expr, tpt)
    }
    def TypeApply(tree: Tree, fun: Tree, args: List[Tree]) = tree match {
      case t @ TypeApply(fun0, args0)
      if (fun0 == fun) && (args0 == args) => t
      case _ => treeCopy.TypeApply(tree, fun, args)
    }
    def Apply(tree: Tree, fun: Tree, args: List[Tree]) = tree match {
      case t @ Apply(fun0, args0)
      if (fun0 == fun) && (args0 == args) => t
      case _ => treeCopy.Apply(tree, fun, args)
    }
    def ApplyDynamic(tree: Tree, qual: Tree, args: List[Tree]) = tree match {
      case t @ ApplyDynamic(qual0, args0)
      if (qual0 == qual) && (args0 == args) => t
      case _ => treeCopy.ApplyDynamic(tree, qual, args)
    }
    def Super(tree: Tree, qual: Tree, mix: TypeName) = tree match {
      case t @ Super(qual0, mix0)
      if (qual0 == qual) && (mix0 == mix) => t
      case _ => treeCopy.Super(tree, qual, mix)
    }
    def This(tree: Tree, qual: Name) = tree match {
      case t @ This(qual0)
      if qual0 == qual => t
      case _ => treeCopy.This(tree, qual)
    }
    def Select(tree: Tree, qualifier: Tree, selector: Name) = tree match {
      case t @ Select(qualifier0, selector0)
      if (qualifier0 == qualifier) && (selector0 == selector) => t
      case _ => treeCopy.Select(tree, qualifier, selector)
    }
    def Ident(tree: Tree, name: Name) = tree match {
      case t @ Ident(name0)
      if name0 == name => t
      case _ => treeCopy.Ident(tree, name)
    }
    def RefTree(tree: Tree, qualifier: Tree, selector: Name) = tree match {
      case t @ Select(qualifier0, selector0)
      if (qualifier0 == qualifier) && (selector0 == selector) => t
      case _ => treeCopy.RefTree(tree, qualifier, selector)
    }
    def ReferenceToBoxed(tree: Tree, idt: Ident) = tree match {
      case t @ ReferenceToBoxed(idt0)
      if (idt0 == idt) => t
      case _ => this.treeCopy.ReferenceToBoxed(tree, idt)
    }
    def Literal(tree: Tree, value: Constant) = tree match {
      case t @ Literal(value0)
      if value0 == value => t
      case _ => treeCopy.Literal(tree, value)
    }
    def TypeTree(tree: Tree) = tree match {
      case t @ TypeTree() => t
      case _ => treeCopy.TypeTree(tree)
    }
    def Annotated(tree: Tree, annot: Tree, arg: Tree) = tree match {
      case t @ Annotated(annot0, arg0)
      if (annot0==annot && arg0==arg) => t
      case _ => treeCopy.Annotated(tree, annot, arg)
    }
    def SingletonTypeTree(tree: Tree, ref: Tree) = tree match {
      case t @ SingletonTypeTree(ref0)
      if ref0 == ref => t
      case _ => treeCopy.SingletonTypeTree(tree, ref)
    }
    def SelectFromTypeTree(tree: Tree, qualifier: Tree, selector: Name) = tree match {
      case t @ SelectFromTypeTree(qualifier0, selector0)
      if (qualifier0 == qualifier) && (selector0 == selector) => t
      case _ => treeCopy.SelectFromTypeTree(tree, qualifier, selector)
    }
    def CompoundTypeTree(tree: Tree, templ: Template) = tree match {
      case t @ CompoundTypeTree(templ0)
      if templ0 == templ => t
      case _ => treeCopy.CompoundTypeTree(tree, templ)
    }
    def AppliedTypeTree(tree: Tree, tpt: Tree, args: List[Tree]) = tree match {
      case t @ AppliedTypeTree(tpt0, args0)
      if (tpt0 == tpt) && (args0 == args) => t
      case _ => treeCopy.AppliedTypeTree(tree, tpt, args)
    }
    def TypeBoundsTree(tree: Tree, lo: Tree, hi: Tree) = tree match {
      case t @ TypeBoundsTree(lo0, hi0)
      if (lo0 == lo) && (hi0 == hi) => t
      case _ => treeCopy.TypeBoundsTree(tree, lo, hi)
    }
    def ExistentialTypeTree(tree: Tree, tpt: Tree, whereClauses: List[MemberDef]) = tree match {
      case t @ ExistentialTypeTree(tpt0, whereClauses0)
      if (tpt0 == tpt) && (whereClauses0 == whereClauses) => t
      case _ => treeCopy.ExistentialTypeTree(tree, tpt, whereClauses)
    }
  }

  // Belongs in TreeInfo but then I can't reach it from Printers.
  def isReferenceToScalaMember(t: Tree, Id: Name) = t match {
    case Ident(Id)                                          => true
    case Select(Ident(nme.scala_), Id)                      => true
    case Select(Select(Ident(nme.ROOTPKG), nme.scala_), Id) => true
    case _                                                  => false
  }
  /** Is the tree Predef, scala.Predef, or _root_.scala.Predef?
   */
  def isReferenceToPredef(t: Tree) = isReferenceToScalaMember(t, nme.Predef)

  // --- modifiers implementation ---------------------------------------

  /** @param privateWithin the qualifier for a private (a type name)
   *    or tpnme.EMPTY, if none is given.
   *  @param annotations the annotations for the definition.
   *    '''Note:''' the typechecker drops these annotations,
   *    use the AnnotationInfo's (Symbol.annotations) in later phases.
   */
  case class Modifiers(flags: Long,
                       privateWithin: Name,
                       annotations: List[Tree]) extends ModifiersApi with HasFlags {

    var positions: Map[Long, Position] = Map()

    def setPositions(poss: Map[Long, Position]): this.type = {
      positions = poss; this
    }

    /* Abstract types from HasFlags. */
    type AccessBoundaryType = Name
    type AnnotationType     = Tree

    def hasAnnotationNamed(name: TypeName) = {
      annotations exists {
        case Apply(Select(New(Ident(`name`)), _), _)     => true
        case Apply(Select(New(Select(_, `name`)), _), _) => true
        case _                                           => false
      }
    }

    def hasAccessBoundary = privateWithin != tpnme.EMPTY
    def hasAllFlags(mask: Long): Boolean = (flags & mask) == mask
    def hasFlag(flag: Long) = (flag & flags) != 0L

    def & (flag: Long): Modifiers = {
      val flags1 = flags & flag
      if (flags1 == flags) this
      else Modifiers(flags1, privateWithin, annotations) setPositions positions
    }
    def &~ (flag: Long): Modifiers = {
      val flags1 = flags & (~flag)
      if (flags1 == flags) this
      else Modifiers(flags1, privateWithin, annotations) setPositions positions
    }
    def | (flag: Int): Modifiers = this | flag.toLong
    def | (flag: Long): Modifiers = {
      val flags1 = flags | flag
      if (flags1 == flags) this
      else Modifiers(flags1, privateWithin, annotations) setPositions positions
    }
    def withAnnotations(annots: List[Tree]) =
      if (annots.isEmpty) this
      else copy(annotations = annotations ::: annots) setPositions positions

    def withPosition(flag: Long, position: Position) =
      copy() setPositions positions + (flag -> position)

    override def mapAnnotations(f: List[Tree] => List[Tree]): Modifiers = {
      val newAnns = f(annotations)
      if (annotations == newAnns) this
      else Modifiers(flags, privateWithin, newAnns) setPositions positions
    }

    override def toString = "Modifiers(%s, %s, %s)".format(flagString, annotations mkString ", ", positions)
  }

  object Modifiers extends ModifiersExtractor

  implicit val ModifiersTag = ClassTag[Modifiers](classOf[Modifiers])

  // ---- values and creators ---------------------------------------

  /** @param sym       the template's symbol
   *  @param body      trees that constitute the body of the template
   *  @return          the template
   */
  def Template(sym: Symbol, body: List[Tree]): Template = {
    atPos(sym.pos) {
      Template(sym.info.parents map TypeTree,
               if (sym.thisSym == sym) noSelfType else ValDef(sym),
               body)
    }
  }

  trait CannotHaveAttrs extends Tree {
    super.setPos(NoPosition)
    super.setType(NoType)

    override def canHaveAttrs = false
    override def setPos(pos: Position) = { requireLegal(pos, NoPosition, "pos"); this }
    override def pos_=(pos: Position) = setPos(pos)
    override def setType(t: Type) = { requireLegal(t, NoType, "tpe"); this }
    override def tpe_=(t: Type) = setType(t)

    // We silently ignore attempts to add attachments to `EmptyTree`. See scala/bug#8947 for an
    // example of a bug in macro expansion that this solves.
    override def setAttachments(attachments: Attachments {type Pos = Position}): this.type = attachmentWarning()
    override def updateAttachment[T: ClassTag](attachment: T): this.type = attachmentWarning()
    override def removeAttachment[T: ClassTag]: this.type = attachmentWarning()
    private def attachmentWarning(): this.type = {devWarning(s"Attempt to mutate attachments on $self ignored"); this}

    private def requireLegal(value: Any, allowed: Any, what: String) = (
      if (value != allowed) {
        log(s"can't set $what for $self to value other than $allowed")
        if (settings.debug && settings.developer)
          (new Throwable).printStackTrace
      }
    )
    override def traverse(traverser: Traverser): Unit =
      ()
  }

  case object EmptyTree extends TermTree with CannotHaveAttrs {
    override def isEmpty = true
    val asList = List(this)
    override def transform(transformer: Transformer): Tree = this
  }
  object noSelfType extends ValDef(Modifiers(PRIVATE), nme.WILDCARD, TypeTree(NoType), EmptyTree) with CannotHaveAttrs
  object pendingSuperCall extends Apply(Select(Super(This(tpnme.EMPTY), tpnme.EMPTY), nme.CONSTRUCTOR), List()) with CannotHaveAttrs

  @deprecated("use `noSelfType` instead", "2.11.0") lazy val emptyValDef = noSelfType

  class InternalTransformer extends Transformer {
    override def transform(tree: Tree): Tree = tree.transform(this)
  }
  class InternalTraverser extends Traverser {
    override def traverse(tree: Tree): Unit = tree.traverse(this)
  }

  def newValDef(sym: Symbol, rhs: Tree)(
    mods: Modifiers = Modifiers(sym.flags),
    name: TermName  = sym.name.toTermName,
    tpt: Tree       = TypeTreeMemberType(sym)
  ): ValDef = (
    atPos(sym.pos)(ValDef(mods, name, tpt, rhs)) setSymbol sym
  )

  def newDefDef(sym: Symbol, rhs: Tree)(
    mods: Modifiers              = Modifiers(sym.flags),
    name: TermName               = sym.name.toTermName,
    tparams: List[TypeDef]       = sym.typeParams map TypeDef.apply,
    vparamss: List[List[ValDef]] = mapParamss(sym)(ValDef.apply),
    tpt: Tree                    = TypeTreeMemberType(sym)
  ): DefDef = (
    atPos(sym.pos)(DefDef(mods, name, tparams, vparamss, tpt, rhs)) setSymbol sym
  )

  def newTypeDef(sym: Symbol, rhs: Tree)(
    mods: Modifiers        = Modifiers(sym.flags),
    name: TypeName         = sym.name.toTypeName,
    tparams: List[TypeDef] = sym.typeParams map TypeDef.apply
  ): TypeDef = (
    atPos(sym.pos)(TypeDef(mods, name, tparams, rhs)) setSymbol sym
  )

  /** casedef shorthand */
  def CaseDef(pat: Tree, body: Tree): CaseDef =
    CaseDef(pat, EmptyTree, body)

  def Bind(sym: Symbol, body: Tree): Bind =
    Bind(sym.name, body) setSymbol sym

  def Try(body: Tree, cases: (Tree, Tree)*): Try =
    Try(body, cases.toList map { case (pat, rhs) => CaseDef(pat, EmptyTree, rhs) }, EmptyTree)

  def Throw(tpe: Type, args: Tree*): Throw =
    Throw(New(tpe, args: _*))

  def Apply(sym: Symbol, args: Tree*): Tree =
    Apply(Ident(sym), args.toList)

  /** Factory method for object creation `new tpt(args_1)...(args_n)`
   *  A `New(t, as)` is expanded to: `(new t).<init>(as)`
   */
  def New(tpt: Tree, argss: List[List[Tree]]): Tree = argss match {
    case Nil        => ApplyConstructor(tpt, Nil)
    case xs :: rest => rest.foldLeft(ApplyConstructor(tpt, xs): Tree)(Apply.apply)
  }

  /** 0-1 argument list new, based on a type.
   */
  def New(tpe: Type, args: Tree*): Tree =
    ApplyConstructor(TypeTree(tpe), args.toList)

  def New(tpe: Type, argss: List[List[Tree]]): Tree =
    New(TypeTree(tpe), argss)

  def New(sym: Symbol, args: Tree*): Tree =
    New(sym.tpe, args: _*)

  def Super(sym: Symbol, mix: TypeName): Tree =
    Super(This(sym), mix)

  /**
   * Creates a tree that selects a specific member `sym` without having to qualify the `super`.
   * For example, given traits `B <:< A`, a class `C <:< B` needs to invoke `A.$init$`. If `A` is
   * not a direct parent, a tree `super[A].$init$` would not type check ("does not name a parent").
   * So we generate `super.$init$` and pre-assign the correct symbol. A special-case in
   * `typedSelectInternal` assigns the correct type `A` to the `super` qualifier.
   */
  def SuperSelect(clazz: Symbol, sym: Symbol): Tree = {
    Select(Super(clazz, tpnme.EMPTY), sym).updateAttachment(new QualTypeSymAttachment(sym.owner))
  }

  def This(sym: Symbol): Tree =
    This(sym.name.toTypeName) setSymbol sym

  def Select(qualifier: Tree, name: String): Select =
    Select(qualifier, newTermName(name))

  def Select(qualifier: Tree, sym: Symbol): Select =
    Select(qualifier, sym.name) setSymbol sym

  def Ident(name: String): Ident =
    Ident(newTermName(name))

  def Ident(sym: Symbol): Ident =
    Ident(sym.name) setSymbol sym

  /** Block factory that flattens directly nested blocks.
   */
  def Block(stats: Tree*): Block = {
    if (stats.isEmpty) Block(Nil, Literal(Constant(())))
    else stats match {
      case Seq(b @ Block(_, _)) => b
      case Seq(stat) => Block(stats.toList, Literal(Constant(())))
      case Seq(_, rest @ _*) => Block(stats.init.toList, stats.last)
    }
  }


  /** Delegate for a TypeTree symbol. This operation is unsafe because
   *  it may trigger type checking when forcing the type symbol of the
   *  underlying type.
   */
  protected def typeTreeSymbol(tree: TypeTree): Symbol =
    if (tree.tpe == null) null else tree.tpe.typeSymbol

  // --- generic traversers and transformers

  @deprecated("2.12.3", "Use Tree#traverse instead")
  override protected def itraverse(traverser: Traverser, tree: Tree): Unit = {
<<<<<<< HEAD
    tree.traverse(traverser)
=======
    import traverser._

    def traverseMemberDef(md: MemberDef, owner: Symbol): Unit = atOwner(owner) {
      traverseModifiers(md.mods)
      traverseName(md.name)
      md match {
        case ClassDef(_, _, tparams, impl)             => traverseParams(tparams) ; traverse(impl)
        case ModuleDef(_, _, impl)                     => traverse(impl)
        case ValDef(_, _, tpt, rhs)                    => traverseTypeAscription(tpt) ; traverse(rhs)
        case TypeDef(_, _, tparams, rhs)               => traverseParams(tparams) ; traverse(rhs)
        case DefDef(_, _, tparams, vparamss, tpt, rhs) =>
          traverseParams(tparams)
          traverseParamss(vparamss)
          traverseTypeAscription(tpt)
          traverse(rhs)
      }
    }
    def traverseComponents(): Unit = tree match {
      case LabelDef(name, params, rhs) =>
        traverseName(name)
        traverseParams(params)
        traverse(rhs)
      case Import(expr, selectors) =>
        traverse(expr)
        selectors foreach traverseImportSelector
      case Annotated(annot, arg) =>
        traverse(annot)
        traverse(arg)
      case Template(parents, self, body) =>
        traverseParents(parents)
        traverseSelfType(self)
        traverseStats(body, tree.symbol)
      case Block(stats, expr) =>
        traverseTrees(stats)
        traverse(expr)
      case CaseDef(pat, guard, body) =>
        traversePattern(pat)
        traverseGuard(guard)
        traverse(body)
      case Alternative(trees) =>
        traverseTrees(trees)
      case Star(elem) =>
        traverse(elem)
      case Bind(name, body) =>
        traverseName(name)
        traverse(body)
      case UnApply(fun, args) =>
        traverse(fun)
        traverseTrees(args)
      case ArrayValue(elemtpt, trees) =>
        traverse(elemtpt)
        traverseTrees(trees)
      case Assign(lhs, rhs) =>
        traverse(lhs)
        traverse(rhs)
      case NamedArg(lhs, rhs) =>
        traverse(lhs)
        traverse(rhs)
      case If(cond, thenp, elsep) =>
        traverse(cond)
        traverse(thenp)
        traverse(elsep)
      case Match(selector, cases) =>
        traverse(selector)
        traverseCases(cases)
      case Return(expr) =>
        traverse(expr)
      case Try(block, catches, finalizer) =>
        traverse(block)
        traverseCases(catches)
        traverse(finalizer)
      case Throw(expr) =>
        traverse(expr)
      case New(tpt) =>
        traverse(tpt)
      case Typed(expr, tpt) =>
        traverse(expr)
        traverseTypeAscription(tpt)
      case TypeApply(fun, args) =>
        traverse(fun)
        traverseTypeArgs(args)
      case Apply(fun, args) =>
        traverse(fun)
        traverseTrees(args)
      case ApplyDynamic(qual, args) =>
        traverse(qual)
        traverseTrees(args)
      case Super(qual, mix) =>
        traverse(qual)
        traverseName(mix)
      case This(qual) =>
        traverseName(qual)
      case Select(qualifier, selector) =>
        traverse(qualifier)
        traverseName(selector)
      case Ident(name) =>
        traverseName(name)
      case ReferenceToBoxed(idt) =>
        traverse(idt)
      case Literal(const) =>
        traverseConstant(const)
      case TypeTree() =>
        ;
      case SingletonTypeTree(ref) =>
        traverse(ref)
      case SelectFromTypeTree(qualifier, selector) =>
        traverse(qualifier)
        traverseName(selector)
      case CompoundTypeTree(templ) =>
        traverse(templ)
      case AppliedTypeTree(tpt, args) =>
        traverse(tpt)
        traverseTypeArgs(args)
      case TypeBoundsTree(lo, hi) =>
        traverse(lo)
        traverse(hi)
      case ExistentialTypeTree(tpt, whereClauses) =>
        traverse(tpt)
        traverseTrees(whereClauses)
      case _ =>
        xtraverse(traverser, tree)
    }

    if (tree.canHaveAttrs) {
      tree match {
        case PackageDef(pid, stats)  => traverse(pid) ; traverseStats(stats, mclass(tree.symbol))
        case md: ModuleDef           => traverseMemberDef(md, mclass(tree.symbol))
        case md: MemberDef           => traverseMemberDef(md, tree.symbol)
        case Function(vparams, body) => atOwner(tree.symbol) { traverseParams(vparams) ; traverse(body) }
        case _                       => traverseComponents()
      }
    }
>>>>>>> 9303e82b
  }

  //OPT ordered according to frequency to speed it up.
  @deprecated("2.12.3", "Use Tree#transform instead")
  override protected def itransform(transformer: Transformer, tree: Tree): Tree = {
<<<<<<< HEAD
    tree.transform(transformer)
=======
    import transformer._
    val treeCopy = transformer.treeCopy

    // begin itransform
    tree match {
      case Ident(name) =>
        treeCopy.Ident(tree, name)
      case Select(qualifier, selector) =>
        treeCopy.Select(tree, transform(qualifier), selector)
      case Apply(fun, args) =>
        treeCopy.Apply(tree, transform(fun), transformTrees(args))
      case TypeTree() =>
        treeCopy.TypeTree(tree)
      case Literal(value) =>
        treeCopy.Literal(tree, value)
      case This(qual) =>
        treeCopy.This(tree, qual)
      case ValDef(mods, name, tpt, rhs) =>
        atOwner(tree.symbol) {
          treeCopy.ValDef(tree, transformModifiers(mods),
                          name, transform(tpt), transform(rhs))
        }
      case DefDef(mods, name, tparams, vparamss, tpt, rhs) =>
        atOwner(tree.symbol) {
          treeCopy.DefDef(tree, transformModifiers(mods), name,
                          transformTypeDefs(tparams), transformValDefss(vparamss),
                          transform(tpt), transform(rhs))
        }
      case Block(stats, expr) =>
        treeCopy.Block(tree, transformStats(stats, currentOwner), transform(expr))
      case If(cond, thenp, elsep) =>
        treeCopy.If(tree, transform(cond), transform(thenp), transform(elsep))
      case CaseDef(pat, guard, body) =>
        treeCopy.CaseDef(tree, transform(pat), transform(guard), transform(body))
      case TypeApply(fun, args) =>
        treeCopy.TypeApply(tree, transform(fun), transformTrees(args))
      case AppliedTypeTree(tpt, args) =>
        treeCopy.AppliedTypeTree(tree, transform(tpt), transformTrees(args))
      case Bind(name, body) =>
        treeCopy.Bind(tree, name, transform(body))
      case Function(vparams, body) =>
        atOwner(tree.symbol) {
          treeCopy.Function(tree, transformValDefs(vparams), transform(body))
        }
      case Match(selector, cases) =>
        treeCopy.Match(tree, transform(selector), transformCaseDefs(cases))
      case New(tpt) =>
        treeCopy.New(tree, transform(tpt))
      case Assign(lhs, rhs) =>
        treeCopy.Assign(tree, transform(lhs), transform(rhs))
      case NamedArg(lhs, rhs) =>
        treeCopy.NamedArg(tree, transform(lhs), transform(rhs))
      case Try(block, catches, finalizer) =>
        treeCopy.Try(tree, transform(block), transformCaseDefs(catches), transform(finalizer))
      case EmptyTree =>
        tree
      case Throw(expr) =>
        treeCopy.Throw(tree, transform(expr))
      case Super(qual, mix) =>
        treeCopy.Super(tree, transform(qual), mix)
      case TypeBoundsTree(lo, hi) =>
        treeCopy.TypeBoundsTree(tree, transform(lo), transform(hi))
      case Typed(expr, tpt) =>
        treeCopy.Typed(tree, transform(expr), transform(tpt))
      case Import(expr, selectors) =>
        treeCopy.Import(tree, transform(expr), selectors)
      case Template(parents, self, body) =>
        treeCopy.Template(tree, transformTrees(parents), transformValDef(self), transformStats(body, tree.symbol))
      case ClassDef(mods, name, tparams, impl) =>
        atOwner(tree.symbol) {
          treeCopy.ClassDef(tree, transformModifiers(mods), name,
                            transformTypeDefs(tparams), transformTemplate(impl))
        }
      case ModuleDef(mods, name, impl) =>
        atOwner(mclass(tree.symbol)) {
          treeCopy.ModuleDef(tree, transformModifiers(mods),
                             name, transformTemplate(impl))
        }
      case TypeDef(mods, name, tparams, rhs) =>
        atOwner(tree.symbol) {
          treeCopy.TypeDef(tree, transformModifiers(mods), name,
                           transformTypeDefs(tparams), transform(rhs))
        }
      case LabelDef(name, params, rhs) =>
        treeCopy.LabelDef(tree, name, transformIdents(params), transform(rhs)) //bq: Martin, once, atOwner(...) works, also change `LambdaLifter.proxy'
      case PackageDef(pid, stats) =>
        treeCopy.PackageDef(
          tree, transform(pid).asInstanceOf[RefTree],
          atOwner(mclass(tree.symbol)) {
            transformStats(stats, currentOwner)
          }
        )
      case Annotated(annot, arg) =>
        treeCopy.Annotated(tree, transform(annot), transform(arg))
      case SingletonTypeTree(ref) =>
        treeCopy.SingletonTypeTree(tree, transform(ref))
      case SelectFromTypeTree(qualifier, selector) =>
        treeCopy.SelectFromTypeTree(tree, transform(qualifier), selector)
      case CompoundTypeTree(templ) =>
        treeCopy.CompoundTypeTree(tree, transformTemplate(templ))
      case ExistentialTypeTree(tpt, whereClauses) =>
        treeCopy.ExistentialTypeTree(tree, transform(tpt), transformMemberDefs(whereClauses))
      case Return(expr) =>
        treeCopy.Return(tree, transform(expr))
      case Alternative(trees) =>
        treeCopy.Alternative(tree, transformTrees(trees))
      case Star(elem) =>
        treeCopy.Star(tree, transform(elem))
      case UnApply(fun, args) =>
        treeCopy.UnApply(tree, transform(fun), transformTrees(args)) // bq: see test/.../unapplyContexts2.scala
      case ArrayValue(elemtpt, trees) =>
        treeCopy.ArrayValue(tree, transform(elemtpt), transformTrees(trees))
      case ApplyDynamic(qual, args) =>
        treeCopy.ApplyDynamic(tree, transform(qual), transformTrees(args))
      case ReferenceToBoxed(idt) =>
        treeCopy.ReferenceToBoxed(tree, transform(idt) match { case idt1: Ident => idt1 })
      case _ =>
        xtransform(transformer, tree)
    }
>>>>>>> 9303e82b
  }

  private def mclass(sym: Symbol) = sym map (_.asModule.moduleClass)

  // --- specific traversers and transformers

  class ForeachPartialTreeTraverser(pf: PartialFunction[Tree, Tree]) extends InternalTraverser {
    override def traverse(tree: Tree) {
      val t = if (pf isDefinedAt tree) pf(tree) else tree
      super.traverse(t)
    }
  }

  class ChangeOwnerTraverser(val oldowner: Symbol, val newowner: Symbol) extends InternalTraverser {
    final def change(sym: Symbol) = {
      if (sym != NoSymbol && sym.owner == oldowner) {
        sym.owner = newowner
        if (sym.isModule) sym.moduleClass.owner = newowner
      }
    }
    override def traverse(tree: Tree) {
      tree match {
        case _: Return =>
          if (tree.symbol == oldowner) {
            // scala/bug#5612
            if (newowner hasTransOwner oldowner)
              log("NOT changing owner of %s because %s is nested in %s".format(tree, newowner, oldowner))
            else {
              log("changing owner of %s: %s => %s".format(tree, oldowner, newowner))
              tree.symbol = newowner
            }
          }
        case _: DefTree | _: Function =>
          change(tree.symbol)
        case _ =>
      }
      tree.traverse(this)
    }
  }

  private class ShallowDuplicator(orig: Tree) extends InternalTransformer {
    override val treeCopy = newStrictTreeCopier
    override def transform(tree: Tree) =
      if (tree eq orig) tree.transform(this)
      else tree
  }

  /** A transformer that replaces tree `from` with tree `to` in a given tree */
  class TreeReplacer(from: Tree, to: Tree, positionAware: Boolean) extends InternalTransformer {
    override def transform(t: Tree): Tree = {
      if (t == from) to
      else if (!positionAware || (t.pos includes from.pos) || t.pos.isTransparent) super.transform(t)
      else t
    }
  }

  // Create a readable string describing a substitution.
  private def substituterString(fromStr: String, toStr: String, from: List[Any], to: List[Any]): String = {
    "subst[%s, %s](%s)".format(fromStr, toStr, (from, to).zipped map (_ + " -> " + _) mkString ", ")
  }

  // NOTE: calls shallowDuplicate on trees in `to` to avoid problems when symbols in `from`
  // occur multiple times in the `tree` passed to `transform`,
  // otherwise, the resulting Tree would be a graph, not a tree... this breaks all sorts of stuff,
  // notably concerning the mutable aspects of Trees (such as setting their .tpe)
  class TreeSubstituter(from: List[Symbol], to: List[Tree]) extends InternalTransformer {
    override def transform(tree: Tree): Tree = tree match {
      case Ident(_) =>
        def subst(from: List[Symbol], to: List[Tree]): Tree =
          if (from.isEmpty) tree
          else if (tree.symbol == from.head) to.head.shallowDuplicate // TODO: does it ever make sense *not* to perform a shallowDuplicate on `to.head`?
          else subst(from.tail, to.tail)
        subst(from, to)
      case _ =>
        super.transform(tree)
    }
    override def toString = substituterString("Symbol", "Tree", from, to)
  }

  /** Substitute clazz.this with `to`. `to` must be an attributed tree.
   */
  class ThisSubstituter(clazz: Symbol, to: => Tree) extends InternalTransformer {
    val newtpe = to.tpe
    override def transform(tree: Tree) = {
      tree modifyType (_.substThis(clazz, newtpe))
      tree match {
        case This(_) if tree.symbol == clazz => to
        case _ => tree.transform(this)
      }
    }
  }

  class TypeMapTreeSubstituter(val typeMap: TypeMap) extends InternalTraverser {
    override def traverse(tree: Tree) {
      tree modifyType typeMap
      if (tree.isDef)
        tree.symbol modifyInfo typeMap

      tree.traverse(this)
    }
    override def apply[T <: Tree](tree: T): T = super.apply(tree.duplicate)
  }

  class TreeTypeSubstituter(val from: List[Symbol], val to: List[Type]) extends TypeMapTreeSubstituter(new SubstTypeMap(from, to)) {
    def isEmpty = from.isEmpty && to.isEmpty
    override def toString() = "TreeTypeSubstituter("+from+","+to+")"
  }

  lazy val EmptyTreeTypeSubstituter = new TreeTypeSubstituter(List(), List())

  class TreeSymSubstTraverser(val from: List[Symbol], val to: List[Symbol]) extends TypeMapTreeSubstituter(new SubstSymMap(from, to)) {
    override def toString() = "TreeSymSubstTraverser/" + substituterString("Symbol", "Symbol", from, to)
  }

  /** Substitute symbols in `from` with symbols in `to`. Returns a new
   *  tree using the new symbols and whose Ident and Select nodes are
   *  name-consistent with the new symbols.
   *
   *  Note: This is currently a destructive operation on the original Tree.
   *  Trees currently assigned a symbol in `from` will be assigned the new symbols
   *  without copying, and trees that define symbols with an `info` that refer
   *  a symbol in `from` will have a new type assigned.
   */
  class TreeSymSubstituter(from: List[Symbol], to: List[Symbol]) extends InternalTransformer {
    val symSubst = new SubstSymMap(from, to)
    private var mutatedSymbols: List[Symbol] = Nil
    override def transform(tree: Tree): Tree = {
      def subst(from: List[Symbol], to: List[Symbol]) {
        if (!from.isEmpty)
          if (tree.symbol == from.head) tree setSymbol to.head
          else subst(from.tail, to.tail)
      }
      tree modifyType symSubst

      if (tree.hasSymbolField) {
        subst(from, to)
        tree match {
          case _: DefTree =>
            def update(sym: Symbol) = {
              val newInfo = symSubst(sym.info)
              if (!(newInfo =:= sym.info)) {
                debuglog(sm"""
                  |TreeSymSubstituter: updated info of symbol ${sym}
                  |  Old: ${showRaw(sym.info, printTypes = true, printIds = true)}
                  |  New: ${showRaw(newInfo, printTypes = true, printIds = true)}""")
                mutatedSymbols ::= sym
                sym updateInfo newInfo
              }
            }
            update(tree.symbol)
            if (tree.symbol.isModule) update(tree.symbol.moduleClass)
          case _          =>
            // no special handling is required for Function or Import nodes here.
            // as they don't have interesting infos attached to their symbols.
            // Substitution of the referenced symbol of Return nodes is handled
            // in .ChangeOwnerTraverser
        }
        tree match {
          case Ident(name0) if tree.symbol != NoSymbol =>
            treeCopy.Ident(tree, tree.symbol.name)
          case Select(qual, name0) if tree.symbol != NoSymbol =>
            treeCopy.Select(tree, transform(qual), tree.symbol.name)
          case _ =>
            tree.transform(this)
        }
      } else
        super.transform(tree)
    }
    def apply[T <: Tree](tree: T): T = {
      val tree1 = transform(tree)
      invalidateTreeTpeCaches(tree1, mutatedSymbols)
      tree1.asInstanceOf[T]
    }
    override def toString() = "TreeSymSubstituter/" + substituterString("Symbol", "Symbol", from, to)
  }


  class ForeachTreeTraverser(f: Tree => Unit) extends InternalTraverser {
    override def traverse(t: Tree) {
      f(t)
      t.traverse(this)
    }
  }

  class FilterTreeTraverser(p: Tree => Boolean) extends InternalTraverser {
    val hits = mutable.ListBuffer[Tree]()
    override def traverse(t: Tree) {
      if (p(t)) hits += t
      t.traverse(this)
    }
  }

  class CollectTreeTraverser[T](pf: PartialFunction[Tree, T]) extends InternalTraverser {
    val results = mutable.ListBuffer[T]()
    override def traverse(t: Tree) {
      if (pf.isDefinedAt(t)) results += pf(t)
      t.traverse(this)
    }
  }

  class FindTreeTraverser(p: Tree => Boolean) extends InternalTraverser {
    var result: Option[Tree] = None
    override def traverse(t: Tree) {
      if (result.isEmpty) {
        if (p(t)) result = Some(t)
        t.traverse(this)
      }
    }
  }

  private lazy val duplicator = new Duplicator(focusPositions = true)
  private class Duplicator(focusPositions: Boolean) extends InternalTransformer {
    override val treeCopy = newStrictTreeCopier
    override def transform(t: Tree) = {
      val t1 = t.transform(this)
      if ((t1 ne t) && t1.pos.isRange && focusPositions) t1 setPos t.pos.focus
      t1
    }
  }
  trait TreeStackTraverser extends InternalTraverser {
    import collection.mutable
    val path: mutable.Stack[Tree] = mutable.Stack()
    abstract override def traverse(t: Tree) = {
      path push t
      try super.traverse(t) finally path.pop()
    }
  }

  def duplicateAndKeepPositions(tree: Tree) = new Duplicator(focusPositions = false) transform tree

  // this is necessary to avoid crashes like https://github.com/scalamacros/paradise/issues/1
  // when someone tries to c.typecheck a naked MemberDef
  def wrappingIntoTerm(tree0: Tree)(op: Tree => Tree): Tree = {
    val neededWrapping = !tree0.isTerm
    val tree1 = build.SyntacticBlock(tree0 :: Nil)
    op(tree1) match {
      case Block(tree2 :: Nil, Literal(Constant(()))) if neededWrapping => tree2
      case tree2 => tree2
    }
  }

  // ------ copiers -------------------------------------------

  def copyDefDef(tree: Tree)(
    mods: Modifiers              = null,
    name: Name                   = null,
    tparams: List[TypeDef]       = null,
    vparamss: List[List[ValDef]] = null,
    tpt: Tree                    = null,
    rhs: Tree                    = null
  ): DefDef = tree match {
    case DefDef(mods0, name0, tparams0, vparamss0, tpt0, rhs0) =>
      treeCopy.DefDef(tree,
        if (mods eq null) mods0 else mods,
        if (name eq null) name0 else name,
        if (tparams eq null) tparams0 else tparams,
        if (vparamss eq null) vparamss0 else vparamss,
        if (tpt eq null) tpt0 else tpt,
        if (rhs eq null) rhs0 else rhs
      )
    case t =>
      throw new IllegalStateException("Not a DefDef: " + t + "/" + t.getClass)
  }
  def copyValDef(tree: Tree)(
    mods: Modifiers = null,
    name: Name      = null,
    tpt: Tree       = null,
    rhs: Tree       = null
  ): ValDef = tree match {
    case ValDef(mods0, name0, tpt0, rhs0) =>
      treeCopy.ValDef(tree,
        if (mods eq null) mods0 else mods,
        if (name eq null) name0 else name,
        if (tpt eq null) tpt0 else tpt,
        if (rhs eq null) rhs0 else rhs
      )
    case t =>
      throw new IllegalStateException("Not a ValDef: " + t + "/" + t.getClass)
  }
  def copyTypeDef(tree: Tree)(
    mods: Modifiers        = null,
    name: Name             = null,
    tparams: List[TypeDef] = null,
    rhs: Tree              = null
  ): TypeDef = tree match {
    case TypeDef(mods0, name0, tparams0, rhs0) =>
      treeCopy.TypeDef(tree,
        if (mods eq null) mods0 else mods,
        if (name eq null) name0 else name,
        if (tparams eq null) tparams0 else tparams,
        if (rhs eq null) rhs0 else rhs
      )
    case t =>
      throw new IllegalStateException("Not a TypeDef: " + t + "/" + t.getClass)
  }
  def copyClassDef(tree: Tree)(
    mods: Modifiers        = null,
    name: Name             = null,
    tparams: List[TypeDef] = null,
    impl: Template         = null
  ): ClassDef = tree match {
    case ClassDef(mods0, name0, tparams0, impl0) =>
      treeCopy.ClassDef(tree,
        if (mods eq null) mods0 else mods,
        if (name eq null) name0 else name,
        if (tparams eq null) tparams0 else tparams,
        if (impl eq null) impl0 else impl
      )
    case t =>
      throw new IllegalStateException("Not a ClassDef: " + t + "/" + t.getClass)
  }

  def copyModuleDef(tree: Tree)(
    mods: Modifiers        = null,
    name: Name             = null,
    impl: Template         = null
  ): ModuleDef = tree match {
    case ModuleDef(mods0, name0, impl0) =>
      treeCopy.ModuleDef(tree,
        if (mods eq null) mods0 else mods,
        if (name eq null) name0 else name,
        if (impl eq null) impl0 else impl
      )
    case t =>
      throw new IllegalStateException("Not a ModuleDef: " + t + "/" + t.getClass)
  }

  def deriveDefDef(ddef: Tree)(applyToRhs: Tree => Tree): DefDef = ddef match {
    case DefDef(mods0, name0, tparams0, vparamss0, tpt0, rhs0) =>
      treeCopy.DefDef(ddef, mods0, name0, tparams0, vparamss0, tpt0, applyToRhs(rhs0))
    case t =>
      throw new IllegalStateException("Not a DefDef: " + t + "/" + t.getClass)
  }
  def deriveValDef(vdef: Tree)(applyToRhs: Tree => Tree): ValDef = vdef match {
    case ValDef(mods0, name0, tpt0, rhs0) =>
      treeCopy.ValDef(vdef, mods0, name0, tpt0, applyToRhs(rhs0))
    case t =>
      throw new IllegalStateException("Not a ValDef: " + t + "/" + t.getClass)
  }
  def deriveTemplate(templ: Tree)(applyToBody: List[Tree] => List[Tree]): Template = templ match {
    case Template(parents0, self0, body0) =>
      treeCopy.Template(templ, parents0, self0, applyToBody(body0))
    case t =>
      throw new IllegalStateException("Not a Template: " + t + "/" + t.getClass)
  }
  def deriveClassDef(cdef: Tree)(applyToImpl: Template => Template): ClassDef = cdef match {
    case ClassDef(mods0, name0, tparams0, impl0) =>
      treeCopy.ClassDef(cdef, mods0, name0, tparams0, applyToImpl(impl0))
    case t =>
      throw new IllegalStateException("Not a ClassDef: " + t + "/" + t.getClass)
  }
  def deriveModuleDef(mdef: Tree)(applyToImpl: Template => Template): ModuleDef = mdef match {
    case ModuleDef(mods0, name0, impl0) =>
      treeCopy.ModuleDef(mdef, mods0, name0, applyToImpl(impl0))
    case t =>
      throw new IllegalStateException("Not a ModuleDef: " + t + "/" + t.getClass)
  }
  def deriveCaseDef(cdef: Tree)(applyToBody: Tree => Tree): CaseDef = cdef match {
    case CaseDef(pat0, guard0, body0) =>
      treeCopy.CaseDef(cdef, pat0, guard0, applyToBody(body0))
    case t =>
      throw new IllegalStateException("Not a CaseDef: " + t + "/" + t.getClass)
  }
  def deriveLabelDef(ldef: Tree)(applyToRhs: Tree => Tree): LabelDef = ldef match {
    case LabelDef(name0, params0, rhs0) =>
      treeCopy.LabelDef(ldef, name0, params0, applyToRhs(rhs0))
    case t =>
      throw new IllegalStateException("Not a LabelDef: " + t + "/" + t.getClass)
  }
  def deriveFunction(func: Tree)(applyToRhs: Tree => Tree): Function = func match {
    case Function(params0, rhs0) =>
      treeCopy.Function(func, params0, applyToRhs(rhs0))
    case t =>
      throw new IllegalStateException("Not a Function: " + t + "/" + t.getClass)
  }

// -------------- Classtags --------------------------------------------------------

  implicit val AlternativeTag         = ClassTag[Alternative](classOf[Alternative])
  implicit val AnnotatedTag           = ClassTag[Annotated](classOf[Annotated])
  implicit val AppliedTypeTreeTag     = ClassTag[AppliedTypeTree](classOf[AppliedTypeTree])
  implicit val ApplyTag               = ClassTag[Apply](classOf[Apply])
  implicit val NamedArgTag            = ClassTag[NamedArg](classOf[NamedArg])
  implicit val AssignTag              = ClassTag[Assign](classOf[Assign])
  implicit val BindTag                = ClassTag[Bind](classOf[Bind])
  implicit val BlockTag               = ClassTag[Block](classOf[Block])
  implicit val CaseDefTag             = ClassTag[CaseDef](classOf[CaseDef])
  implicit val ClassDefTag            = ClassTag[ClassDef](classOf[ClassDef])
  implicit val CompoundTypeTreeTag    = ClassTag[CompoundTypeTree](classOf[CompoundTypeTree])
  implicit val DefDefTag              = ClassTag[DefDef](classOf[DefDef])
  implicit val DefTreeTag             = ClassTag[DefTree](classOf[DefTree])
  implicit val ExistentialTypeTreeTag = ClassTag[ExistentialTypeTree](classOf[ExistentialTypeTree])
  implicit val FunctionTag            = ClassTag[Function](classOf[Function])
  implicit val GenericApplyTag        = ClassTag[GenericApply](classOf[GenericApply])
  implicit val IdentTag               = ClassTag[Ident](classOf[Ident])
  implicit val IfTag                  = ClassTag[If](classOf[If])
  implicit val ImplDefTag             = ClassTag[ImplDef](classOf[ImplDef])
  implicit val ImportSelectorTag      = ClassTag[ImportSelector](classOf[ImportSelector])
  implicit val ImportTag              = ClassTag[Import](classOf[Import])
  implicit val LabelDefTag            = ClassTag[LabelDef](classOf[LabelDef])
  implicit val LiteralTag             = ClassTag[Literal](classOf[Literal])
  implicit val MatchTag               = ClassTag[Match](classOf[Match])
  implicit val MemberDefTag           = ClassTag[MemberDef](classOf[MemberDef])
  implicit val ModuleDefTag           = ClassTag[ModuleDef](classOf[ModuleDef])
  implicit val NameTreeTag            = ClassTag[NameTree](classOf[NameTree])
  implicit val NewTag                 = ClassTag[New](classOf[New])
  implicit val PackageDefTag          = ClassTag[PackageDef](classOf[PackageDef])
  implicit val ReferenceToBoxedTag    = ClassTag[ReferenceToBoxed](classOf[ReferenceToBoxed])
  implicit val RefTreeTag             = ClassTag[RefTree](classOf[RefTree])
  implicit val ReturnTag              = ClassTag[Return](classOf[Return])
  implicit val SelectFromTypeTreeTag  = ClassTag[SelectFromTypeTree](classOf[SelectFromTypeTree])
  implicit val SelectTag              = ClassTag[Select](classOf[Select])
  implicit val SingletonTypeTreeTag   = ClassTag[SingletonTypeTree](classOf[SingletonTypeTree])
  implicit val StarTag                = ClassTag[Star](classOf[Star])
  implicit val SuperTag               = ClassTag[Super](classOf[Super])
  implicit val SymTreeTag             = ClassTag[SymTree](classOf[SymTree])
  implicit val TemplateTag            = ClassTag[Template](classOf[Template])
  implicit val TermTreeTag            = ClassTag[TermTree](classOf[TermTree])
  implicit val ThisTag                = ClassTag[This](classOf[This])
  implicit val ThrowTag               = ClassTag[Throw](classOf[Throw])
  implicit val TreeTag                = ClassTag[Tree](classOf[Tree])
  implicit val TryTag                 = ClassTag[Try](classOf[Try])
  implicit val TypTreeTag             = ClassTag[TypTree](classOf[TypTree])
  implicit val TypeApplyTag           = ClassTag[TypeApply](classOf[TypeApply])
  implicit val TypeBoundsTreeTag      = ClassTag[TypeBoundsTree](classOf[TypeBoundsTree])
  implicit val TypeDefTag             = ClassTag[TypeDef](classOf[TypeDef])
  implicit val TypeTreeTag            = ClassTag[TypeTree](classOf[TypeTree])
  implicit val TypedTag               = ClassTag[Typed](classOf[Typed])
  implicit val UnApplyTag             = ClassTag[UnApply](classOf[UnApply])
  implicit val ValDefTag              = ClassTag[ValDef](classOf[ValDef])
  implicit val ValOrDefDefTag         = ClassTag[ValOrDefDef](classOf[ValOrDefDef])
}

trait TreesStats {
  self: Statistics =>
  val symbolTable: SymbolTable
  val treeNodeCount = newView("#created tree nodes")(symbolTable.nodeCount)
  val nodeByType = newByClass("#created tree nodes by type")(newCounter(""))
  val retainedCount  = newCounter("#retained tree nodes")
  val retainedByType = newByClass("#retained tree nodes by type")(newCounter(""))
}<|MERGE_RESOLUTION|>--- conflicted
+++ resolved
@@ -604,22 +604,16 @@
   }
   object Assign extends AssignExtractor
 
-<<<<<<< HEAD
-  case class AssignOrNamedArg(lhs: Tree, rhs: Tree)
-       extends TermTree with AssignOrNamedArgApi {
-    override def transform(transformer: Transformer): Tree =
-      transformer.treeCopy.AssignOrNamedArg(this, transformer.transform(lhs), transformer.transform(rhs))
+  case class NamedArg(lhs: Tree, rhs: Tree)
+       extends TermTree with NamedArgApi {
+    override def transform(transformer: Transformer): Tree =
+      transformer.treeCopy.NamedArg(this, transformer.transform(lhs), transformer.transform(rhs))
     override def traverse(traverser: Traverser): Unit = {
       traverser.traverse(lhs)
       traverser.traverse(rhs)
     }
   }
-  object AssignOrNamedArg extends AssignOrNamedArgExtractor
-=======
-  case class NamedArg(lhs: Tree, rhs: Tree)
-       extends TermTree with NamedArgApi
   object NamedArg extends NamedArgExtractor
->>>>>>> 9303e82b
 
   case class If(cond: Tree, thenp: Tree, elsep: Tree)
        extends TermTree with IfApi {
@@ -1552,270 +1546,13 @@
 
   @deprecated("2.12.3", "Use Tree#traverse instead")
   override protected def itraverse(traverser: Traverser, tree: Tree): Unit = {
-<<<<<<< HEAD
     tree.traverse(traverser)
-=======
-    import traverser._
-
-    def traverseMemberDef(md: MemberDef, owner: Symbol): Unit = atOwner(owner) {
-      traverseModifiers(md.mods)
-      traverseName(md.name)
-      md match {
-        case ClassDef(_, _, tparams, impl)             => traverseParams(tparams) ; traverse(impl)
-        case ModuleDef(_, _, impl)                     => traverse(impl)
-        case ValDef(_, _, tpt, rhs)                    => traverseTypeAscription(tpt) ; traverse(rhs)
-        case TypeDef(_, _, tparams, rhs)               => traverseParams(tparams) ; traverse(rhs)
-        case DefDef(_, _, tparams, vparamss, tpt, rhs) =>
-          traverseParams(tparams)
-          traverseParamss(vparamss)
-          traverseTypeAscription(tpt)
-          traverse(rhs)
-      }
-    }
-    def traverseComponents(): Unit = tree match {
-      case LabelDef(name, params, rhs) =>
-        traverseName(name)
-        traverseParams(params)
-        traverse(rhs)
-      case Import(expr, selectors) =>
-        traverse(expr)
-        selectors foreach traverseImportSelector
-      case Annotated(annot, arg) =>
-        traverse(annot)
-        traverse(arg)
-      case Template(parents, self, body) =>
-        traverseParents(parents)
-        traverseSelfType(self)
-        traverseStats(body, tree.symbol)
-      case Block(stats, expr) =>
-        traverseTrees(stats)
-        traverse(expr)
-      case CaseDef(pat, guard, body) =>
-        traversePattern(pat)
-        traverseGuard(guard)
-        traverse(body)
-      case Alternative(trees) =>
-        traverseTrees(trees)
-      case Star(elem) =>
-        traverse(elem)
-      case Bind(name, body) =>
-        traverseName(name)
-        traverse(body)
-      case UnApply(fun, args) =>
-        traverse(fun)
-        traverseTrees(args)
-      case ArrayValue(elemtpt, trees) =>
-        traverse(elemtpt)
-        traverseTrees(trees)
-      case Assign(lhs, rhs) =>
-        traverse(lhs)
-        traverse(rhs)
-      case NamedArg(lhs, rhs) =>
-        traverse(lhs)
-        traverse(rhs)
-      case If(cond, thenp, elsep) =>
-        traverse(cond)
-        traverse(thenp)
-        traverse(elsep)
-      case Match(selector, cases) =>
-        traverse(selector)
-        traverseCases(cases)
-      case Return(expr) =>
-        traverse(expr)
-      case Try(block, catches, finalizer) =>
-        traverse(block)
-        traverseCases(catches)
-        traverse(finalizer)
-      case Throw(expr) =>
-        traverse(expr)
-      case New(tpt) =>
-        traverse(tpt)
-      case Typed(expr, tpt) =>
-        traverse(expr)
-        traverseTypeAscription(tpt)
-      case TypeApply(fun, args) =>
-        traverse(fun)
-        traverseTypeArgs(args)
-      case Apply(fun, args) =>
-        traverse(fun)
-        traverseTrees(args)
-      case ApplyDynamic(qual, args) =>
-        traverse(qual)
-        traverseTrees(args)
-      case Super(qual, mix) =>
-        traverse(qual)
-        traverseName(mix)
-      case This(qual) =>
-        traverseName(qual)
-      case Select(qualifier, selector) =>
-        traverse(qualifier)
-        traverseName(selector)
-      case Ident(name) =>
-        traverseName(name)
-      case ReferenceToBoxed(idt) =>
-        traverse(idt)
-      case Literal(const) =>
-        traverseConstant(const)
-      case TypeTree() =>
-        ;
-      case SingletonTypeTree(ref) =>
-        traverse(ref)
-      case SelectFromTypeTree(qualifier, selector) =>
-        traverse(qualifier)
-        traverseName(selector)
-      case CompoundTypeTree(templ) =>
-        traverse(templ)
-      case AppliedTypeTree(tpt, args) =>
-        traverse(tpt)
-        traverseTypeArgs(args)
-      case TypeBoundsTree(lo, hi) =>
-        traverse(lo)
-        traverse(hi)
-      case ExistentialTypeTree(tpt, whereClauses) =>
-        traverse(tpt)
-        traverseTrees(whereClauses)
-      case _ =>
-        xtraverse(traverser, tree)
-    }
-
-    if (tree.canHaveAttrs) {
-      tree match {
-        case PackageDef(pid, stats)  => traverse(pid) ; traverseStats(stats, mclass(tree.symbol))
-        case md: ModuleDef           => traverseMemberDef(md, mclass(tree.symbol))
-        case md: MemberDef           => traverseMemberDef(md, tree.symbol)
-        case Function(vparams, body) => atOwner(tree.symbol) { traverseParams(vparams) ; traverse(body) }
-        case _                       => traverseComponents()
-      }
-    }
->>>>>>> 9303e82b
   }
 
   //OPT ordered according to frequency to speed it up.
   @deprecated("2.12.3", "Use Tree#transform instead")
   override protected def itransform(transformer: Transformer, tree: Tree): Tree = {
-<<<<<<< HEAD
     tree.transform(transformer)
-=======
-    import transformer._
-    val treeCopy = transformer.treeCopy
-
-    // begin itransform
-    tree match {
-      case Ident(name) =>
-        treeCopy.Ident(tree, name)
-      case Select(qualifier, selector) =>
-        treeCopy.Select(tree, transform(qualifier), selector)
-      case Apply(fun, args) =>
-        treeCopy.Apply(tree, transform(fun), transformTrees(args))
-      case TypeTree() =>
-        treeCopy.TypeTree(tree)
-      case Literal(value) =>
-        treeCopy.Literal(tree, value)
-      case This(qual) =>
-        treeCopy.This(tree, qual)
-      case ValDef(mods, name, tpt, rhs) =>
-        atOwner(tree.symbol) {
-          treeCopy.ValDef(tree, transformModifiers(mods),
-                          name, transform(tpt), transform(rhs))
-        }
-      case DefDef(mods, name, tparams, vparamss, tpt, rhs) =>
-        atOwner(tree.symbol) {
-          treeCopy.DefDef(tree, transformModifiers(mods), name,
-                          transformTypeDefs(tparams), transformValDefss(vparamss),
-                          transform(tpt), transform(rhs))
-        }
-      case Block(stats, expr) =>
-        treeCopy.Block(tree, transformStats(stats, currentOwner), transform(expr))
-      case If(cond, thenp, elsep) =>
-        treeCopy.If(tree, transform(cond), transform(thenp), transform(elsep))
-      case CaseDef(pat, guard, body) =>
-        treeCopy.CaseDef(tree, transform(pat), transform(guard), transform(body))
-      case TypeApply(fun, args) =>
-        treeCopy.TypeApply(tree, transform(fun), transformTrees(args))
-      case AppliedTypeTree(tpt, args) =>
-        treeCopy.AppliedTypeTree(tree, transform(tpt), transformTrees(args))
-      case Bind(name, body) =>
-        treeCopy.Bind(tree, name, transform(body))
-      case Function(vparams, body) =>
-        atOwner(tree.symbol) {
-          treeCopy.Function(tree, transformValDefs(vparams), transform(body))
-        }
-      case Match(selector, cases) =>
-        treeCopy.Match(tree, transform(selector), transformCaseDefs(cases))
-      case New(tpt) =>
-        treeCopy.New(tree, transform(tpt))
-      case Assign(lhs, rhs) =>
-        treeCopy.Assign(tree, transform(lhs), transform(rhs))
-      case NamedArg(lhs, rhs) =>
-        treeCopy.NamedArg(tree, transform(lhs), transform(rhs))
-      case Try(block, catches, finalizer) =>
-        treeCopy.Try(tree, transform(block), transformCaseDefs(catches), transform(finalizer))
-      case EmptyTree =>
-        tree
-      case Throw(expr) =>
-        treeCopy.Throw(tree, transform(expr))
-      case Super(qual, mix) =>
-        treeCopy.Super(tree, transform(qual), mix)
-      case TypeBoundsTree(lo, hi) =>
-        treeCopy.TypeBoundsTree(tree, transform(lo), transform(hi))
-      case Typed(expr, tpt) =>
-        treeCopy.Typed(tree, transform(expr), transform(tpt))
-      case Import(expr, selectors) =>
-        treeCopy.Import(tree, transform(expr), selectors)
-      case Template(parents, self, body) =>
-        treeCopy.Template(tree, transformTrees(parents), transformValDef(self), transformStats(body, tree.symbol))
-      case ClassDef(mods, name, tparams, impl) =>
-        atOwner(tree.symbol) {
-          treeCopy.ClassDef(tree, transformModifiers(mods), name,
-                            transformTypeDefs(tparams), transformTemplate(impl))
-        }
-      case ModuleDef(mods, name, impl) =>
-        atOwner(mclass(tree.symbol)) {
-          treeCopy.ModuleDef(tree, transformModifiers(mods),
-                             name, transformTemplate(impl))
-        }
-      case TypeDef(mods, name, tparams, rhs) =>
-        atOwner(tree.symbol) {
-          treeCopy.TypeDef(tree, transformModifiers(mods), name,
-                           transformTypeDefs(tparams), transform(rhs))
-        }
-      case LabelDef(name, params, rhs) =>
-        treeCopy.LabelDef(tree, name, transformIdents(params), transform(rhs)) //bq: Martin, once, atOwner(...) works, also change `LambdaLifter.proxy'
-      case PackageDef(pid, stats) =>
-        treeCopy.PackageDef(
-          tree, transform(pid).asInstanceOf[RefTree],
-          atOwner(mclass(tree.symbol)) {
-            transformStats(stats, currentOwner)
-          }
-        )
-      case Annotated(annot, arg) =>
-        treeCopy.Annotated(tree, transform(annot), transform(arg))
-      case SingletonTypeTree(ref) =>
-        treeCopy.SingletonTypeTree(tree, transform(ref))
-      case SelectFromTypeTree(qualifier, selector) =>
-        treeCopy.SelectFromTypeTree(tree, transform(qualifier), selector)
-      case CompoundTypeTree(templ) =>
-        treeCopy.CompoundTypeTree(tree, transformTemplate(templ))
-      case ExistentialTypeTree(tpt, whereClauses) =>
-        treeCopy.ExistentialTypeTree(tree, transform(tpt), transformMemberDefs(whereClauses))
-      case Return(expr) =>
-        treeCopy.Return(tree, transform(expr))
-      case Alternative(trees) =>
-        treeCopy.Alternative(tree, transformTrees(trees))
-      case Star(elem) =>
-        treeCopy.Star(tree, transform(elem))
-      case UnApply(fun, args) =>
-        treeCopy.UnApply(tree, transform(fun), transformTrees(args)) // bq: see test/.../unapplyContexts2.scala
-      case ArrayValue(elemtpt, trees) =>
-        treeCopy.ArrayValue(tree, transform(elemtpt), transformTrees(trees))
-      case ApplyDynamic(qual, args) =>
-        treeCopy.ApplyDynamic(tree, transform(qual), transformTrees(args))
-      case ReferenceToBoxed(idt) =>
-        treeCopy.ReferenceToBoxed(tree, transform(idt) match { case idt1: Ident => idt1 })
-      case _ =>
-        xtransform(transformer, tree)
-    }
->>>>>>> 9303e82b
   }
 
   private def mclass(sym: Symbol) = sym map (_.asModule.moduleClass)
